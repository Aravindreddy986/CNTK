CPU info:
    CPU Model Name: Intel(R) Xeon(R) CPU W3530 @ 2.80GHz
    Hardware threads: 4
    Total Memory: 12580404 kB
-------------------------------------------------------------------
=== Running /cygdrive/c/jenkins/workspace/CNTK-Test-Windows-W1/x64/release/cntk.exe configFile=C:\jenkins\workspace\CNTK-Test-Windows-W1\Tests\EndToEndTests\Image\QuickE2E/cntk.cntk currentDirectory=C:\jenkins\workspace\CNTK-Test-Windows-W1\Tests\EndToEndTests\Image\Data RunDir=C:\Users\svcphil\AppData\Local\Temp\cntk-test-20160816030158.863578\Image_QuickE2E@release_gpu DataDir=C:\jenkins\workspace\CNTK-Test-Windows-W1\Tests\EndToEndTests\Image\Data ConfigDir=C:\jenkins\workspace\CNTK-Test-Windows-W1\Tests\EndToEndTests\Image\QuickE2E OutputDir=C:\Users\svcphil\AppData\Local\Temp\cntk-test-20160816030158.863578\Image_QuickE2E@release_gpu DeviceId=0 timestamping=true
-------------------------------------------------------------------
Build info: 

		Built time: Aug 16 2016 02:54:53
		Last modified date: Fri Aug 12 05:31:21 2016
		Build type: Release
		Build target: GPU
		With 1bit-SGD: no
		Math lib: mkl
		CUDA_PATH: C:\Program Files\NVIDIA GPU Computing Toolkit\CUDA\v7.5
		CUB_PATH: c:\src\cub-1.4.1
		CUDNN_PATH: c:\NVIDIA\cudnn-4.0\cuda
		Build Branch: HEAD
		Build SHA1: 026b1e772b963461e189f8f00aa7ed6951298f84
		Built by svcphil on Philly-Pool3
		Build Path: c:\Jenkins\workspace\CNTK-Build-Windows\Source\CNTK\
-------------------------------------------------------------------
Changed current directory to C:\jenkins\workspace\CNTK-Test-Windows-W1\Tests\EndToEndTests\Image\Data
08/16/2016 03:05:47: -------------------------------------------------------------------
08/16/2016 03:05:47: Build info: 

08/16/2016 03:05:47: 		Built time: Aug 16 2016 02:54:53
08/16/2016 03:05:47: 		Last modified date: Fri Aug 12 05:31:21 2016
08/16/2016 03:05:47: 		Build type: Release
08/16/2016 03:05:47: 		Build target: GPU
08/16/2016 03:05:47: 		With 1bit-SGD: no
08/16/2016 03:05:47: 		Math lib: mkl
08/16/2016 03:05:47: 		CUDA_PATH: C:\Program Files\NVIDIA GPU Computing Toolkit\CUDA\v7.5
08/16/2016 03:05:47: 		CUB_PATH: c:\src\cub-1.4.1
08/16/2016 03:05:47: 		CUDNN_PATH: c:\NVIDIA\cudnn-4.0\cuda
08/16/2016 03:05:47: 		Build Branch: HEAD
08/16/2016 03:05:47: 		Build SHA1: 026b1e772b963461e189f8f00aa7ed6951298f84
08/16/2016 03:05:47: 		Built by svcphil on Philly-Pool3
08/16/2016 03:05:47: 		Build Path: c:\Jenkins\workspace\CNTK-Build-Windows\Source\CNTK\
08/16/2016 03:05:47: -------------------------------------------------------------------
08/16/2016 03:05:47: -------------------------------------------------------------------
08/16/2016 03:05:47: GPU info:

08/16/2016 03:05:47: 		Device[0]: cores = 2496; computeCapability = 5.2; type = "Quadro M4000"; memory = 8090 MB
08/16/2016 03:05:47: -------------------------------------------------------------------

08/16/2016 03:05:47: Running on cntk-muc00 at 2016/08/16 03:05:47
08/16/2016 03:05:47: Command line: 
C:\jenkins\workspace\CNTK-Test-Windows-W1\x64\release\cntk.exe  configFile=C:\jenkins\workspace\CNTK-Test-Windows-W1\Tests\EndToEndTests\Image\QuickE2E/cntk.cntk  currentDirectory=C:\jenkins\workspace\CNTK-Test-Windows-W1\Tests\EndToEndTests\Image\Data  RunDir=C:\Users\svcphil\AppData\Local\Temp\cntk-test-20160816030158.863578\Image_QuickE2E@release_gpu  DataDir=C:\jenkins\workspace\CNTK-Test-Windows-W1\Tests\EndToEndTests\Image\Data  ConfigDir=C:\jenkins\workspace\CNTK-Test-Windows-W1\Tests\EndToEndTests\Image\QuickE2E  OutputDir=C:\Users\svcphil\AppData\Local\Temp\cntk-test-20160816030158.863578\Image_QuickE2E@release_gpu  DeviceId=0  timestamping=true



08/16/2016 03:05:47: >>>>>>>>>>>>>>>>>>>> RAW CONFIG (VARIABLES NOT RESOLVED) >>>>>>>>>>>>>>>>>>>>
08/16/2016 03:05:47: precision = "float"
command = train:test
deviceId = $DeviceId$
parallelTrain = false
numCPUThreads = 8
train = [
    action = "train"
    modelPath = "$RunDir$/models/cntk.dnn"
    traceLevel = 1
    BrainScriptNetworkBuilder = [
        // HACK to enforce same evaluation order or LearnableParameters as for NDL, as to get same radomization
        // Nodes are evaluated in sorting order.
        A1 = conv1_act; A2 = conv2_act; A3 = h1 ; A5 = ol
        // macros
        ConvReLULayer(inp, outMap, inMap, inWCount, kW, kH, hStride, vStride, wScale, bValue) = [  // ReLU non-linearity
            convW = Parameter(outMap, inWCount, init="uniform", initValueScale=wScale, initOnCPUOnly=true)
            conv = Convolution(convW, inp, (kW : kH : inMap), mapDims=outMap, stride=(hStride : vStride : inMap), autoPadding=false, imageLayout="cudnn")
            convB = ParameterTensor((1 : 1 : outMap), init="fixedValue", value=bValue)
            convPlusB = conv + convB;
            out = RectifiedLinear(convPlusB);
        ]
        DNNSigmoidLayer(inDim, outDim, x, parmScale) = [        // Sigmoid non-linearity
            W = ParameterTensor((outDim : 0/*inDim, gets inferred*/), init="uniform", initValueScale=parmScale, initOnCPUOnly=true) 
            b = ParameterTensor( outDim,                              init="uniform", initValueScale=parmScale, initOnCPUOnly=true) 
            z = W * x + b
            out = Sigmoid(z)
        ]
        DNNLayer(inDim, outDim, x, parmScale) = [               // no non-linearity, as input for SoftMax
            W = Parameter(outDim, 0/*inDim, gets inferred*/, init="uniform", initValueScale=parmScale, initOnCPUOnly=true)
            b = Parameter(outDim, 1,                         init="uniform", initValueScale=parmScale, initOnCPUOnly=true)
            out = W * x + b
        ]
        imageW = 28
        imageH = 28
        labelDim = 10
        features = ImageInput(imageW, imageH, 1, imageLayout="cudnn", tag="feature")
        featScale = Constant(0.00390625)
        featScaled = Scale(featScale, features)
        labels = Input(labelDim, tag="label")
        kW1 = 5
        kH1 = 5
        cMap1 = 16
        hStride1 = 1
        vStride1 = 1
        conv1_act = ConvReLULayer(featScaled, cMap1, 1, kW1 * kH1, kW1, kH1, hStride1, vStride1, 10, 1).out
        pool1W = 2
        pool1H = 2
        pool1hStride = 2
        pool1vStride = 2
        pool1 = MaxPooling(conv1_act, pool1W, pool1H, pool1hStride, pool1vStride, imageLayout="cudnn")
        kW2 = 5
        kH2 = 5
        cMap2 = 32
        hStride2 = 1
        vStride2 = 1
        conv2_act = ConvReLULayer(pool1, cMap2, cMap1, kW1 * kH1 * cMap1, kW2, kH2, hStride2, vStride2, 10, 1).out
        pool2W = 2
        pool2H = 2
        pool2hStride = 2
        pool2vStride = 2
        pool2 = AveragePooling(conv2_act, pool2W, pool2H, pool2hStride, pool2vStride, imageLayout="cudnn")
        h1Dim = 128
        h1 = DNNSigmoidLayer(4 * 4 * cMap2, h1Dim, FlattenDimensions (pool2, 1, 3), 1).out
        ol = DNNLayer(h1Dim, labelDim, h1, 1).out
        ce = CrossEntropyWithSoftmax(labels, ol, tag="criterion")
<<<<<<< HEAD
        err = ClassificationError(labels, ol, tag="evaluation")
        outputNodes = ol
=======
        err = ErrorPrediction(labels, ol, tag="evaluation")
>>>>>>> 8493f118
    ]
    SGD = [
        epochSize = 1000
        minibatchSize = 100
        learningRatesPerSample=0.000002
        momentumAsTimeConstant=1000
        maxEpochs = 5
        keepCheckPointFiles = true
    ]
    reader = [
        readerType = "CNTKTextFormatReader"
        file = "$DataDir$/Train_cntk_text.txt"
        input = [
            features = [
                dim = 784
                format = "dense"
            ]
            labels = [
                dim = 10
                format = "dense"
            ]
        ]
    ]
]
test = [
    action = "test"
    modelPath = "$RunDir$/models/cntk.dnn"
    reader = [
        readerType = "CNTKTextFormatReader"
        file = "$DataDir$/Test_cntk_text.txt"
        input = [
            features = [
                dim = 784
                format = "dense"
            ]
            labels = [
                dim = 10
                format = "dense"
            ]
        ]
    ]
]
currentDirectory=C:\jenkins\workspace\CNTK-Test-Windows-W1\Tests\EndToEndTests\Image\Data
RunDir=C:\Users\svcphil\AppData\Local\Temp\cntk-test-20160816030158.863578\Image_QuickE2E@release_gpu
DataDir=C:\jenkins\workspace\CNTK-Test-Windows-W1\Tests\EndToEndTests\Image\Data
ConfigDir=C:\jenkins\workspace\CNTK-Test-Windows-W1\Tests\EndToEndTests\Image\QuickE2E
OutputDir=C:\Users\svcphil\AppData\Local\Temp\cntk-test-20160816030158.863578\Image_QuickE2E@release_gpu
DeviceId=0
timestamping=true

08/16/2016 03:05:47: <<<<<<<<<<<<<<<<<<<< RAW CONFIG (VARIABLES NOT RESOLVED)  <<<<<<<<<<<<<<<<<<<<

08/16/2016 03:05:47: >>>>>>>>>>>>>>>>>>>> RAW CONFIG WITH ALL VARIABLES RESOLVED >>>>>>>>>>>>>>>>>>>>
08/16/2016 03:05:47: precision = "float"
command = train:test
deviceId = 0
parallelTrain = false
numCPUThreads = 8
train = [
    action = "train"
    modelPath = "C:\Users\svcphil\AppData\Local\Temp\cntk-test-20160816030158.863578\Image_QuickE2E@release_gpu/models/cntk.dnn"
    traceLevel = 1
    BrainScriptNetworkBuilder = [
        // HACK to enforce same evaluation order or LearnableParameters as for NDL, as to get same radomization
        // Nodes are evaluated in sorting order.
        A1 = conv1_act; A2 = conv2_act; A3 = h1 ; A5 = ol
        // macros
        ConvReLULayer(inp, outMap, inMap, inWCount, kW, kH, hStride, vStride, wScale, bValue) = [  // ReLU non-linearity
            convW = Parameter(outMap, inWCount, init="uniform", initValueScale=wScale, initOnCPUOnly=true)
            conv = Convolution(convW, inp, (kW : kH : inMap), mapDims=outMap, stride=(hStride : vStride : inMap), autoPadding=false, imageLayout="cudnn")
            convB = ParameterTensor((1 : 1 : outMap), init="fixedValue", value=bValue)
            convPlusB = conv + convB;
            out = RectifiedLinear(convPlusB);
        ]
        DNNSigmoidLayer(inDim, outDim, x, parmScale) = [        // Sigmoid non-linearity
            W = ParameterTensor((outDim : 0/*inDim, gets inferred*/), init="uniform", initValueScale=parmScale, initOnCPUOnly=true) 
            b = ParameterTensor( outDim,                              init="uniform", initValueScale=parmScale, initOnCPUOnly=true) 
            z = W * x + b
            out = Sigmoid(z)
        ]
        DNNLayer(inDim, outDim, x, parmScale) = [               // no non-linearity, as input for SoftMax
            W = Parameter(outDim, 0/*inDim, gets inferred*/, init="uniform", initValueScale=parmScale, initOnCPUOnly=true)
            b = Parameter(outDim, 1,                         init="uniform", initValueScale=parmScale, initOnCPUOnly=true)
            out = W * x + b
        ]
        imageW = 28
        imageH = 28
        labelDim = 10
        features = ImageInput(imageW, imageH, 1, imageLayout="cudnn", tag="feature")
        featScale = Constant(0.00390625)
        featScaled = Scale(featScale, features)
        labels = Input(labelDim, tag="label")
        kW1 = 5
        kH1 = 5
        cMap1 = 16
        hStride1 = 1
        vStride1 = 1
        conv1_act = ConvReLULayer(featScaled, cMap1, 1, kW1 * kH1, kW1, kH1, hStride1, vStride1, 10, 1).out
        pool1W = 2
        pool1H = 2
        pool1hStride = 2
        pool1vStride = 2
        pool1 = MaxPooling(conv1_act, pool1W, pool1H, pool1hStride, pool1vStride, imageLayout="cudnn")
        kW2 = 5
        kH2 = 5
        cMap2 = 32
        hStride2 = 1
        vStride2 = 1
        conv2_act = ConvReLULayer(pool1, cMap2, cMap1, kW1 * kH1 * cMap1, kW2, kH2, hStride2, vStride2, 10, 1).out
        pool2W = 2
        pool2H = 2
        pool2hStride = 2
        pool2vStride = 2
        pool2 = AveragePooling(conv2_act, pool2W, pool2H, pool2hStride, pool2vStride, imageLayout="cudnn")
        h1Dim = 128
        h1 = DNNSigmoidLayer(4 * 4 * cMap2, h1Dim, FlattenDimensions (pool2, 1, 3), 1).out
        ol = DNNLayer(h1Dim, labelDim, h1, 1).out
        ce = CrossEntropyWithSoftmax(labels, ol, tag="criterion")
<<<<<<< HEAD
        err = ClassificationError(labels, ol, tag="evaluation")
        outputNodes = ol
=======
        err = ErrorPrediction(labels, ol, tag="evaluation")
>>>>>>> 8493f118
    ]
    SGD = [
        epochSize = 1000
        minibatchSize = 100
        learningRatesPerSample=0.000002
        momentumAsTimeConstant=1000
        maxEpochs = 5
        keepCheckPointFiles = true
    ]
    reader = [
        readerType = "CNTKTextFormatReader"
        file = "C:\jenkins\workspace\CNTK-Test-Windows-W1\Tests\EndToEndTests\Image\Data/Train_cntk_text.txt"
        input = [
            features = [
                dim = 784
                format = "dense"
            ]
            labels = [
                dim = 10
                format = "dense"
            ]
        ]
    ]
]
test = [
    action = "test"
    modelPath = "C:\Users\svcphil\AppData\Local\Temp\cntk-test-20160816030158.863578\Image_QuickE2E@release_gpu/models/cntk.dnn"
    reader = [
        readerType = "CNTKTextFormatReader"
        file = "C:\jenkins\workspace\CNTK-Test-Windows-W1\Tests\EndToEndTests\Image\Data/Test_cntk_text.txt"
        input = [
            features = [
                dim = 784
                format = "dense"
            ]
            labels = [
                dim = 10
                format = "dense"
            ]
        ]
    ]
]
currentDirectory=C:\jenkins\workspace\CNTK-Test-Windows-W1\Tests\EndToEndTests\Image\Data
RunDir=C:\Users\svcphil\AppData\Local\Temp\cntk-test-20160816030158.863578\Image_QuickE2E@release_gpu
DataDir=C:\jenkins\workspace\CNTK-Test-Windows-W1\Tests\EndToEndTests\Image\Data
ConfigDir=C:\jenkins\workspace\CNTK-Test-Windows-W1\Tests\EndToEndTests\Image\QuickE2E
OutputDir=C:\Users\svcphil\AppData\Local\Temp\cntk-test-20160816030158.863578\Image_QuickE2E@release_gpu
DeviceId=0
timestamping=true

08/16/2016 03:05:47: <<<<<<<<<<<<<<<<<<<< RAW CONFIG WITH ALL VARIABLES RESOLVED <<<<<<<<<<<<<<<<<<<<

08/16/2016 03:05:47: >>>>>>>>>>>>>>>>>>>> PROCESSED CONFIG WITH ALL VARIABLES RESOLVED >>>>>>>>>>>>>>>>>>>>
configparameters: cntk.cntk:command=train:test
configparameters: cntk.cntk:ConfigDir=C:\jenkins\workspace\CNTK-Test-Windows-W1\Tests\EndToEndTests\Image\QuickE2E
configparameters: cntk.cntk:currentDirectory=C:\jenkins\workspace\CNTK-Test-Windows-W1\Tests\EndToEndTests\Image\Data
configparameters: cntk.cntk:DataDir=C:\jenkins\workspace\CNTK-Test-Windows-W1\Tests\EndToEndTests\Image\Data
configparameters: cntk.cntk:deviceId=0
configparameters: cntk.cntk:numCPUThreads=8
configparameters: cntk.cntk:OutputDir=C:\Users\svcphil\AppData\Local\Temp\cntk-test-20160816030158.863578\Image_QuickE2E@release_gpu
configparameters: cntk.cntk:parallelTrain=false
configparameters: cntk.cntk:precision=float
configparameters: cntk.cntk:RunDir=C:\Users\svcphil\AppData\Local\Temp\cntk-test-20160816030158.863578\Image_QuickE2E@release_gpu
configparameters: cntk.cntk:test=[
    action = "test"
    modelPath = "C:\Users\svcphil\AppData\Local\Temp\cntk-test-20160816030158.863578\Image_QuickE2E@release_gpu/models/cntk.dnn"
    reader = [
        readerType = "CNTKTextFormatReader"
        file = "C:\jenkins\workspace\CNTK-Test-Windows-W1\Tests\EndToEndTests\Image\Data/Test_cntk_text.txt"
        input = [
            features = [
                dim = 784
                format = "dense"
            ]
            labels = [
                dim = 10
                format = "dense"
            ]
        ]
    ]
]

configparameters: cntk.cntk:timestamping=true
configparameters: cntk.cntk:train=[
    action = "train"
    modelPath = "C:\Users\svcphil\AppData\Local\Temp\cntk-test-20160816030158.863578\Image_QuickE2E@release_gpu/models/cntk.dnn"
    traceLevel = 1
    BrainScriptNetworkBuilder = [
        // HACK to enforce same evaluation order or LearnableParameters as for NDL, as to get same radomization
        // Nodes are evaluated in sorting order.
        A1 = conv1_act; A2 = conv2_act; A3 = h1 ; A5 = ol
        // macros
        ConvReLULayer(inp, outMap, inMap, inWCount, kW, kH, hStride, vStride, wScale, bValue) = [  // ReLU non-linearity
            convW = Parameter(outMap, inWCount, init="uniform", initValueScale=wScale, initOnCPUOnly=true)
            conv = Convolution(convW, inp, (kW : kH : inMap), mapDims=outMap, stride=(hStride : vStride : inMap), autoPadding=false, imageLayout="cudnn")
            convB = ParameterTensor((1 : 1 : outMap), init="fixedValue", value=bValue)
            convPlusB = conv + convB;
            out = RectifiedLinear(convPlusB);
        ]
        DNNSigmoidLayer(inDim, outDim, x, parmScale) = [        // Sigmoid non-linearity
            W = ParameterTensor((outDim : 0/*inDim, gets inferred*/), init="uniform", initValueScale=parmScale, initOnCPUOnly=true) 
            b = ParameterTensor( outDim,                              init="uniform", initValueScale=parmScale, initOnCPUOnly=true) 
            z = W * x + b
            out = Sigmoid(z)
        ]
        DNNLayer(inDim, outDim, x, parmScale) = [               // no non-linearity, as input for SoftMax
            W = Parameter(outDim, 0/*inDim, gets inferred*/, init="uniform", initValueScale=parmScale, initOnCPUOnly=true)
            b = Parameter(outDim, 1,                         init="uniform", initValueScale=parmScale, initOnCPUOnly=true)
            out = W * x + b
        ]
        imageW = 28
        imageH = 28
        labelDim = 10
        features = ImageInput(imageW, imageH, 1, imageLayout="cudnn", tag="feature")
        featScale = Constant(0.00390625)
        featScaled = Scale(featScale, features)
        labels = Input(labelDim, tag="label")
        kW1 = 5
        kH1 = 5
        cMap1 = 16
        hStride1 = 1
        vStride1 = 1
        conv1_act = ConvReLULayer(featScaled, cMap1, 1, kW1 * kH1, kW1, kH1, hStride1, vStride1, 10, 1).out
        pool1W = 2
        pool1H = 2
        pool1hStride = 2
        pool1vStride = 2
        pool1 = MaxPooling(conv1_act, pool1W, pool1H, pool1hStride, pool1vStride, imageLayout="cudnn")
        kW2 = 5
        kH2 = 5
        cMap2 = 32
        hStride2 = 1
        vStride2 = 1
        conv2_act = ConvReLULayer(pool1, cMap2, cMap1, kW1 * kH1 * cMap1, kW2, kH2, hStride2, vStride2, 10, 1).out
        pool2W = 2
        pool2H = 2
        pool2hStride = 2
        pool2vStride = 2
        pool2 = AveragePooling(conv2_act, pool2W, pool2H, pool2hStride, pool2vStride, imageLayout="cudnn")
        h1Dim = 128
        h1 = DNNSigmoidLayer(4 * 4 * cMap2, h1Dim, FlattenDimensions (pool2, 1, 3), 1).out
        ol = DNNLayer(h1Dim, labelDim, h1, 1).out
        ce = CrossEntropyWithSoftmax(labels, ol, tag="criterion")
<<<<<<< HEAD
        err = ClassificationError(labels, ol, tag="evaluation")
        outputNodes = ol
=======
        err = ErrorPrediction(labels, ol, tag="evaluation")
>>>>>>> 8493f118
    ]
    SGD = [
        epochSize = 1000
        minibatchSize = 100
        learningRatesPerSample=0.000002
        momentumAsTimeConstant=1000
        maxEpochs = 5
        keepCheckPointFiles = true
    ]
    reader = [
        readerType = "CNTKTextFormatReader"
        file = "C:\jenkins\workspace\CNTK-Test-Windows-W1\Tests\EndToEndTests\Image\Data/Train_cntk_text.txt"
        input = [
            features = [
                dim = 784
                format = "dense"
            ]
            labels = [
                dim = 10
                format = "dense"
            ]
        ]
    ]
]

08/16/2016 03:05:47: <<<<<<<<<<<<<<<<<<<< PROCESSED CONFIG WITH ALL VARIABLES RESOLVED <<<<<<<<<<<<<<<<<<<<
08/16/2016 03:05:47: Commands: train test
08/16/2016 03:05:47: Precision = "float"
08/16/2016 03:05:47: Using 4 CPU threads.
08/16/2016 03:05:47: CNTKModelPath: C:\Users\svcphil\AppData\Local\Temp\cntk-test-20160816030158.863578\Image_QuickE2E@release_gpu/models/cntk.dnn
08/16/2016 03:05:47: CNTKCommandTrainInfo: train : 5
08/16/2016 03:05:47: CNTKCommandTrainInfo: CNTKNoMoreCommands_Total : 5

08/16/2016 03:05:47: ##############################################################################
08/16/2016 03:05:47: #                                                                            #
08/16/2016 03:05:47: # Action "train"                                                             #
08/16/2016 03:05:47: #                                                                            #
08/16/2016 03:05:47: ##############################################################################

08/16/2016 03:05:47: CNTKCommandTrainBegin: train
useParallelTrain option is not enabled. ParallelTrain config will be ignored.
08/16/2016 03:05:48: Creating virgin network.
Node '<placeholder>' (LearnableParameter operation): Initializing Parameter[16 x 25] <- 0.000000.
Node '<placeholder>' (LearnableParameter operation): Initializing Parameter[16 x 25] <- uniform(seed=1, range=0.050000*10.000000, onCPU=true).
Node '<placeholder>' (LearnableParameter operation): Initializing Parameter[1 x 1] <- 0.000000.
Node '<placeholder>' (LearnableParameter operation): Initializing Parameter[1 x 1] <- 0.003906.
Node '<placeholder>' (LearnableParameter operation): Initializing Parameter[1 x 1 x 16] <- 0.000000.
Node '<placeholder>' (LearnableParameter operation): Initializing Parameter[1 x 1 x 16] <- 1.000000.
Node '<placeholder>' (LearnableParameter operation): Initializing Parameter[32 x 400] <- 0.000000.
Node '<placeholder>' (LearnableParameter operation): Initializing Parameter[32 x 400] <- uniform(seed=2, range=0.050000*10.000000, onCPU=true).
Node '<placeholder>' (LearnableParameter operation): Initializing Parameter[1 x 1 x 32] <- 0.000000.
Node '<placeholder>' (LearnableParameter operation): Initializing Parameter[1 x 1 x 32] <- 1.000000.
Node '<placeholder>' (LearnableParameter operation): Initializating Parameter[128 x 0] as uniform later when dimensions are fully known.
Node '<placeholder>' (LearnableParameter operation): Initializing Parameter[128] <- 0.000000.
Node '<placeholder>' (LearnableParameter operation): Initializing Parameter[128] <- uniform(seed=4, range=0.050000*1.000000, onCPU=true).
Node '<placeholder>' (LearnableParameter operation): Initializating Parameter[10 x 0] as uniform later when dimensions are fully known.
Node '<placeholder>' (LearnableParameter operation): Initializing Parameter[10 x 1] <- 0.000000.
Node '<placeholder>' (LearnableParameter operation): Initializing Parameter[10 x 1] <- uniform(seed=6, range=0.050000*1.000000, onCPU=true).

Post-processing network...

2 roots:
	ce = CrossEntropyWithSoftmax()
	err = ClassificationError()

Validating network. 28 nodes to process in pass 1.

Validating --> labels = InputValue() :  -> [10 x *]
Validating --> ol.W = LearnableParameter() :  -> [10 x 0]
Validating --> h1.W = LearnableParameter() :  -> [128 x 0]
Validating --> conv2_act.convW = LearnableParameter() :  -> [32 x 400]
Validating --> conv1_act.convW = LearnableParameter() :  -> [16 x 25]
Validating --> featScale = LearnableParameter() :  -> [1 x 1]
Validating --> features = InputValue() :  -> [28 x 28 x 1 x *]
Validating --> featScaled = ElementTimes (featScale, features) : [1 x 1], [28 x 28 x 1 x *] -> [28 x 28 x 1 x *]
Validating --> conv1_act.conv = Convolution (conv1_act.convW, featScaled) : [16 x 25], [28 x 28 x 1 x *] -> [24 x 24 x 16 x *]
Validating --> conv1_act.convB = LearnableParameter() :  -> [1 x 1 x 16]
Validating --> conv1_act.convPlusB = Plus (conv1_act.conv, conv1_act.convB) : [24 x 24 x 16 x *], [1 x 1 x 16] -> [24 x 24 x 16 x *]
Validating --> conv1_act = RectifiedLinear (conv1_act.convPlusB) : [24 x 24 x 16 x *] -> [24 x 24 x 16 x *]
Validating --> pool1 = MaxPooling (conv1_act) : [24 x 24 x 16 x *] -> [12 x 12 x 16 x *]
Validating --> conv2_act.conv = Convolution (conv2_act.convW, pool1) : [32 x 400], [12 x 12 x 16 x *] -> [8 x 8 x 32 x *]
Validating --> conv2_act.convB = LearnableParameter() :  -> [1 x 1 x 32]
Validating --> conv2_act.convPlusB = Plus (conv2_act.conv, conv2_act.convB) : [8 x 8 x 32 x *], [1 x 1 x 32] -> [8 x 8 x 32 x *]
Validating --> conv2_act = RectifiedLinear (conv2_act.convPlusB) : [8 x 8 x 32 x *] -> [8 x 8 x 32 x *]
Validating --> pool2 = AveragePooling (conv2_act) : [8 x 8 x 32 x *] -> [4 x 4 x 32 x *]
Validating --> h1.x = Reshape (pool2) : [4 x 4 x 32 x *] -> [512 x *]
Node 'h1.W' (LearnableParameter operation) operation: Tensor shape was inferred as [128 x 512].
Node 'h1.W' (LearnableParameter operation): Initializing Parameter[128 x 512] <- uniform(seed=3, range=0.050000*1.000000, onCPU=true).
Validating --> h1.z.PlusArgs[0] = Times (h1.W, h1.x) : [128 x 512], [512 x *] -> [128 x *]
Validating --> h1.b = LearnableParameter() :  -> [128]
Validating --> h1.z = Plus (h1.z.PlusArgs[0], h1.b) : [128 x *], [128] -> [128 x *]
Validating --> h1 = Sigmoid (h1.z) : [128 x *] -> [128 x *]
Node 'ol.W' (LearnableParameter operation) operation: Tensor shape was inferred as [10 x 128].
Node 'ol.W' (LearnableParameter operation): Initializing Parameter[10 x 128] <- uniform(seed=5, range=0.050000*1.000000, onCPU=true).
Validating --> ol.out.PlusArgs[0] = Times (ol.W, h1) : [10 x 128], [128 x *] -> [10 x *]
Validating --> ol.b = LearnableParameter() :  -> [10 x 1]
<<<<<<< HEAD
Validating --> ol.out = Plus (ol.out.PlusArgs[0], ol.b) : [10 x *], [10 x 1] -> [10 x 1 x *]
Validating --> ce = CrossEntropyWithSoftmax (labels, ol.out) : [10 x *], [10 x 1 x *] -> [1]
Validating --> err = ClassificationError (labels, ol.out) : [10 x *], [10 x 1 x *] -> [1]
=======
Validating --> ol = Plus (ol.out.PlusArgs[0], ol.b) : [10 x *], [10 x 1] -> [10 x 1 x *]
Validating --> ce = CrossEntropyWithSoftmax (labels, ol) : [10 x *], [10 x 1 x *] -> [1]
Validating --> err = ErrorPrediction (labels, ol) : [10 x *], [10 x 1 x *] -> [1]
>>>>>>> 8493f118

Validating network. 17 nodes to process in pass 2.


Validating network, final pass.


conv1_act.conv: using cuDNN convolution engine for geometry: Input: 28 x 28 x 1, Output: 24 x 24 x 16, Kernel: 5 x 5 x 1, Map: 16, Stride: 1 x 1 x 1, Sharing: (1, 1, 1), AutoPad: (0, 0, 0), LowerPad: 0 x 0 x 0, UpperPad: 0 x 0 x 0.

pool1: using cuDNN convolution engine for geometry: Input: 24 x 24 x 16, Output: 12 x 12 x 16, Kernel: 2 x 2 x 1, Map: 1, Stride: 2 x 2 x 1, Sharing: (1), AutoPad: (0), LowerPad: 0, UpperPad: 0.

conv2_act.conv: using cuDNN convolution engine for geometry: Input: 12 x 12 x 16, Output: 8 x 8 x 32, Kernel: 5 x 5 x 16, Map: 32, Stride: 1 x 1 x 16, Sharing: (1, 1, 1), AutoPad: (0, 0, 0), LowerPad: 0 x 0 x 0, UpperPad: 0 x 0 x 0.

pool2: using cuDNN convolution engine for geometry: Input: 8 x 8 x 32, Output: 4 x 4 x 32, Kernel: 2 x 2 x 1, Map: 1, Stride: 2 x 2 x 1, Sharing: (1), AutoPad: (0), LowerPad: 0, UpperPad: 0.


11 out of 28 nodes do not share the minibatch layout with the input data.

Post-processing network complete.

08/16/2016 03:05:48: Created model with 28 nodes on GPU 0.

08/16/2016 03:05:48: Training criterion node(s):
08/16/2016 03:05:48: 	ce = CrossEntropyWithSoftmax

<<<<<<< HEAD
04/20/2016 13:14:17: 	err = ClassificationError
=======
08/16/2016 03:05:48: Evaluation criterion node(s):
08/16/2016 03:05:48: 	err = ErrorPrediction
>>>>>>> 8493f118


Allocating matrices for forward and/or backward propagation.

Memory Sharing: Out of 51 matrices, 32 are shared as 14, and 19 are not shared.

	{ h1.W : [128 x 512] (gradient)
	  h1.z : [128 x *] }
	{ ol : [10 x 1 x *]
	  ol.W : [10 x 128] (gradient) }
	{ h1.z.PlusArgs[0] : [128 x *]
	  pool2 : [4 x 4 x 32 x *] (gradient) }
	{ conv2_act.convPlusB : [8 x 8 x 32 x *] (gradient)
	  pool1 : [12 x 12 x 16 x *] (gradient)
	  pool2 : [4 x 4 x 32 x *] }
	{ conv1_act : [24 x 24 x 16 x *] (gradient)
	  conv1_act.convB : [1 x 1 x 16] (gradient) }
	{ h1 : [128 x *]
	  h1.z.PlusArgs[0] : [128 x *] (gradient) }
	{ conv1_act.convPlusB : [24 x 24 x 16 x *] (gradient)
	  pool1 : [12 x 12 x 16 x *] }
	{ h1.x : [512 x *] (gradient)
	  h1.z : [128 x *] (gradient)
	  ol.out.PlusArgs[0] : [10 x *] }
	{ conv1_act : [24 x 24 x 16 x *]
	  conv1_act.conv : [24 x 24 x 16 x *] (gradient) }
	{ conv2_act : [8 x 8 x 32 x *] (gradient)
	  conv2_act.convB : [1 x 1 x 32] (gradient)
	  h1.x : [512 x *] }
	{ h1 : [128 x *] (gradient)
	  h1.b : [128] (gradient)
	  ol : [10 x 1 x *] (gradient) }
	{ conv2_act.convPlusB : [8 x 8 x 32 x *]
	  conv2_act.convW : [32 x 400] (gradient) }
	{ conv1_act.convPlusB : [24 x 24 x 16 x *]
	  conv1_act.convW : [16 x 25] (gradient) }
	{ conv2_act : [8 x 8 x 32 x *]
	  conv2_act.conv : [8 x 8 x 32 x *] (gradient) }


08/16/2016 03:05:48: Training 80202 parameters in 8 out of 8 parameter tensors and 23 nodes with gradient:

08/16/2016 03:05:48: 	Node 'conv1_act.convB' (LearnableParameter operation) : [1 x 1 x 16]
08/16/2016 03:05:48: 	Node 'conv1_act.convW' (LearnableParameter operation) : [16 x 25]
08/16/2016 03:05:48: 	Node 'conv2_act.convB' (LearnableParameter operation) : [1 x 1 x 32]
08/16/2016 03:05:48: 	Node 'conv2_act.convW' (LearnableParameter operation) : [32 x 400]
08/16/2016 03:05:48: 	Node 'h1.W' (LearnableParameter operation) : [128 x 512]
08/16/2016 03:05:48: 	Node 'h1.b' (LearnableParameter operation) : [128]
08/16/2016 03:05:48: 	Node 'ol.W' (LearnableParameter operation) : [10 x 128]
08/16/2016 03:05:48: 	Node 'ol.b' (LearnableParameter operation) : [10 x 1]

08/16/2016 03:05:48: No PreCompute nodes found, or all already computed. Skipping pre-computation step.

08/16/2016 03:05:48: Starting Epoch 1: learning rate per sample = 0.000002  effective momentum = 0.904837  momentum as time constant = 1000.0 samples
BlockRandomizer::StartEpoch: epoch 0: frames [0..1000] (first sequence at sample 0), data subset 0 of 1

08/16/2016 03:05:48: Starting minibatch loop.
08/16/2016 03:05:48:  Epoch[ 1 of 5]-Minibatch[   1-  10, 100.00%]: ce = 2.34058716 * 1000; err = 0.90000000 * 1000; time = 0.2184s; samplesPerSecond = 4577.8
08/16/2016 03:05:48: Finished Epoch[ 1 of 5]: [Training] ce = 2.34058716 * 1000; err = 0.90000000 * 1000; totalSamplesSeen = 1000; learningRatePerSample = 2e-006; epochTime=0.219079s
08/16/2016 03:05:48: SGD: Saving checkpoint model 'C:\Users\svcphil\AppData\Local\Temp\cntk-test-20160816030158.863578\Image_QuickE2E@release_gpu/models/cntk.dnn.1'

08/16/2016 03:05:48: Starting Epoch 2: learning rate per sample = 0.000002  effective momentum = 0.904837  momentum as time constant = 1000.0 samples
BlockRandomizer::StartEpoch: epoch 1: frames [1000..2000] (first sequence at sample 1000), data subset 0 of 1

08/16/2016 03:05:48: Starting minibatch loop.
08/16/2016 03:05:48:  Epoch[ 2 of 5]-Minibatch[   1-  10, 100.00%]: ce = 2.33913232 * 1000; err = 0.90000000 * 1000; time = 0.0395s; samplesPerSecond = 25289.6
08/16/2016 03:05:48: Finished Epoch[ 2 of 5]: [Training] ce = 2.33913232 * 1000; err = 0.90000000 * 1000; totalSamplesSeen = 2000; learningRatePerSample = 2e-006; epochTime=0.039715s
08/16/2016 03:05:48: SGD: Saving checkpoint model 'C:\Users\svcphil\AppData\Local\Temp\cntk-test-20160816030158.863578\Image_QuickE2E@release_gpu/models/cntk.dnn.2'

08/16/2016 03:05:48: Starting Epoch 3: learning rate per sample = 0.000002  effective momentum = 0.904837  momentum as time constant = 1000.0 samples
BlockRandomizer::StartEpoch: epoch 2: frames [2000..3000] (first sequence at sample 2000), data subset 0 of 1

08/16/2016 03:05:48: Starting minibatch loop.
08/16/2016 03:05:48:  Epoch[ 3 of 5]-Minibatch[   1-  10, 100.00%]: ce = 2.33706079 * 1000; err = 0.90000000 * 1000; time = 0.0393s; samplesPerSecond = 25429.8
08/16/2016 03:05:48: Finished Epoch[ 3 of 5]: [Training] ce = 2.33706079 * 1000; err = 0.90000000 * 1000; totalSamplesSeen = 3000; learningRatePerSample = 2e-006; epochTime=0.039494s
08/16/2016 03:05:48: SGD: Saving checkpoint model 'C:\Users\svcphil\AppData\Local\Temp\cntk-test-20160816030158.863578\Image_QuickE2E@release_gpu/models/cntk.dnn.3'

08/16/2016 03:05:48: Starting Epoch 4: learning rate per sample = 0.000002  effective momentum = 0.904837  momentum as time constant = 1000.0 samples
BlockRandomizer::StartEpoch: epoch 3: frames [3000..4000] (first sequence at sample 3000), data subset 0 of 1

08/16/2016 03:05:48: Starting minibatch loop.
08/16/2016 03:05:48:  Epoch[ 4 of 5]-Minibatch[   1-  10, 100.00%]: ce = 2.33478516 * 1000; err = 0.90000000 * 1000; time = 0.0393s; samplesPerSecond = 25414.3
08/16/2016 03:05:48: Finished Epoch[ 4 of 5]: [Training] ce = 2.33478516 * 1000; err = 0.90000000 * 1000; totalSamplesSeen = 4000; learningRatePerSample = 2e-006; epochTime=0.039532s
08/16/2016 03:05:48: SGD: Saving checkpoint model 'C:\Users\svcphil\AppData\Local\Temp\cntk-test-20160816030158.863578\Image_QuickE2E@release_gpu/models/cntk.dnn.4'

08/16/2016 03:05:48: Starting Epoch 5: learning rate per sample = 0.000002  effective momentum = 0.904837  momentum as time constant = 1000.0 samples
BlockRandomizer::StartEpoch: epoch 4: frames [4000..5000] (first sequence at sample 4000), data subset 0 of 1

08/16/2016 03:05:48: Starting minibatch loop.
08/16/2016 03:05:48:  Epoch[ 5 of 5]-Minibatch[   1-  10, 100.00%]: ce = 2.33273975 * 1000; err = 0.90000000 * 1000; time = 0.0399s; samplesPerSecond = 25048.2
08/16/2016 03:05:48: Finished Epoch[ 5 of 5]: [Training] ce = 2.33273975 * 1000; err = 0.90000000 * 1000; totalSamplesSeen = 5000; learningRatePerSample = 2e-006; epochTime=0.040119s
08/16/2016 03:05:48: SGD: Saving checkpoint model 'C:\Users\svcphil\AppData\Local\Temp\cntk-test-20160816030158.863578\Image_QuickE2E@release_gpu/models/cntk.dnn'
08/16/2016 03:05:48: CNTKCommandTrainEnd: train

08/16/2016 03:05:48: Action "train" complete.


08/16/2016 03:05:48: ##############################################################################
08/16/2016 03:05:48: #                                                                            #
08/16/2016 03:05:48: # Action "test"                                                              #
08/16/2016 03:05:48: #                                                                            #
08/16/2016 03:05:48: ##############################################################################


Post-processing network...

2 roots:
	ce = CrossEntropyWithSoftmax()
	err = ClassificationError()

Validating network. 28 nodes to process in pass 1.

Validating --> labels = InputValue() :  -> [10 x *1]
Validating --> ol.W = LearnableParameter() :  -> [10 x 128]
Validating --> h1.W = LearnableParameter() :  -> [128 x 512]
Validating --> conv2_act.convW = LearnableParameter() :  -> [32 x 400]
Validating --> conv1_act.convW = LearnableParameter() :  -> [16 x 25]
Validating --> featScale = LearnableParameter() :  -> [1 x 1]
Validating --> features = InputValue() :  -> [28 x 28 x 1 x *1]
Validating --> featScaled = ElementTimes (featScale, features) : [1 x 1], [28 x 28 x 1 x *1] -> [28 x 28 x 1 x *1]
Validating --> conv1_act.conv = Convolution (conv1_act.convW, featScaled) : [16 x 25], [28 x 28 x 1 x *1] -> [24 x 24 x 16 x *1]
Validating --> conv1_act.convB = LearnableParameter() :  -> [1 x 1 x 16]
Validating --> conv1_act.convPlusB = Plus (conv1_act.conv, conv1_act.convB) : [24 x 24 x 16 x *1], [1 x 1 x 16] -> [24 x 24 x 16 x *1]
Validating --> conv1_act = RectifiedLinear (conv1_act.convPlusB) : [24 x 24 x 16 x *1] -> [24 x 24 x 16 x *1]
Validating --> pool1 = MaxPooling (conv1_act) : [24 x 24 x 16 x *1] -> [12 x 12 x 16 x *1]
Validating --> conv2_act.conv = Convolution (conv2_act.convW, pool1) : [32 x 400], [12 x 12 x 16 x *1] -> [8 x 8 x 32 x *1]
Validating --> conv2_act.convB = LearnableParameter() :  -> [1 x 1 x 32]
Validating --> conv2_act.convPlusB = Plus (conv2_act.conv, conv2_act.convB) : [8 x 8 x 32 x *1], [1 x 1 x 32] -> [8 x 8 x 32 x *1]
Validating --> conv2_act = RectifiedLinear (conv2_act.convPlusB) : [8 x 8 x 32 x *1] -> [8 x 8 x 32 x *1]
Validating --> pool2 = AveragePooling (conv2_act) : [8 x 8 x 32 x *1] -> [4 x 4 x 32 x *1]
Validating --> h1.x = Reshape (pool2) : [4 x 4 x 32 x *1] -> [512 x *1]
Validating --> h1.z.PlusArgs[0] = Times (h1.W, h1.x) : [128 x 512], [512 x *1] -> [128 x *1]
Validating --> h1.b = LearnableParameter() :  -> [128]
Validating --> h1.z = Plus (h1.z.PlusArgs[0], h1.b) : [128 x *1], [128] -> [128 x *1]
Validating --> h1 = Sigmoid (h1.z) : [128 x *1] -> [128 x *1]
Validating --> ol.out.PlusArgs[0] = Times (ol.W, h1) : [10 x 128], [128 x *1] -> [10 x *1]
Validating --> ol.b = LearnableParameter() :  -> [10 x 1]
<<<<<<< HEAD
Validating --> ol.out = Plus (ol.out.PlusArgs[0], ol.b) : [10 x *1], [10 x 1] -> [10 x 1 x *1]
Validating --> ce = CrossEntropyWithSoftmax (labels, ol.out) : [10 x *1], [10 x 1 x *1] -> [1]
Validating --> err = ClassificationError (labels, ol.out) : [10 x *1], [10 x 1 x *1] -> [1]
=======
Validating --> ol = Plus (ol.out.PlusArgs[0], ol.b) : [10 x *1], [10 x 1] -> [10 x 1 x *1]
Validating --> ce = CrossEntropyWithSoftmax (labels, ol) : [10 x *1], [10 x 1 x *1] -> [1]
Validating --> err = ErrorPrediction (labels, ol) : [10 x *1], [10 x 1 x *1] -> [1]
>>>>>>> 8493f118

Validating network. 17 nodes to process in pass 2.


Validating network, final pass.


conv1_act.conv: using cuDNN convolution engine for geometry: Input: 28 x 28 x 1, Output: 24 x 24 x 16, Kernel: 5 x 5 x 1, Map: 16, Stride: 1 x 1 x 1, Sharing: (1, 1, 1), AutoPad: (0, 0, 0), LowerPad: 0 x 0 x 0, UpperPad: 0 x 0 x 0.

pool1: using cuDNN convolution engine for geometry: Input: 24 x 24 x 16, Output: 12 x 12 x 16, Kernel: 2 x 2 x 1, Map: 1, Stride: 2 x 2 x 1, Sharing: (1), AutoPad: (0), LowerPad: 0, UpperPad: 0.

conv2_act.conv: using cuDNN convolution engine for geometry: Input: 12 x 12 x 16, Output: 8 x 8 x 32, Kernel: 5 x 5 x 16, Map: 32, Stride: 1 x 1 x 16, Sharing: (1, 1, 1), AutoPad: (0, 0, 0), LowerPad: 0 x 0 x 0, UpperPad: 0 x 0 x 0.

pool2: using cuDNN convolution engine for geometry: Input: 8 x 8 x 32, Output: 4 x 4 x 32, Kernel: 2 x 2 x 1, Map: 1, Stride: 2 x 2 x 1, Sharing: (1), AutoPad: (0), LowerPad: 0, UpperPad: 0.


11 out of 28 nodes do not share the minibatch layout with the input data.

Post-processing network complete.

evalNodeNames are not specified, using all the default evalnodes and training criterion nodes.


Allocating matrices for forward and/or backward propagation.
<<<<<<< HEAD
Final Results: Minibatch[1-1]: * 100    err: ClassificationError/Sample = 0.9    ce: CrossEntropyWithSoftmax/Sample = 2.3315085    perplexity = 10.293457    
=======
>>>>>>> 8493f118

Memory Sharing: Out of 28 matrices, 0 are shared as 0, and 28 are not shared.


BlockRandomizer::StartEpoch: epoch 0: frames [0..100] (first sequence at sample 0), data subset 0 of 1
08/16/2016 03:05:49: Final Results: Minibatch[1-1]: err = 0.90000000 * 100; ce = 2.33152878 * 100; perplexity = 10.29366624

08/16/2016 03:05:49: Action "test" complete.

08/16/2016 03:05:49: __COMPLETED__
=== Deleting last epoch data
==== Re-running from checkpoint
=== Running /cygdrive/c/jenkins/workspace/CNTK-Test-Windows-W1/x64/release/cntk.exe configFile=C:\jenkins\workspace\CNTK-Test-Windows-W1\Tests\EndToEndTests\Image\QuickE2E/cntk.cntk currentDirectory=C:\jenkins\workspace\CNTK-Test-Windows-W1\Tests\EndToEndTests\Image\Data RunDir=C:\Users\svcphil\AppData\Local\Temp\cntk-test-20160816030158.863578\Image_QuickE2E@release_gpu DataDir=C:\jenkins\workspace\CNTK-Test-Windows-W1\Tests\EndToEndTests\Image\Data ConfigDir=C:\jenkins\workspace\CNTK-Test-Windows-W1\Tests\EndToEndTests\Image\QuickE2E OutputDir=C:\Users\svcphil\AppData\Local\Temp\cntk-test-20160816030158.863578\Image_QuickE2E@release_gpu DeviceId=0 timestamping=true makeMode=true
-------------------------------------------------------------------
Build info: 

		Built time: Aug 16 2016 02:54:53
		Last modified date: Fri Aug 12 05:31:21 2016
		Build type: Release
		Build target: GPU
		With 1bit-SGD: no
		Math lib: mkl
		CUDA_PATH: C:\Program Files\NVIDIA GPU Computing Toolkit\CUDA\v7.5
		CUB_PATH: c:\src\cub-1.4.1
		CUDNN_PATH: c:\NVIDIA\cudnn-4.0\cuda
		Build Branch: HEAD
		Build SHA1: 026b1e772b963461e189f8f00aa7ed6951298f84
		Built by svcphil on Philly-Pool3
		Build Path: c:\Jenkins\workspace\CNTK-Build-Windows\Source\CNTK\
-------------------------------------------------------------------
Changed current directory to C:\jenkins\workspace\CNTK-Test-Windows-W1\Tests\EndToEndTests\Image\Data
08/16/2016 03:05:51: -------------------------------------------------------------------
08/16/2016 03:05:51: Build info: 

08/16/2016 03:05:51: 		Built time: Aug 16 2016 02:54:53
08/16/2016 03:05:51: 		Last modified date: Fri Aug 12 05:31:21 2016
08/16/2016 03:05:51: 		Build type: Release
08/16/2016 03:05:51: 		Build target: GPU
08/16/2016 03:05:51: 		With 1bit-SGD: no
08/16/2016 03:05:51: 		Math lib: mkl
08/16/2016 03:05:51: 		CUDA_PATH: C:\Program Files\NVIDIA GPU Computing Toolkit\CUDA\v7.5
08/16/2016 03:05:51: 		CUB_PATH: c:\src\cub-1.4.1
08/16/2016 03:05:51: 		CUDNN_PATH: c:\NVIDIA\cudnn-4.0\cuda
08/16/2016 03:05:51: 		Build Branch: HEAD
08/16/2016 03:05:51: 		Build SHA1: 026b1e772b963461e189f8f00aa7ed6951298f84
08/16/2016 03:05:51: 		Built by svcphil on Philly-Pool3
08/16/2016 03:05:51: 		Build Path: c:\Jenkins\workspace\CNTK-Build-Windows\Source\CNTK\
08/16/2016 03:05:51: -------------------------------------------------------------------
08/16/2016 03:05:51: -------------------------------------------------------------------
08/16/2016 03:05:51: GPU info:

08/16/2016 03:05:51: 		Device[0]: cores = 2496; computeCapability = 5.2; type = "Quadro M4000"; memory = 8090 MB
08/16/2016 03:05:51: -------------------------------------------------------------------

08/16/2016 03:05:51: Running on cntk-muc00 at 2016/08/16 03:05:51
08/16/2016 03:05:51: Command line: 
C:\jenkins\workspace\CNTK-Test-Windows-W1\x64\release\cntk.exe  configFile=C:\jenkins\workspace\CNTK-Test-Windows-W1\Tests\EndToEndTests\Image\QuickE2E/cntk.cntk  currentDirectory=C:\jenkins\workspace\CNTK-Test-Windows-W1\Tests\EndToEndTests\Image\Data  RunDir=C:\Users\svcphil\AppData\Local\Temp\cntk-test-20160816030158.863578\Image_QuickE2E@release_gpu  DataDir=C:\jenkins\workspace\CNTK-Test-Windows-W1\Tests\EndToEndTests\Image\Data  ConfigDir=C:\jenkins\workspace\CNTK-Test-Windows-W1\Tests\EndToEndTests\Image\QuickE2E  OutputDir=C:\Users\svcphil\AppData\Local\Temp\cntk-test-20160816030158.863578\Image_QuickE2E@release_gpu  DeviceId=0  timestamping=true  makeMode=true



08/16/2016 03:05:51: >>>>>>>>>>>>>>>>>>>> RAW CONFIG (VARIABLES NOT RESOLVED) >>>>>>>>>>>>>>>>>>>>
08/16/2016 03:05:51: precision = "float"
command = train:test
deviceId = $DeviceId$
parallelTrain = false
numCPUThreads = 8
train = [
    action = "train"
    modelPath = "$RunDir$/models/cntk.dnn"
    traceLevel = 1
    BrainScriptNetworkBuilder = [
        // HACK to enforce same evaluation order or LearnableParameters as for NDL, as to get same radomization
        // Nodes are evaluated in sorting order.
        A1 = conv1_act; A2 = conv2_act; A3 = h1 ; A5 = ol
        // macros
        ConvReLULayer(inp, outMap, inMap, inWCount, kW, kH, hStride, vStride, wScale, bValue) = [  // ReLU non-linearity
            convW = Parameter(outMap, inWCount, init="uniform", initValueScale=wScale, initOnCPUOnly=true)
            conv = Convolution(convW, inp, (kW : kH : inMap), mapDims=outMap, stride=(hStride : vStride : inMap), autoPadding=false, imageLayout="cudnn")
            convB = ParameterTensor((1 : 1 : outMap), init="fixedValue", value=bValue)
            convPlusB = conv + convB;
            out = RectifiedLinear(convPlusB);
        ]
        DNNSigmoidLayer(inDim, outDim, x, parmScale) = [        // Sigmoid non-linearity
            W = ParameterTensor((outDim : 0/*inDim, gets inferred*/), init="uniform", initValueScale=parmScale, initOnCPUOnly=true) 
            b = ParameterTensor( outDim,                              init="uniform", initValueScale=parmScale, initOnCPUOnly=true) 
            z = W * x + b
            out = Sigmoid(z)
        ]
        DNNLayer(inDim, outDim, x, parmScale) = [               // no non-linearity, as input for SoftMax
            W = Parameter(outDim, 0/*inDim, gets inferred*/, init="uniform", initValueScale=parmScale, initOnCPUOnly=true)
            b = Parameter(outDim, 1,                         init="uniform", initValueScale=parmScale, initOnCPUOnly=true)
            out = W * x + b
        ]
        imageW = 28
        imageH = 28
        labelDim = 10
        features = ImageInput(imageW, imageH, 1, imageLayout="cudnn", tag="feature")
        featScale = Constant(0.00390625)
        featScaled = Scale(featScale, features)
        labels = Input(labelDim, tag="label")
        kW1 = 5
        kH1 = 5
        cMap1 = 16
        hStride1 = 1
        vStride1 = 1
        conv1_act = ConvReLULayer(featScaled, cMap1, 1, kW1 * kH1, kW1, kH1, hStride1, vStride1, 10, 1).out
        pool1W = 2
        pool1H = 2
        pool1hStride = 2
        pool1vStride = 2
        pool1 = MaxPooling(conv1_act, pool1W, pool1H, pool1hStride, pool1vStride, imageLayout="cudnn")
        kW2 = 5
        kH2 = 5
        cMap2 = 32
        hStride2 = 1
        vStride2 = 1
        conv2_act = ConvReLULayer(pool1, cMap2, cMap1, kW1 * kH1 * cMap1, kW2, kH2, hStride2, vStride2, 10, 1).out
        pool2W = 2
        pool2H = 2
        pool2hStride = 2
        pool2vStride = 2
        pool2 = AveragePooling(conv2_act, pool2W, pool2H, pool2hStride, pool2vStride, imageLayout="cudnn")
        h1Dim = 128
        h1 = DNNSigmoidLayer(4 * 4 * cMap2, h1Dim, FlattenDimensions (pool2, 1, 3), 1).out
        ol = DNNLayer(h1Dim, labelDim, h1, 1).out
        ce = CrossEntropyWithSoftmax(labels, ol, tag="criterion")
<<<<<<< HEAD
        err = ClassificationError(labels, ol, tag="evaluation")
        outputNodes = ol
=======
        err = ErrorPrediction(labels, ol, tag="evaluation")
>>>>>>> 8493f118
    ]
    SGD = [
        epochSize = 1000
        minibatchSize = 100
        learningRatesPerSample=0.000002
        momentumAsTimeConstant=1000
        maxEpochs = 5
        keepCheckPointFiles = true
    ]
    reader = [
        readerType = "CNTKTextFormatReader"
        file = "$DataDir$/Train_cntk_text.txt"
        input = [
            features = [
                dim = 784
                format = "dense"
            ]
            labels = [
                dim = 10
                format = "dense"
            ]
        ]
    ]
]
test = [
    action = "test"
    modelPath = "$RunDir$/models/cntk.dnn"
    reader = [
        readerType = "CNTKTextFormatReader"
        file = "$DataDir$/Test_cntk_text.txt"
        input = [
            features = [
                dim = 784
                format = "dense"
            ]
            labels = [
                dim = 10
                format = "dense"
            ]
        ]
    ]
]
currentDirectory=C:\jenkins\workspace\CNTK-Test-Windows-W1\Tests\EndToEndTests\Image\Data
RunDir=C:\Users\svcphil\AppData\Local\Temp\cntk-test-20160816030158.863578\Image_QuickE2E@release_gpu
DataDir=C:\jenkins\workspace\CNTK-Test-Windows-W1\Tests\EndToEndTests\Image\Data
ConfigDir=C:\jenkins\workspace\CNTK-Test-Windows-W1\Tests\EndToEndTests\Image\QuickE2E
OutputDir=C:\Users\svcphil\AppData\Local\Temp\cntk-test-20160816030158.863578\Image_QuickE2E@release_gpu
DeviceId=0
timestamping=true
makeMode=true

08/16/2016 03:05:51: <<<<<<<<<<<<<<<<<<<< RAW CONFIG (VARIABLES NOT RESOLVED)  <<<<<<<<<<<<<<<<<<<<

08/16/2016 03:05:51: >>>>>>>>>>>>>>>>>>>> RAW CONFIG WITH ALL VARIABLES RESOLVED >>>>>>>>>>>>>>>>>>>>
08/16/2016 03:05:51: precision = "float"
command = train:test
deviceId = 0
parallelTrain = false
numCPUThreads = 8
train = [
    action = "train"
    modelPath = "C:\Users\svcphil\AppData\Local\Temp\cntk-test-20160816030158.863578\Image_QuickE2E@release_gpu/models/cntk.dnn"
    traceLevel = 1
    BrainScriptNetworkBuilder = [
        // HACK to enforce same evaluation order or LearnableParameters as for NDL, as to get same radomization
        // Nodes are evaluated in sorting order.
        A1 = conv1_act; A2 = conv2_act; A3 = h1 ; A5 = ol
        // macros
        ConvReLULayer(inp, outMap, inMap, inWCount, kW, kH, hStride, vStride, wScale, bValue) = [  // ReLU non-linearity
            convW = Parameter(outMap, inWCount, init="uniform", initValueScale=wScale, initOnCPUOnly=true)
            conv = Convolution(convW, inp, (kW : kH : inMap), mapDims=outMap, stride=(hStride : vStride : inMap), autoPadding=false, imageLayout="cudnn")
            convB = ParameterTensor((1 : 1 : outMap), init="fixedValue", value=bValue)
            convPlusB = conv + convB;
            out = RectifiedLinear(convPlusB);
        ]
        DNNSigmoidLayer(inDim, outDim, x, parmScale) = [        // Sigmoid non-linearity
            W = ParameterTensor((outDim : 0/*inDim, gets inferred*/), init="uniform", initValueScale=parmScale, initOnCPUOnly=true) 
            b = ParameterTensor( outDim,                              init="uniform", initValueScale=parmScale, initOnCPUOnly=true) 
            z = W * x + b
            out = Sigmoid(z)
        ]
        DNNLayer(inDim, outDim, x, parmScale) = [               // no non-linearity, as input for SoftMax
            W = Parameter(outDim, 0/*inDim, gets inferred*/, init="uniform", initValueScale=parmScale, initOnCPUOnly=true)
            b = Parameter(outDim, 1,                         init="uniform", initValueScale=parmScale, initOnCPUOnly=true)
            out = W * x + b
        ]
        imageW = 28
        imageH = 28
        labelDim = 10
        features = ImageInput(imageW, imageH, 1, imageLayout="cudnn", tag="feature")
        featScale = Constant(0.00390625)
        featScaled = Scale(featScale, features)
        labels = Input(labelDim, tag="label")
        kW1 = 5
        kH1 = 5
        cMap1 = 16
        hStride1 = 1
        vStride1 = 1
        conv1_act = ConvReLULayer(featScaled, cMap1, 1, kW1 * kH1, kW1, kH1, hStride1, vStride1, 10, 1).out
        pool1W = 2
        pool1H = 2
        pool1hStride = 2
        pool1vStride = 2
        pool1 = MaxPooling(conv1_act, pool1W, pool1H, pool1hStride, pool1vStride, imageLayout="cudnn")
        kW2 = 5
        kH2 = 5
        cMap2 = 32
        hStride2 = 1
        vStride2 = 1
        conv2_act = ConvReLULayer(pool1, cMap2, cMap1, kW1 * kH1 * cMap1, kW2, kH2, hStride2, vStride2, 10, 1).out
        pool2W = 2
        pool2H = 2
        pool2hStride = 2
        pool2vStride = 2
        pool2 = AveragePooling(conv2_act, pool2W, pool2H, pool2hStride, pool2vStride, imageLayout="cudnn")
        h1Dim = 128
        h1 = DNNSigmoidLayer(4 * 4 * cMap2, h1Dim, FlattenDimensions (pool2, 1, 3), 1).out
        ol = DNNLayer(h1Dim, labelDim, h1, 1).out
        ce = CrossEntropyWithSoftmax(labels, ol, tag="criterion")
<<<<<<< HEAD
        err = ClassificationError(labels, ol, tag="evaluation")
        outputNodes = ol
=======
        err = ErrorPrediction(labels, ol, tag="evaluation")
>>>>>>> 8493f118
    ]
    SGD = [
        epochSize = 1000
        minibatchSize = 100
        learningRatesPerSample=0.000002
        momentumAsTimeConstant=1000
        maxEpochs = 5
        keepCheckPointFiles = true
    ]
    reader = [
        readerType = "CNTKTextFormatReader"
        file = "C:\jenkins\workspace\CNTK-Test-Windows-W1\Tests\EndToEndTests\Image\Data/Train_cntk_text.txt"
        input = [
            features = [
                dim = 784
                format = "dense"
            ]
            labels = [
                dim = 10
                format = "dense"
            ]
        ]
    ]
]
test = [
    action = "test"
    modelPath = "C:\Users\svcphil\AppData\Local\Temp\cntk-test-20160816030158.863578\Image_QuickE2E@release_gpu/models/cntk.dnn"
    reader = [
        readerType = "CNTKTextFormatReader"
        file = "C:\jenkins\workspace\CNTK-Test-Windows-W1\Tests\EndToEndTests\Image\Data/Test_cntk_text.txt"
        input = [
            features = [
                dim = 784
                format = "dense"
            ]
            labels = [
                dim = 10
                format = "dense"
            ]
        ]
    ]
]
currentDirectory=C:\jenkins\workspace\CNTK-Test-Windows-W1\Tests\EndToEndTests\Image\Data
RunDir=C:\Users\svcphil\AppData\Local\Temp\cntk-test-20160816030158.863578\Image_QuickE2E@release_gpu
DataDir=C:\jenkins\workspace\CNTK-Test-Windows-W1\Tests\EndToEndTests\Image\Data
ConfigDir=C:\jenkins\workspace\CNTK-Test-Windows-W1\Tests\EndToEndTests\Image\QuickE2E
OutputDir=C:\Users\svcphil\AppData\Local\Temp\cntk-test-20160816030158.863578\Image_QuickE2E@release_gpu
DeviceId=0
timestamping=true
makeMode=true

08/16/2016 03:05:51: <<<<<<<<<<<<<<<<<<<< RAW CONFIG WITH ALL VARIABLES RESOLVED <<<<<<<<<<<<<<<<<<<<

08/16/2016 03:05:51: >>>>>>>>>>>>>>>>>>>> PROCESSED CONFIG WITH ALL VARIABLES RESOLVED >>>>>>>>>>>>>>>>>>>>
configparameters: cntk.cntk:command=train:test
configparameters: cntk.cntk:ConfigDir=C:\jenkins\workspace\CNTK-Test-Windows-W1\Tests\EndToEndTests\Image\QuickE2E
configparameters: cntk.cntk:currentDirectory=C:\jenkins\workspace\CNTK-Test-Windows-W1\Tests\EndToEndTests\Image\Data
configparameters: cntk.cntk:DataDir=C:\jenkins\workspace\CNTK-Test-Windows-W1\Tests\EndToEndTests\Image\Data
configparameters: cntk.cntk:deviceId=0
configparameters: cntk.cntk:makeMode=true
configparameters: cntk.cntk:numCPUThreads=8
configparameters: cntk.cntk:OutputDir=C:\Users\svcphil\AppData\Local\Temp\cntk-test-20160816030158.863578\Image_QuickE2E@release_gpu
configparameters: cntk.cntk:parallelTrain=false
configparameters: cntk.cntk:precision=float
configparameters: cntk.cntk:RunDir=C:\Users\svcphil\AppData\Local\Temp\cntk-test-20160816030158.863578\Image_QuickE2E@release_gpu
configparameters: cntk.cntk:test=[
    action = "test"
    modelPath = "C:\Users\svcphil\AppData\Local\Temp\cntk-test-20160816030158.863578\Image_QuickE2E@release_gpu/models/cntk.dnn"
    reader = [
        readerType = "CNTKTextFormatReader"
        file = "C:\jenkins\workspace\CNTK-Test-Windows-W1\Tests\EndToEndTests\Image\Data/Test_cntk_text.txt"
        input = [
            features = [
                dim = 784
                format = "dense"
            ]
            labels = [
                dim = 10
                format = "dense"
            ]
        ]
    ]
]

configparameters: cntk.cntk:timestamping=true
configparameters: cntk.cntk:train=[
    action = "train"
    modelPath = "C:\Users\svcphil\AppData\Local\Temp\cntk-test-20160816030158.863578\Image_QuickE2E@release_gpu/models/cntk.dnn"
    traceLevel = 1
    BrainScriptNetworkBuilder = [
        // HACK to enforce same evaluation order or LearnableParameters as for NDL, as to get same radomization
        // Nodes are evaluated in sorting order.
        A1 = conv1_act; A2 = conv2_act; A3 = h1 ; A5 = ol
        // macros
        ConvReLULayer(inp, outMap, inMap, inWCount, kW, kH, hStride, vStride, wScale, bValue) = [  // ReLU non-linearity
            convW = Parameter(outMap, inWCount, init="uniform", initValueScale=wScale, initOnCPUOnly=true)
            conv = Convolution(convW, inp, (kW : kH : inMap), mapDims=outMap, stride=(hStride : vStride : inMap), autoPadding=false, imageLayout="cudnn")
            convB = ParameterTensor((1 : 1 : outMap), init="fixedValue", value=bValue)
            convPlusB = conv + convB;
            out = RectifiedLinear(convPlusB);
        ]
        DNNSigmoidLayer(inDim, outDim, x, parmScale) = [        // Sigmoid non-linearity
            W = ParameterTensor((outDim : 0/*inDim, gets inferred*/), init="uniform", initValueScale=parmScale, initOnCPUOnly=true) 
            b = ParameterTensor( outDim,                              init="uniform", initValueScale=parmScale, initOnCPUOnly=true) 
            z = W * x + b
            out = Sigmoid(z)
        ]
        DNNLayer(inDim, outDim, x, parmScale) = [               // no non-linearity, as input for SoftMax
            W = Parameter(outDim, 0/*inDim, gets inferred*/, init="uniform", initValueScale=parmScale, initOnCPUOnly=true)
            b = Parameter(outDim, 1,                         init="uniform", initValueScale=parmScale, initOnCPUOnly=true)
            out = W * x + b
        ]
        imageW = 28
        imageH = 28
        labelDim = 10
        features = ImageInput(imageW, imageH, 1, imageLayout="cudnn", tag="feature")
        featScale = Constant(0.00390625)
        featScaled = Scale(featScale, features)
        labels = Input(labelDim, tag="label")
        kW1 = 5
        kH1 = 5
        cMap1 = 16
        hStride1 = 1
        vStride1 = 1
        conv1_act = ConvReLULayer(featScaled, cMap1, 1, kW1 * kH1, kW1, kH1, hStride1, vStride1, 10, 1).out
        pool1W = 2
        pool1H = 2
        pool1hStride = 2
        pool1vStride = 2
        pool1 = MaxPooling(conv1_act, pool1W, pool1H, pool1hStride, pool1vStride, imageLayout="cudnn")
        kW2 = 5
        kH2 = 5
        cMap2 = 32
        hStride2 = 1
        vStride2 = 1
        conv2_act = ConvReLULayer(pool1, cMap2, cMap1, kW1 * kH1 * cMap1, kW2, kH2, hStride2, vStride2, 10, 1).out
        pool2W = 2
        pool2H = 2
        pool2hStride = 2
        pool2vStride = 2
        pool2 = AveragePooling(conv2_act, pool2W, pool2H, pool2hStride, pool2vStride, imageLayout="cudnn")
        h1Dim = 128
        h1 = DNNSigmoidLayer(4 * 4 * cMap2, h1Dim, FlattenDimensions (pool2, 1, 3), 1).out
        ol = DNNLayer(h1Dim, labelDim, h1, 1).out
        ce = CrossEntropyWithSoftmax(labels, ol, tag="criterion")
<<<<<<< HEAD
        err = ClassificationError(labels, ol, tag="evaluation")
        outputNodes = ol
=======
        err = ErrorPrediction(labels, ol, tag="evaluation")
>>>>>>> 8493f118
    ]
    SGD = [
        epochSize = 1000
        minibatchSize = 100
        learningRatesPerSample=0.000002
        momentumAsTimeConstant=1000
        maxEpochs = 5
        keepCheckPointFiles = true
    ]
    reader = [
        readerType = "CNTKTextFormatReader"
        file = "C:\jenkins\workspace\CNTK-Test-Windows-W1\Tests\EndToEndTests\Image\Data/Train_cntk_text.txt"
        input = [
            features = [
                dim = 784
                format = "dense"
            ]
            labels = [
                dim = 10
                format = "dense"
            ]
        ]
    ]
]

08/16/2016 03:05:51: <<<<<<<<<<<<<<<<<<<< PROCESSED CONFIG WITH ALL VARIABLES RESOLVED <<<<<<<<<<<<<<<<<<<<
08/16/2016 03:05:51: Commands: train test
08/16/2016 03:05:51: Precision = "float"
08/16/2016 03:05:51: Using 4 CPU threads.
08/16/2016 03:05:51: CNTKModelPath: C:\Users\svcphil\AppData\Local\Temp\cntk-test-20160816030158.863578\Image_QuickE2E@release_gpu/models/cntk.dnn
08/16/2016 03:05:51: CNTKCommandTrainInfo: train : 5
08/16/2016 03:05:51: CNTKCommandTrainInfo: CNTKNoMoreCommands_Total : 5

08/16/2016 03:05:51: ##############################################################################
08/16/2016 03:05:51: #                                                                            #
08/16/2016 03:05:51: # Action "train"                                                             #
08/16/2016 03:05:51: #                                                                            #
08/16/2016 03:05:51: ##############################################################################

08/16/2016 03:05:51: CNTKCommandTrainBegin: train
useParallelTrain option is not enabled. ParallelTrain config will be ignored.
08/16/2016 03:05:51: Starting from checkpoint. Loading network from 'C:\Users\svcphil\AppData\Local\Temp\cntk-test-20160816030158.863578\Image_QuickE2E@release_gpu/models/cntk.dnn.4'.

Post-processing network...

2 roots:
	ce = CrossEntropyWithSoftmax()
	err = ClassificationError()

Validating network. 28 nodes to process in pass 1.

Validating --> labels = InputValue() :  -> [10 x *]
Validating --> ol.W = LearnableParameter() :  -> [10 x 128]
Validating --> h1.W = LearnableParameter() :  -> [128 x 512]
Validating --> conv2_act.convW = LearnableParameter() :  -> [32 x 400]
Validating --> conv1_act.convW = LearnableParameter() :  -> [16 x 25]
Validating --> featScale = LearnableParameter() :  -> [1 x 1]
Validating --> features = InputValue() :  -> [28 x 28 x 1 x *]
Validating --> featScaled = ElementTimes (featScale, features) : [1 x 1], [28 x 28 x 1 x *] -> [28 x 28 x 1 x *]
Validating --> conv1_act.conv = Convolution (conv1_act.convW, featScaled) : [16 x 25], [28 x 28 x 1 x *] -> [24 x 24 x 16 x *]
Validating --> conv1_act.convB = LearnableParameter() :  -> [1 x 1 x 16]
Validating --> conv1_act.convPlusB = Plus (conv1_act.conv, conv1_act.convB) : [24 x 24 x 16 x *], [1 x 1 x 16] -> [24 x 24 x 16 x *]
Validating --> conv1_act = RectifiedLinear (conv1_act.convPlusB) : [24 x 24 x 16 x *] -> [24 x 24 x 16 x *]
Validating --> pool1 = MaxPooling (conv1_act) : [24 x 24 x 16 x *] -> [12 x 12 x 16 x *]
Validating --> conv2_act.conv = Convolution (conv2_act.convW, pool1) : [32 x 400], [12 x 12 x 16 x *] -> [8 x 8 x 32 x *]
Validating --> conv2_act.convB = LearnableParameter() :  -> [1 x 1 x 32]
Validating --> conv2_act.convPlusB = Plus (conv2_act.conv, conv2_act.convB) : [8 x 8 x 32 x *], [1 x 1 x 32] -> [8 x 8 x 32 x *]
Validating --> conv2_act = RectifiedLinear (conv2_act.convPlusB) : [8 x 8 x 32 x *] -> [8 x 8 x 32 x *]
Validating --> pool2 = AveragePooling (conv2_act) : [8 x 8 x 32 x *] -> [4 x 4 x 32 x *]
Validating --> h1.x = Reshape (pool2) : [4 x 4 x 32 x *] -> [512 x *]
Validating --> h1.z.PlusArgs[0] = Times (h1.W, h1.x) : [128 x 512], [512 x *] -> [128 x *]
Validating --> h1.b = LearnableParameter() :  -> [128]
Validating --> h1.z = Plus (h1.z.PlusArgs[0], h1.b) : [128 x *], [128] -> [128 x *]
Validating --> h1 = Sigmoid (h1.z) : [128 x *] -> [128 x *]
Validating --> ol.out.PlusArgs[0] = Times (ol.W, h1) : [10 x 128], [128 x *] -> [10 x *]
Validating --> ol.b = LearnableParameter() :  -> [10 x 1]
<<<<<<< HEAD
Validating --> ol.out = Plus (ol.out.PlusArgs[0], ol.b) : [10 x *], [10 x 1] -> [10 x 1 x *]
Validating --> ce = CrossEntropyWithSoftmax (labels, ol.out) : [10 x *], [10 x 1 x *] -> [1]
Validating --> err = ClassificationError (labels, ol.out) : [10 x *], [10 x 1 x *] -> [1]
=======
Validating --> ol = Plus (ol.out.PlusArgs[0], ol.b) : [10 x *], [10 x 1] -> [10 x 1 x *]
Validating --> ce = CrossEntropyWithSoftmax (labels, ol) : [10 x *], [10 x 1 x *] -> [1]
Validating --> err = ErrorPrediction (labels, ol) : [10 x *], [10 x 1 x *] -> [1]
>>>>>>> 8493f118

Validating network. 17 nodes to process in pass 2.


Validating network, final pass.


conv1_act.conv: using cuDNN convolution engine for geometry: Input: 28 x 28 x 1, Output: 24 x 24 x 16, Kernel: 5 x 5 x 1, Map: 16, Stride: 1 x 1 x 1, Sharing: (1, 1, 1), AutoPad: (0, 0, 0), LowerPad: 0 x 0 x 0, UpperPad: 0 x 0 x 0.

pool1: using cuDNN convolution engine for geometry: Input: 24 x 24 x 16, Output: 12 x 12 x 16, Kernel: 2 x 2 x 1, Map: 1, Stride: 2 x 2 x 1, Sharing: (1), AutoPad: (0), LowerPad: 0, UpperPad: 0.

conv2_act.conv: using cuDNN convolution engine for geometry: Input: 12 x 12 x 16, Output: 8 x 8 x 32, Kernel: 5 x 5 x 16, Map: 32, Stride: 1 x 1 x 16, Sharing: (1, 1, 1), AutoPad: (0, 0, 0), LowerPad: 0 x 0 x 0, UpperPad: 0 x 0 x 0.

pool2: using cuDNN convolution engine for geometry: Input: 8 x 8 x 32, Output: 4 x 4 x 32, Kernel: 2 x 2 x 1, Map: 1, Stride: 2 x 2 x 1, Sharing: (1), AutoPad: (0), LowerPad: 0, UpperPad: 0.


11 out of 28 nodes do not share the minibatch layout with the input data.

Post-processing network complete.

08/16/2016 03:05:52: Loaded model with 28 nodes on GPU 0.

08/16/2016 03:05:52: Training criterion node(s):
08/16/2016 03:05:52: 	ce = CrossEntropyWithSoftmax

<<<<<<< HEAD
04/20/2016 13:14:20: 	err = ClassificationError
=======
08/16/2016 03:05:52: Evaluation criterion node(s):
08/16/2016 03:05:52: 	err = ErrorPrediction
>>>>>>> 8493f118


Allocating matrices for forward and/or backward propagation.

Memory Sharing: Out of 51 matrices, 32 are shared as 14, and 19 are not shared.

	{ conv2_act : [8 x 8 x 32 x *]
	  conv2_act.conv : [8 x 8 x 32 x *] (gradient) }
	{ conv1_act.convPlusB : [24 x 24 x 16 x *] (gradient)
	  pool1 : [12 x 12 x 16 x *] }
	{ h1 : [128 x *]
	  h1.z.PlusArgs[0] : [128 x *] (gradient) }
	{ conv1_act : [24 x 24 x 16 x *]
	  conv1_act.conv : [24 x 24 x 16 x *] (gradient) }
	{ conv1_act : [24 x 24 x 16 x *] (gradient)
	  conv1_act.convB : [1 x 1 x 16] (gradient) }
	{ conv2_act.convPlusB : [8 x 8 x 32 x *]
	  conv2_act.convW : [32 x 400] (gradient) }
	{ conv2_act.convPlusB : [8 x 8 x 32 x *] (gradient)
	  pool1 : [12 x 12 x 16 x *] (gradient)
	  pool2 : [4 x 4 x 32 x *] }
	{ h1.z.PlusArgs[0] : [128 x *]
	  pool2 : [4 x 4 x 32 x *] (gradient) }
	{ h1.x : [512 x *] (gradient)
	  h1.z : [128 x *] (gradient)
	  ol.out.PlusArgs[0] : [10 x *] }
	{ ol : [10 x 1 x *]
	  ol.W : [10 x 128] (gradient) }
	{ h1.W : [128 x 512] (gradient)
	  h1.z : [128 x *] }
	{ conv1_act.convPlusB : [24 x 24 x 16 x *]
	  conv1_act.convW : [16 x 25] (gradient) }
	{ conv2_act : [8 x 8 x 32 x *] (gradient)
	  conv2_act.convB : [1 x 1 x 32] (gradient)
	  h1.x : [512 x *] }
	{ h1 : [128 x *] (gradient)
	  h1.b : [128] (gradient)
	  ol : [10 x 1 x *] (gradient) }


08/16/2016 03:05:52: Training 80202 parameters in 8 out of 8 parameter tensors and 23 nodes with gradient:

08/16/2016 03:05:52: 	Node 'conv1_act.convB' (LearnableParameter operation) : [1 x 1 x 16]
08/16/2016 03:05:52: 	Node 'conv1_act.convW' (LearnableParameter operation) : [16 x 25]
08/16/2016 03:05:52: 	Node 'conv2_act.convB' (LearnableParameter operation) : [1 x 1 x 32]
08/16/2016 03:05:52: 	Node 'conv2_act.convW' (LearnableParameter operation) : [32 x 400]
08/16/2016 03:05:52: 	Node 'h1.W' (LearnableParameter operation) : [128 x 512]
08/16/2016 03:05:52: 	Node 'h1.b' (LearnableParameter operation) : [128]
08/16/2016 03:05:52: 	Node 'ol.W' (LearnableParameter operation) : [10 x 128]
08/16/2016 03:05:52: 	Node 'ol.b' (LearnableParameter operation) : [10 x 1]

08/16/2016 03:05:52: No PreCompute nodes found, or all already computed. Skipping pre-computation step.

08/16/2016 03:05:52: Starting Epoch 5: learning rate per sample = 0.000002  effective momentum = 0.904837  momentum as time constant = 1000.0 samples
BlockRandomizer::StartEpoch: epoch 4: frames [4000..5000] (first sequence at sample 4000), data subset 0 of 1

08/16/2016 03:05:52: Starting minibatch loop.
08/16/2016 03:05:52:  Epoch[ 5 of 5]-Minibatch[   1-  10, 100.00%]: ce = 2.33273975 * 1000; err = 0.90000000 * 1000; time = 0.2187s; samplesPerSecond = 4572.2
08/16/2016 03:05:52: Finished Epoch[ 5 of 5]: [Training] ce = 2.33273975 * 1000; err = 0.90000000 * 1000; totalSamplesSeen = 5000; learningRatePerSample = 2e-006; epochTime=0.219282s
08/16/2016 03:05:52: SGD: Saving checkpoint model 'C:\Users\svcphil\AppData\Local\Temp\cntk-test-20160816030158.863578\Image_QuickE2E@release_gpu/models/cntk.dnn'
08/16/2016 03:05:52: CNTKCommandTrainEnd: train

08/16/2016 03:05:52: Action "train" complete.


08/16/2016 03:05:52: ##############################################################################
08/16/2016 03:05:52: #                                                                            #
08/16/2016 03:05:52: # Action "test"                                                              #
08/16/2016 03:05:52: #                                                                            #
08/16/2016 03:05:52: ##############################################################################


Post-processing network...

2 roots:
	ce = CrossEntropyWithSoftmax()
	err = ClassificationError()

Validating network. 28 nodes to process in pass 1.

Validating --> labels = InputValue() :  -> [10 x *1]
Validating --> ol.W = LearnableParameter() :  -> [10 x 128]
Validating --> h1.W = LearnableParameter() :  -> [128 x 512]
Validating --> conv2_act.convW = LearnableParameter() :  -> [32 x 400]
Validating --> conv1_act.convW = LearnableParameter() :  -> [16 x 25]
Validating --> featScale = LearnableParameter() :  -> [1 x 1]
Validating --> features = InputValue() :  -> [28 x 28 x 1 x *1]
Validating --> featScaled = ElementTimes (featScale, features) : [1 x 1], [28 x 28 x 1 x *1] -> [28 x 28 x 1 x *1]
Validating --> conv1_act.conv = Convolution (conv1_act.convW, featScaled) : [16 x 25], [28 x 28 x 1 x *1] -> [24 x 24 x 16 x *1]
Validating --> conv1_act.convB = LearnableParameter() :  -> [1 x 1 x 16]
Validating --> conv1_act.convPlusB = Plus (conv1_act.conv, conv1_act.convB) : [24 x 24 x 16 x *1], [1 x 1 x 16] -> [24 x 24 x 16 x *1]
Validating --> conv1_act = RectifiedLinear (conv1_act.convPlusB) : [24 x 24 x 16 x *1] -> [24 x 24 x 16 x *1]
Validating --> pool1 = MaxPooling (conv1_act) : [24 x 24 x 16 x *1] -> [12 x 12 x 16 x *1]
Validating --> conv2_act.conv = Convolution (conv2_act.convW, pool1) : [32 x 400], [12 x 12 x 16 x *1] -> [8 x 8 x 32 x *1]
Validating --> conv2_act.convB = LearnableParameter() :  -> [1 x 1 x 32]
Validating --> conv2_act.convPlusB = Plus (conv2_act.conv, conv2_act.convB) : [8 x 8 x 32 x *1], [1 x 1 x 32] -> [8 x 8 x 32 x *1]
Validating --> conv2_act = RectifiedLinear (conv2_act.convPlusB) : [8 x 8 x 32 x *1] -> [8 x 8 x 32 x *1]
Validating --> pool2 = AveragePooling (conv2_act) : [8 x 8 x 32 x *1] -> [4 x 4 x 32 x *1]
Validating --> h1.x = Reshape (pool2) : [4 x 4 x 32 x *1] -> [512 x *1]
Validating --> h1.z.PlusArgs[0] = Times (h1.W, h1.x) : [128 x 512], [512 x *1] -> [128 x *1]
Validating --> h1.b = LearnableParameter() :  -> [128]
Validating --> h1.z = Plus (h1.z.PlusArgs[0], h1.b) : [128 x *1], [128] -> [128 x *1]
Validating --> h1 = Sigmoid (h1.z) : [128 x *1] -> [128 x *1]
Validating --> ol.out.PlusArgs[0] = Times (ol.W, h1) : [10 x 128], [128 x *1] -> [10 x *1]
Validating --> ol.b = LearnableParameter() :  -> [10 x 1]
<<<<<<< HEAD
Validating --> ol.out = Plus (ol.out.PlusArgs[0], ol.b) : [10 x *1], [10 x 1] -> [10 x 1 x *1]
Validating --> ce = CrossEntropyWithSoftmax (labels, ol.out) : [10 x *1], [10 x 1 x *1] -> [1]
Validating --> err = ClassificationError (labels, ol.out) : [10 x *1], [10 x 1 x *1] -> [1]
=======
Validating --> ol = Plus (ol.out.PlusArgs[0], ol.b) : [10 x *1], [10 x 1] -> [10 x 1 x *1]
Validating --> ce = CrossEntropyWithSoftmax (labels, ol) : [10 x *1], [10 x 1 x *1] -> [1]
Validating --> err = ErrorPrediction (labels, ol) : [10 x *1], [10 x 1 x *1] -> [1]
>>>>>>> 8493f118

Validating network. 17 nodes to process in pass 2.


Validating network, final pass.


conv1_act.conv: using cuDNN convolution engine for geometry: Input: 28 x 28 x 1, Output: 24 x 24 x 16, Kernel: 5 x 5 x 1, Map: 16, Stride: 1 x 1 x 1, Sharing: (1, 1, 1), AutoPad: (0, 0, 0), LowerPad: 0 x 0 x 0, UpperPad: 0 x 0 x 0.

pool1: using cuDNN convolution engine for geometry: Input: 24 x 24 x 16, Output: 12 x 12 x 16, Kernel: 2 x 2 x 1, Map: 1, Stride: 2 x 2 x 1, Sharing: (1), AutoPad: (0), LowerPad: 0, UpperPad: 0.

conv2_act.conv: using cuDNN convolution engine for geometry: Input: 12 x 12 x 16, Output: 8 x 8 x 32, Kernel: 5 x 5 x 16, Map: 32, Stride: 1 x 1 x 16, Sharing: (1, 1, 1), AutoPad: (0, 0, 0), LowerPad: 0 x 0 x 0, UpperPad: 0 x 0 x 0.

pool2: using cuDNN convolution engine for geometry: Input: 8 x 8 x 32, Output: 4 x 4 x 32, Kernel: 2 x 2 x 1, Map: 1, Stride: 2 x 2 x 1, Sharing: (1), AutoPad: (0), LowerPad: 0, UpperPad: 0.


11 out of 28 nodes do not share the minibatch layout with the input data.

Post-processing network complete.

evalNodeNames are not specified, using all the default evalnodes and training criterion nodes.


Allocating matrices for forward and/or backward propagation.
<<<<<<< HEAD
Final Results: Minibatch[1-1]: * 100    err: ClassificationError/Sample = 0.9    ce: CrossEntropyWithSoftmax/Sample = 2.3327824    perplexity = 10.306579    
=======
>>>>>>> 8493f118

Memory Sharing: Out of 28 matrices, 0 are shared as 0, and 28 are not shared.


BlockRandomizer::StartEpoch: epoch 0: frames [0..100] (first sequence at sample 0), data subset 0 of 1
08/16/2016 03:05:52: Final Results: Minibatch[1-1]: err = 0.90000000 * 100; ce = 2.33152878 * 100; perplexity = 10.29366624

08/16/2016 03:05:52: Action "test" complete.

08/16/2016 03:05:52: __COMPLETED__
<|MERGE_RESOLUTION|>--- conflicted
+++ resolved
@@ -1,58 +1,46 @@
-CPU info:
-    CPU Model Name: Intel(R) Xeon(R) CPU W3530 @ 2.80GHz
-    Hardware threads: 4
-    Total Memory: 12580404 kB
--------------------------------------------------------------------
-=== Running /cygdrive/c/jenkins/workspace/CNTK-Test-Windows-W1/x64/release/cntk.exe configFile=C:\jenkins\workspace\CNTK-Test-Windows-W1\Tests\EndToEndTests\Image\QuickE2E/cntk.cntk currentDirectory=C:\jenkins\workspace\CNTK-Test-Windows-W1\Tests\EndToEndTests\Image\Data RunDir=C:\Users\svcphil\AppData\Local\Temp\cntk-test-20160816030158.863578\Image_QuickE2E@release_gpu DataDir=C:\jenkins\workspace\CNTK-Test-Windows-W1\Tests\EndToEndTests\Image\Data ConfigDir=C:\jenkins\workspace\CNTK-Test-Windows-W1\Tests\EndToEndTests\Image\QuickE2E OutputDir=C:\Users\svcphil\AppData\Local\Temp\cntk-test-20160816030158.863578\Image_QuickE2E@release_gpu DeviceId=0 timestamping=true
+=== Running /cygdrive/c/src/cntk_github/x64/release/cntk.exe configFile=C:\src\cntk_github\Tests\EndToEndTests\CNTKTextFormatReader\Image\QuickE2E/Image_QuickE2E.cntk currentDirectory=C:\src\cntk_github\Tests\EndToEndTests\Image\Data RunDir=E:\cygwin64\tmp\cntk-test-20160420141416.493608\CNTKTextFormatReader\Image_QuickE2E@release_gpu DataDir=C:\src\cntk_github\Tests\EndToEndTests\Image\Data ConfigDir=C:\src\cntk_github\Tests\EndToEndTests\CNTKTextFormatReader\Image\QuickE2E OutputDir=E:\cygwin64\tmp\cntk-test-20160420141416.493608\CNTKTextFormatReader\Image_QuickE2E@release_gpu DeviceId=0 timestamping=true
 -------------------------------------------------------------------
 Build info: 
 
-		Built time: Aug 16 2016 02:54:53
-		Last modified date: Fri Aug 12 05:31:21 2016
+		Built time: Apr 20 2016 13:54:45
+		Last modified date: Thu Apr  7 11:05:47 2016
 		Build type: Release
 		Build target: GPU
 		With 1bit-SGD: no
-		Math lib: mkl
-		CUDA_PATH: C:\Program Files\NVIDIA GPU Computing Toolkit\CUDA\v7.5
-		CUB_PATH: c:\src\cub-1.4.1
-		CUDNN_PATH: c:\NVIDIA\cudnn-4.0\cuda
-		Build Branch: HEAD
-		Build SHA1: 026b1e772b963461e189f8f00aa7ed6951298f84
-		Built by svcphil on Philly-Pool3
-		Build Path: c:\Jenkins\workspace\CNTK-Build-Windows\Source\CNTK\
+		CUDA_PATH: C:\Program Files\NVIDIA GPU Computing Toolkit\CUDA\v7.0
+		CUB_PATH: E:\lib\cub-1.4.1
+		CUDNN_PATH: E:\lib\cuDNN_v4
+		Build Branch: alrezni/examples_text
+		Build SHA1: c0ba3dbb3108dc99479edaf24ec6da57d143e080 (modified)
+		Built by alrezni on DIFFENG
+		Build Path: C:\src\cntk_github\Source\CNTK\
 -------------------------------------------------------------------
-Changed current directory to C:\jenkins\workspace\CNTK-Test-Windows-W1\Tests\EndToEndTests\Image\Data
-08/16/2016 03:05:47: -------------------------------------------------------------------
-08/16/2016 03:05:47: Build info: 
-
-08/16/2016 03:05:47: 		Built time: Aug 16 2016 02:54:53
-08/16/2016 03:05:47: 		Last modified date: Fri Aug 12 05:31:21 2016
-08/16/2016 03:05:47: 		Build type: Release
-08/16/2016 03:05:47: 		Build target: GPU
-08/16/2016 03:05:47: 		With 1bit-SGD: no
-08/16/2016 03:05:47: 		Math lib: mkl
-08/16/2016 03:05:47: 		CUDA_PATH: C:\Program Files\NVIDIA GPU Computing Toolkit\CUDA\v7.5
-08/16/2016 03:05:47: 		CUB_PATH: c:\src\cub-1.4.1
-08/16/2016 03:05:47: 		CUDNN_PATH: c:\NVIDIA\cudnn-4.0\cuda
-08/16/2016 03:05:47: 		Build Branch: HEAD
-08/16/2016 03:05:47: 		Build SHA1: 026b1e772b963461e189f8f00aa7ed6951298f84
-08/16/2016 03:05:47: 		Built by svcphil on Philly-Pool3
-08/16/2016 03:05:47: 		Build Path: c:\Jenkins\workspace\CNTK-Build-Windows\Source\CNTK\
-08/16/2016 03:05:47: -------------------------------------------------------------------
-08/16/2016 03:05:47: -------------------------------------------------------------------
-08/16/2016 03:05:47: GPU info:
-
-08/16/2016 03:05:47: 		Device[0]: cores = 2496; computeCapability = 5.2; type = "Quadro M4000"; memory = 8090 MB
-08/16/2016 03:05:47: -------------------------------------------------------------------
-
-08/16/2016 03:05:47: Running on cntk-muc00 at 2016/08/16 03:05:47
-08/16/2016 03:05:47: Command line: 
-C:\jenkins\workspace\CNTK-Test-Windows-W1\x64\release\cntk.exe  configFile=C:\jenkins\workspace\CNTK-Test-Windows-W1\Tests\EndToEndTests\Image\QuickE2E/cntk.cntk  currentDirectory=C:\jenkins\workspace\CNTK-Test-Windows-W1\Tests\EndToEndTests\Image\Data  RunDir=C:\Users\svcphil\AppData\Local\Temp\cntk-test-20160816030158.863578\Image_QuickE2E@release_gpu  DataDir=C:\jenkins\workspace\CNTK-Test-Windows-W1\Tests\EndToEndTests\Image\Data  ConfigDir=C:\jenkins\workspace\CNTK-Test-Windows-W1\Tests\EndToEndTests\Image\QuickE2E  OutputDir=C:\Users\svcphil\AppData\Local\Temp\cntk-test-20160816030158.863578\Image_QuickE2E@release_gpu  DeviceId=0  timestamping=true
-
-
-
-08/16/2016 03:05:47: >>>>>>>>>>>>>>>>>>>> RAW CONFIG (VARIABLES NOT RESOLVED) >>>>>>>>>>>>>>>>>>>>
-08/16/2016 03:05:47: precision = "float"
+Changed current directory to C:\src\cntk_github\Tests\EndToEndTests\Image\Data
+04/20/2016 13:14:17: -------------------------------------------------------------------
+04/20/2016 13:14:17: Build info: 
+
+04/20/2016 13:14:17: 		Built time: Apr 20 2016 13:54:45
+04/20/2016 13:14:17: 		Last modified date: Thu Apr  7 11:05:47 2016
+04/20/2016 13:14:17: 		Build type: Release
+04/20/2016 13:14:17: 		Build target: GPU
+04/20/2016 13:14:17: 		With 1bit-SGD: no
+04/20/2016 13:14:17: 		CUDA_PATH: C:\Program Files\NVIDIA GPU Computing Toolkit\CUDA\v7.0
+04/20/2016 13:14:17: 		CUB_PATH: E:\lib\cub-1.4.1
+04/20/2016 13:14:17: 		CUDNN_PATH: E:\lib\cuDNN_v4
+04/20/2016 13:14:17: 		Build Branch: alrezni/examples_text
+04/20/2016 13:14:17: 		Build SHA1: c0ba3dbb3108dc99479edaf24ec6da57d143e080 (modified)
+04/20/2016 13:14:17: 		Built by alrezni on DIFFENG
+04/20/2016 13:14:17: 		Build Path: C:\src\cntk_github\Source\CNTK\
+04/20/2016 13:14:17: -------------------------------------------------------------------
+
+04/20/2016 13:14:17: Running on DIFFENG at 2016/04/20 13:14:17
+04/20/2016 13:14:17: Command line: 
+C:\src\cntk_github\x64\release\cntk.exe  configFile=C:\src\cntk_github\Tests\EndToEndTests\CNTKTextFormatReader\Image\QuickE2E/Image_QuickE2E.cntk  currentDirectory=C:\src\cntk_github\Tests\EndToEndTests\Image\Data  RunDir=E:\cygwin64\tmp\cntk-test-20160420141416.493608\CNTKTextFormatReader\Image_QuickE2E@release_gpu  DataDir=C:\src\cntk_github\Tests\EndToEndTests\Image\Data  ConfigDir=C:\src\cntk_github\Tests\EndToEndTests\CNTKTextFormatReader\Image\QuickE2E  OutputDir=E:\cygwin64\tmp\cntk-test-20160420141416.493608\CNTKTextFormatReader\Image_QuickE2E@release_gpu  DeviceId=0  timestamping=true
+
+
+
+04/20/2016 13:14:17: >>>>>>>>>>>>>>>>>>>> RAW CONFIG (VARIABLES NOT RESOLVED) >>>>>>>>>>>>>>>>>>>>
+04/20/2016 13:14:17: precision = "float"
 command = train:test
 deviceId = $DeviceId$
 parallelTrain = false
@@ -74,14 +62,14 @@
             out = RectifiedLinear(convPlusB);
         ]
         DNNSigmoidLayer(inDim, outDim, x, parmScale) = [        // Sigmoid non-linearity
-            W = ParameterTensor((outDim : 0/*inDim, gets inferred*/), init="uniform", initValueScale=parmScale, initOnCPUOnly=true) 
-            b = ParameterTensor( outDim,                              init="uniform", initValueScale=parmScale, initOnCPUOnly=true) 
+            W = ParameterTensor((outDim : inDim), init="uniform", initValueScale=parmScale, initOnCPUOnly=true) 
+            b = ParameterTensor( outDim,          init="uniform", initValueScale=parmScale, initOnCPUOnly=true) 
             z = W * x + b
             out = Sigmoid(z)
         ]
         DNNLayer(inDim, outDim, x, parmScale) = [               // no non-linearity, as input for SoftMax
-            W = Parameter(outDim, 0/*inDim, gets inferred*/, init="uniform", initValueScale=parmScale, initOnCPUOnly=true)
-            b = Parameter(outDim, 1,                         init="uniform", initValueScale=parmScale, initOnCPUOnly=true)
+            W = Parameter(outDim, inDim, init="uniform", initValueScale=parmScale, initOnCPUOnly=true)
+            b = Parameter(outDim, 1,     init="uniform", initValueScale=parmScale, initOnCPUOnly=true)
             out = W * x + b
         ]
         imageW = 28
@@ -114,38 +102,33 @@
         pool2vStride = 2
         pool2 = AveragePooling(conv2_act, pool2W, pool2H, pool2hStride, pool2vStride, imageLayout="cudnn")
         h1Dim = 128
-        h1 = DNNSigmoidLayer(4 * 4 * cMap2, h1Dim, FlattenDimensions (pool2, 1, 3), 1).out
+        h1 = DNNSigmoidLayer((4 : 4 : cMap2/*cudnn: CHW*/), h1Dim, pool2, 1).out
         ol = DNNLayer(h1Dim, labelDim, h1, 1).out
         ce = CrossEntropyWithSoftmax(labels, ol, tag="criterion")
-<<<<<<< HEAD
-        err = ClassificationError(labels, ol, tag="evaluation")
+        err = ErrorPrediction(labels, ol, tag="evaluation")
         outputNodes = ol
-=======
-        err = ErrorPrediction(labels, ol, tag="evaluation")
->>>>>>> 8493f118
     ]
     SGD = [
         epochSize = 1000
         minibatchSize = 100
-        learningRatesPerSample=0.000002
+		learningRatesPerSample=0.000002
         momentumAsTimeConstant=1000
         maxEpochs = 5
-        keepCheckPointFiles = true
     ]
     reader = [
         readerType = "CNTKTextFormatReader"
         file = "$DataDir$/Train_cntk_text.txt"
-        input = [
-            features = [
-                dim = 784
-                format = "dense"
-            ]
-            labels = [
-                dim = 10
-                format = "dense"
-            ]
-        ]
-    ]
+		input = [
+			features = [
+				dim = 784
+				format = "dense"
+			]
+			labels = [
+				dim = 10
+				format = "dense"
+			]
+		]
+    ]    
 ]
 test = [
     action = "test"
@@ -153,37 +136,37 @@
     reader = [
         readerType = "CNTKTextFormatReader"
         file = "$DataDir$/Test_cntk_text.txt"
-        input = [
-            features = [
-                dim = 784
-                format = "dense"
-            ]
-            labels = [
-                dim = 10
-                format = "dense"
-            ]
-        ]
-    ]
+		input = [
+			features = [
+				dim = 784
+				format = "dense"
+			]
+			labels = [
+				dim = 10
+				format = "dense"
+			]
+		]
+    ]    
 ]
-currentDirectory=C:\jenkins\workspace\CNTK-Test-Windows-W1\Tests\EndToEndTests\Image\Data
-RunDir=C:\Users\svcphil\AppData\Local\Temp\cntk-test-20160816030158.863578\Image_QuickE2E@release_gpu
-DataDir=C:\jenkins\workspace\CNTK-Test-Windows-W1\Tests\EndToEndTests\Image\Data
-ConfigDir=C:\jenkins\workspace\CNTK-Test-Windows-W1\Tests\EndToEndTests\Image\QuickE2E
-OutputDir=C:\Users\svcphil\AppData\Local\Temp\cntk-test-20160816030158.863578\Image_QuickE2E@release_gpu
+currentDirectory=C:\src\cntk_github\Tests\EndToEndTests\Image\Data
+RunDir=E:\cygwin64\tmp\cntk-test-20160420141416.493608\CNTKTextFormatReader\Image_QuickE2E@release_gpu
+DataDir=C:\src\cntk_github\Tests\EndToEndTests\Image\Data
+ConfigDir=C:\src\cntk_github\Tests\EndToEndTests\CNTKTextFormatReader\Image\QuickE2E
+OutputDir=E:\cygwin64\tmp\cntk-test-20160420141416.493608\CNTKTextFormatReader\Image_QuickE2E@release_gpu
 DeviceId=0
 timestamping=true
 
-08/16/2016 03:05:47: <<<<<<<<<<<<<<<<<<<< RAW CONFIG (VARIABLES NOT RESOLVED)  <<<<<<<<<<<<<<<<<<<<
-
-08/16/2016 03:05:47: >>>>>>>>>>>>>>>>>>>> RAW CONFIG WITH ALL VARIABLES RESOLVED >>>>>>>>>>>>>>>>>>>>
-08/16/2016 03:05:47: precision = "float"
+04/20/2016 13:14:17: <<<<<<<<<<<<<<<<<<<< RAW CONFIG (VARIABLES NOT RESOLVED)  <<<<<<<<<<<<<<<<<<<<
+
+04/20/2016 13:14:17: >>>>>>>>>>>>>>>>>>>> RAW CONFIG WITH ALL VARIABLES RESOLVED >>>>>>>>>>>>>>>>>>>>
+04/20/2016 13:14:17: precision = "float"
 command = train:test
 deviceId = 0
 parallelTrain = false
 numCPUThreads = 8
 train = [
     action = "train"
-    modelPath = "C:\Users\svcphil\AppData\Local\Temp\cntk-test-20160816030158.863578\Image_QuickE2E@release_gpu/models/cntk.dnn"
+    modelPath = "E:\cygwin64\tmp\cntk-test-20160420141416.493608\CNTKTextFormatReader\Image_QuickE2E@release_gpu/models/cntk.dnn"
     traceLevel = 1
     BrainScriptNetworkBuilder = [
         // HACK to enforce same evaluation order or LearnableParameters as for NDL, as to get same radomization
@@ -198,14 +181,14 @@
             out = RectifiedLinear(convPlusB);
         ]
         DNNSigmoidLayer(inDim, outDim, x, parmScale) = [        // Sigmoid non-linearity
-            W = ParameterTensor((outDim : 0/*inDim, gets inferred*/), init="uniform", initValueScale=parmScale, initOnCPUOnly=true) 
-            b = ParameterTensor( outDim,                              init="uniform", initValueScale=parmScale, initOnCPUOnly=true) 
+            W = ParameterTensor((outDim : inDim), init="uniform", initValueScale=parmScale, initOnCPUOnly=true) 
+            b = ParameterTensor( outDim,          init="uniform", initValueScale=parmScale, initOnCPUOnly=true) 
             z = W * x + b
             out = Sigmoid(z)
         ]
         DNNLayer(inDim, outDim, x, parmScale) = [               // no non-linearity, as input for SoftMax
-            W = Parameter(outDim, 0/*inDim, gets inferred*/, init="uniform", initValueScale=parmScale, initOnCPUOnly=true)
-            b = Parameter(outDim, 1,                         init="uniform", initValueScale=parmScale, initOnCPUOnly=true)
+            W = Parameter(outDim, inDim, init="uniform", initValueScale=parmScale, initOnCPUOnly=true)
+            b = Parameter(outDim, 1,     init="uniform", initValueScale=parmScale, initOnCPUOnly=true)
             out = W * x + b
         ]
         imageW = 28
@@ -238,101 +221,96 @@
         pool2vStride = 2
         pool2 = AveragePooling(conv2_act, pool2W, pool2H, pool2hStride, pool2vStride, imageLayout="cudnn")
         h1Dim = 128
-        h1 = DNNSigmoidLayer(4 * 4 * cMap2, h1Dim, FlattenDimensions (pool2, 1, 3), 1).out
+        h1 = DNNSigmoidLayer((4 : 4 : cMap2/*cudnn: CHW*/), h1Dim, pool2, 1).out
         ol = DNNLayer(h1Dim, labelDim, h1, 1).out
         ce = CrossEntropyWithSoftmax(labels, ol, tag="criterion")
-<<<<<<< HEAD
-        err = ClassificationError(labels, ol, tag="evaluation")
+        err = ErrorPrediction(labels, ol, tag="evaluation")
         outputNodes = ol
-=======
-        err = ErrorPrediction(labels, ol, tag="evaluation")
->>>>>>> 8493f118
     ]
     SGD = [
         epochSize = 1000
         minibatchSize = 100
-        learningRatesPerSample=0.000002
+		learningRatesPerSample=0.000002
         momentumAsTimeConstant=1000
         maxEpochs = 5
-        keepCheckPointFiles = true
     ]
     reader = [
         readerType = "CNTKTextFormatReader"
-        file = "C:\jenkins\workspace\CNTK-Test-Windows-W1\Tests\EndToEndTests\Image\Data/Train_cntk_text.txt"
-        input = [
-            features = [
-                dim = 784
-                format = "dense"
-            ]
-            labels = [
-                dim = 10
-                format = "dense"
-            ]
-        ]
-    ]
+        file = "C:\src\cntk_github\Tests\EndToEndTests\Image\Data/Train_cntk_text.txt"
+		input = [
+			features = [
+				dim = 784
+				format = "dense"
+			]
+			labels = [
+				dim = 10
+				format = "dense"
+			]
+		]
+    ]    
 ]
 test = [
     action = "test"
-    modelPath = "C:\Users\svcphil\AppData\Local\Temp\cntk-test-20160816030158.863578\Image_QuickE2E@release_gpu/models/cntk.dnn"
+    modelPath = "E:\cygwin64\tmp\cntk-test-20160420141416.493608\CNTKTextFormatReader\Image_QuickE2E@release_gpu/models/cntk.dnn"
     reader = [
         readerType = "CNTKTextFormatReader"
-        file = "C:\jenkins\workspace\CNTK-Test-Windows-W1\Tests\EndToEndTests\Image\Data/Test_cntk_text.txt"
-        input = [
-            features = [
-                dim = 784
-                format = "dense"
-            ]
-            labels = [
-                dim = 10
-                format = "dense"
-            ]
-        ]
-    ]
+        file = "C:\src\cntk_github\Tests\EndToEndTests\Image\Data/Test_cntk_text.txt"
+		input = [
+			features = [
+				dim = 784
+				format = "dense"
+			]
+			labels = [
+				dim = 10
+				format = "dense"
+			]
+		]
+    ]    
 ]
-currentDirectory=C:\jenkins\workspace\CNTK-Test-Windows-W1\Tests\EndToEndTests\Image\Data
-RunDir=C:\Users\svcphil\AppData\Local\Temp\cntk-test-20160816030158.863578\Image_QuickE2E@release_gpu
-DataDir=C:\jenkins\workspace\CNTK-Test-Windows-W1\Tests\EndToEndTests\Image\Data
-ConfigDir=C:\jenkins\workspace\CNTK-Test-Windows-W1\Tests\EndToEndTests\Image\QuickE2E
-OutputDir=C:\Users\svcphil\AppData\Local\Temp\cntk-test-20160816030158.863578\Image_QuickE2E@release_gpu
+currentDirectory=C:\src\cntk_github\Tests\EndToEndTests\Image\Data
+RunDir=E:\cygwin64\tmp\cntk-test-20160420141416.493608\CNTKTextFormatReader\Image_QuickE2E@release_gpu
+DataDir=C:\src\cntk_github\Tests\EndToEndTests\Image\Data
+ConfigDir=C:\src\cntk_github\Tests\EndToEndTests\CNTKTextFormatReader\Image\QuickE2E
+OutputDir=E:\cygwin64\tmp\cntk-test-20160420141416.493608\CNTKTextFormatReader\Image_QuickE2E@release_gpu
 DeviceId=0
 timestamping=true
 
-08/16/2016 03:05:47: <<<<<<<<<<<<<<<<<<<< RAW CONFIG WITH ALL VARIABLES RESOLVED <<<<<<<<<<<<<<<<<<<<
-
-08/16/2016 03:05:47: >>>>>>>>>>>>>>>>>>>> PROCESSED CONFIG WITH ALL VARIABLES RESOLVED >>>>>>>>>>>>>>>>>>>>
-configparameters: cntk.cntk:command=train:test
-configparameters: cntk.cntk:ConfigDir=C:\jenkins\workspace\CNTK-Test-Windows-W1\Tests\EndToEndTests\Image\QuickE2E
-configparameters: cntk.cntk:currentDirectory=C:\jenkins\workspace\CNTK-Test-Windows-W1\Tests\EndToEndTests\Image\Data
-configparameters: cntk.cntk:DataDir=C:\jenkins\workspace\CNTK-Test-Windows-W1\Tests\EndToEndTests\Image\Data
-configparameters: cntk.cntk:deviceId=0
-configparameters: cntk.cntk:numCPUThreads=8
-configparameters: cntk.cntk:OutputDir=C:\Users\svcphil\AppData\Local\Temp\cntk-test-20160816030158.863578\Image_QuickE2E@release_gpu
-configparameters: cntk.cntk:parallelTrain=false
-configparameters: cntk.cntk:precision=float
-configparameters: cntk.cntk:RunDir=C:\Users\svcphil\AppData\Local\Temp\cntk-test-20160816030158.863578\Image_QuickE2E@release_gpu
-configparameters: cntk.cntk:test=[
+04/20/2016 13:14:17: <<<<<<<<<<<<<<<<<<<< RAW CONFIG WITH ALL VARIABLES RESOLVED <<<<<<<<<<<<<<<<<<<<
+
+04/20/2016 13:14:17: >>>>>>>>>>>>>>>>>>>> PROCESSED CONFIG WITH ALL VARIABLES RESOLVED >>>>>>>>>>>>>>>>>>>>
+configparameters: Image_QuickE2E.cntk:command=train:test
+configparameters: Image_QuickE2E.cntk:ConfigDir=C:\src\cntk_github\Tests\EndToEndTests\CNTKTextFormatReader\Image\QuickE2E
+configparameters: Image_QuickE2E.cntk:currentDirectory=C:\src\cntk_github\Tests\EndToEndTests\Image\Data
+configparameters: Image_QuickE2E.cntk:DataDir=C:\src\cntk_github\Tests\EndToEndTests\Image\Data
+configparameters: Image_QuickE2E.cntk:deviceId=0
+configparameters: Image_QuickE2E.cntk:numCPUThreads=8
+configparameters: Image_QuickE2E.cntk:OutputDir=E:\cygwin64\tmp\cntk-test-20160420141416.493608\CNTKTextFormatReader\Image_QuickE2E@release_gpu
+configparameters: Image_QuickE2E.cntk:parallelTrain=false
+configparameters: Image_QuickE2E.cntk:precision=float
+configparameters: Image_QuickE2E.cntk:RunDir=E:\cygwin64\tmp\cntk-test-20160420141416.493608\CNTKTextFormatReader\Image_QuickE2E@release_gpu
+configparameters: Image_QuickE2E.cntk:test=[
     action = "test"
-    modelPath = "C:\Users\svcphil\AppData\Local\Temp\cntk-test-20160816030158.863578\Image_QuickE2E@release_gpu/models/cntk.dnn"
+    modelPath = "E:\cygwin64\tmp\cntk-test-20160420141416.493608\CNTKTextFormatReader\Image_QuickE2E@release_gpu/models/cntk.dnn"
     reader = [
         readerType = "CNTKTextFormatReader"
-        file = "C:\jenkins\workspace\CNTK-Test-Windows-W1\Tests\EndToEndTests\Image\Data/Test_cntk_text.txt"
-        input = [
-            features = [
-                dim = 784
-                format = "dense"
-            ]
-            labels = [
-                dim = 10
-                format = "dense"
-            ]
-        ]
-    ]
+        file = "C:\src\cntk_github\Tests\EndToEndTests\Image\Data/Test_cntk_text.txt"
+		input = [
+			features = [
+				dim = 784
+				format = "dense"
+			]
+			labels = [
+				dim = 10
+				format = "dense"
+			]
+		]
+    ]    
 ]
 
-configparameters: cntk.cntk:timestamping=true
-configparameters: cntk.cntk:train=[
+configparameters: Image_QuickE2E.cntk:timestamping=true
+configparameters: Image_QuickE2E.cntk:train=[
     action = "train"
-    modelPath = "C:\Users\svcphil\AppData\Local\Temp\cntk-test-20160816030158.863578\Image_QuickE2E@release_gpu/models/cntk.dnn"
+    modelPath = "E:\cygwin64\tmp\cntk-test-20160420141416.493608\CNTKTextFormatReader\Image_QuickE2E@release_gpu/models/cntk.dnn"
     traceLevel = 1
     BrainScriptNetworkBuilder = [
         // HACK to enforce same evaluation order or LearnableParameters as for NDL, as to get same radomization
@@ -347,14 +325,14 @@
             out = RectifiedLinear(convPlusB);
         ]
         DNNSigmoidLayer(inDim, outDim, x, parmScale) = [        // Sigmoid non-linearity
-            W = ParameterTensor((outDim : 0/*inDim, gets inferred*/), init="uniform", initValueScale=parmScale, initOnCPUOnly=true) 
-            b = ParameterTensor( outDim,                              init="uniform", initValueScale=parmScale, initOnCPUOnly=true) 
+            W = ParameterTensor((outDim : inDim), init="uniform", initValueScale=parmScale, initOnCPUOnly=true) 
+            b = ParameterTensor( outDim,          init="uniform", initValueScale=parmScale, initOnCPUOnly=true) 
             z = W * x + b
             out = Sigmoid(z)
         ]
         DNNLayer(inDim, outDim, x, parmScale) = [               // no non-linearity, as input for SoftMax
-            W = Parameter(outDim, 0/*inDim, gets inferred*/, init="uniform", initValueScale=parmScale, initOnCPUOnly=true)
-            b = Parameter(outDim, 1,                         init="uniform", initValueScale=parmScale, initOnCPUOnly=true)
+            W = Parameter(outDim, inDim, init="uniform", initValueScale=parmScale, initOnCPUOnly=true)
+            b = Parameter(outDim, 1,     init="uniform", initValueScale=parmScale, initOnCPUOnly=true)
             out = W * x + b
         ]
         imageW = 28
@@ -387,85 +365,64 @@
         pool2vStride = 2
         pool2 = AveragePooling(conv2_act, pool2W, pool2H, pool2hStride, pool2vStride, imageLayout="cudnn")
         h1Dim = 128
-        h1 = DNNSigmoidLayer(4 * 4 * cMap2, h1Dim, FlattenDimensions (pool2, 1, 3), 1).out
+        h1 = DNNSigmoidLayer((4 : 4 : cMap2/*cudnn: CHW*/), h1Dim, pool2, 1).out
         ol = DNNLayer(h1Dim, labelDim, h1, 1).out
         ce = CrossEntropyWithSoftmax(labels, ol, tag="criterion")
-<<<<<<< HEAD
-        err = ClassificationError(labels, ol, tag="evaluation")
+        err = ErrorPrediction(labels, ol, tag="evaluation")
         outputNodes = ol
-=======
-        err = ErrorPrediction(labels, ol, tag="evaluation")
->>>>>>> 8493f118
     ]
     SGD = [
         epochSize = 1000
         minibatchSize = 100
-        learningRatesPerSample=0.000002
+		learningRatesPerSample=0.000002
         momentumAsTimeConstant=1000
         maxEpochs = 5
-        keepCheckPointFiles = true
     ]
     reader = [
         readerType = "CNTKTextFormatReader"
-        file = "C:\jenkins\workspace\CNTK-Test-Windows-W1\Tests\EndToEndTests\Image\Data/Train_cntk_text.txt"
-        input = [
-            features = [
-                dim = 784
-                format = "dense"
-            ]
-            labels = [
-                dim = 10
-                format = "dense"
-            ]
-        ]
-    ]
+        file = "C:\src\cntk_github\Tests\EndToEndTests\Image\Data/Train_cntk_text.txt"
+		input = [
+			features = [
+				dim = 784
+				format = "dense"
+			]
+			labels = [
+				dim = 10
+				format = "dense"
+			]
+		]
+    ]    
 ]
 
-08/16/2016 03:05:47: <<<<<<<<<<<<<<<<<<<< PROCESSED CONFIG WITH ALL VARIABLES RESOLVED <<<<<<<<<<<<<<<<<<<<
-08/16/2016 03:05:47: Commands: train test
-08/16/2016 03:05:47: Precision = "float"
-08/16/2016 03:05:47: Using 4 CPU threads.
-08/16/2016 03:05:47: CNTKModelPath: C:\Users\svcphil\AppData\Local\Temp\cntk-test-20160816030158.863578\Image_QuickE2E@release_gpu/models/cntk.dnn
-08/16/2016 03:05:47: CNTKCommandTrainInfo: train : 5
-08/16/2016 03:05:47: CNTKCommandTrainInfo: CNTKNoMoreCommands_Total : 5
-
-08/16/2016 03:05:47: ##############################################################################
-08/16/2016 03:05:47: #                                                                            #
-08/16/2016 03:05:47: # Action "train"                                                             #
-08/16/2016 03:05:47: #                                                                            #
-08/16/2016 03:05:47: ##############################################################################
-
-08/16/2016 03:05:47: CNTKCommandTrainBegin: train
-useParallelTrain option is not enabled. ParallelTrain config will be ignored.
-08/16/2016 03:05:48: Creating virgin network.
-Node '<placeholder>' (LearnableParameter operation): Initializing Parameter[16 x 25] <- 0.000000.
-Node '<placeholder>' (LearnableParameter operation): Initializing Parameter[16 x 25] <- uniform(seed=1, range=0.050000*10.000000, onCPU=true).
-Node '<placeholder>' (LearnableParameter operation): Initializing Parameter[1 x 1] <- 0.000000.
-Node '<placeholder>' (LearnableParameter operation): Initializing Parameter[1 x 1] <- 0.003906.
-Node '<placeholder>' (LearnableParameter operation): Initializing Parameter[1 x 1 x 16] <- 0.000000.
-Node '<placeholder>' (LearnableParameter operation): Initializing Parameter[1 x 1 x 16] <- 1.000000.
-Node '<placeholder>' (LearnableParameter operation): Initializing Parameter[32 x 400] <- 0.000000.
-Node '<placeholder>' (LearnableParameter operation): Initializing Parameter[32 x 400] <- uniform(seed=2, range=0.050000*10.000000, onCPU=true).
-Node '<placeholder>' (LearnableParameter operation): Initializing Parameter[1 x 1 x 32] <- 0.000000.
-Node '<placeholder>' (LearnableParameter operation): Initializing Parameter[1 x 1 x 32] <- 1.000000.
-Node '<placeholder>' (LearnableParameter operation): Initializating Parameter[128 x 0] as uniform later when dimensions are fully known.
-Node '<placeholder>' (LearnableParameter operation): Initializing Parameter[128] <- 0.000000.
-Node '<placeholder>' (LearnableParameter operation): Initializing Parameter[128] <- uniform(seed=4, range=0.050000*1.000000, onCPU=true).
-Node '<placeholder>' (LearnableParameter operation): Initializating Parameter[10 x 0] as uniform later when dimensions are fully known.
-Node '<placeholder>' (LearnableParameter operation): Initializing Parameter[10 x 1] <- 0.000000.
-Node '<placeholder>' (LearnableParameter operation): Initializing Parameter[10 x 1] <- uniform(seed=6, range=0.050000*1.000000, onCPU=true).
+04/20/2016 13:14:17: <<<<<<<<<<<<<<<<<<<< PROCESSED CONFIG WITH ALL VARIABLES RESOLVED <<<<<<<<<<<<<<<<<<<<
+04/20/2016 13:14:17: Commands: train test
+04/20/2016 13:14:17: Precision = "float"
+04/20/2016 13:14:17: Using 8 CPU threads.
+04/20/2016 13:14:17: CNTKModelPath: E:\cygwin64\tmp\cntk-test-20160420141416.493608\CNTKTextFormatReader\Image_QuickE2E@release_gpu/models/cntk.dnn
+04/20/2016 13:14:17: CNTKCommandTrainInfo: train : 5
+04/20/2016 13:14:17: CNTKCommandTrainInfo: CNTKNoMoreCommands_Total : 5
+
+04/20/2016 13:14:17: ##############################################################################
+04/20/2016 13:14:17: #                                                                            #
+04/20/2016 13:14:17: # Action "train"                                                             #
+04/20/2016 13:14:17: #                                                                            #
+04/20/2016 13:14:17: ##############################################################################
+
+04/20/2016 13:14:17: CNTKCommandTrainBegin: train
+
+04/20/2016 13:14:17: Creating virgin network.
 
 Post-processing network...
 
 2 roots:
 	ce = CrossEntropyWithSoftmax()
-	err = ClassificationError()
-
-Validating network. 28 nodes to process in pass 1.
+	err = ErrorPrediction()
+
+Validating network. 27 nodes to process in pass 1.
 
 Validating --> labels = InputValue() :  -> [10 x *]
-Validating --> ol.W = LearnableParameter() :  -> [10 x 0]
-Validating --> h1.W = LearnableParameter() :  -> [128 x 0]
+Validating --> ol.W = LearnableParameter() :  -> [10 x 128]
+Validating --> h1.W = LearnableParameter() :  -> [128 x 4 x 4 x 32]
 Validating --> conv2_act.convW = LearnableParameter() :  -> [32 x 400]
 Validating --> conv1_act.convW = LearnableParameter() :  -> [16 x 25]
 Validating --> featScale = LearnableParameter() :  -> [1 x 1]
@@ -474,179 +431,112 @@
 Validating --> conv1_act.conv = Convolution (conv1_act.convW, featScaled) : [16 x 25], [28 x 28 x 1 x *] -> [24 x 24 x 16 x *]
 Validating --> conv1_act.convB = LearnableParameter() :  -> [1 x 1 x 16]
 Validating --> conv1_act.convPlusB = Plus (conv1_act.conv, conv1_act.convB) : [24 x 24 x 16 x *], [1 x 1 x 16] -> [24 x 24 x 16 x *]
-Validating --> conv1_act = RectifiedLinear (conv1_act.convPlusB) : [24 x 24 x 16 x *] -> [24 x 24 x 16 x *]
-Validating --> pool1 = MaxPooling (conv1_act) : [24 x 24 x 16 x *] -> [12 x 12 x 16 x *]
+Validating --> conv1_act.out = RectifiedLinear (conv1_act.convPlusB) : [24 x 24 x 16 x *] -> [24 x 24 x 16 x *]
+Validating --> pool1 = MaxPooling (conv1_act.out) : [24 x 24 x 16 x *] -> [12 x 12 x 16 x *]
 Validating --> conv2_act.conv = Convolution (conv2_act.convW, pool1) : [32 x 400], [12 x 12 x 16 x *] -> [8 x 8 x 32 x *]
 Validating --> conv2_act.convB = LearnableParameter() :  -> [1 x 1 x 32]
 Validating --> conv2_act.convPlusB = Plus (conv2_act.conv, conv2_act.convB) : [8 x 8 x 32 x *], [1 x 1 x 32] -> [8 x 8 x 32 x *]
-Validating --> conv2_act = RectifiedLinear (conv2_act.convPlusB) : [8 x 8 x 32 x *] -> [8 x 8 x 32 x *]
-Validating --> pool2 = AveragePooling (conv2_act) : [8 x 8 x 32 x *] -> [4 x 4 x 32 x *]
-Validating --> h1.x = Reshape (pool2) : [4 x 4 x 32 x *] -> [512 x *]
-Node 'h1.W' (LearnableParameter operation) operation: Tensor shape was inferred as [128 x 512].
-Node 'h1.W' (LearnableParameter operation): Initializing Parameter[128 x 512] <- uniform(seed=3, range=0.050000*1.000000, onCPU=true).
-Validating --> h1.z.PlusArgs[0] = Times (h1.W, h1.x) : [128 x 512], [512 x *] -> [128 x *]
+Validating --> conv2_act.out = RectifiedLinear (conv2_act.convPlusB) : [8 x 8 x 32 x *] -> [8 x 8 x 32 x *]
+Validating --> pool2 = AveragePooling (conv2_act.out) : [8 x 8 x 32 x *] -> [4 x 4 x 32 x *]
+Validating --> h1.z.PlusArgs[0] = Times (h1.W, pool2) : [128 x 4 x 4 x 32], [4 x 4 x 32 x *] -> [128 x *]
 Validating --> h1.b = LearnableParameter() :  -> [128]
 Validating --> h1.z = Plus (h1.z.PlusArgs[0], h1.b) : [128 x *], [128] -> [128 x *]
-Validating --> h1 = Sigmoid (h1.z) : [128 x *] -> [128 x *]
-Node 'ol.W' (LearnableParameter operation) operation: Tensor shape was inferred as [10 x 128].
-Node 'ol.W' (LearnableParameter operation): Initializing Parameter[10 x 128] <- uniform(seed=5, range=0.050000*1.000000, onCPU=true).
-Validating --> ol.out.PlusArgs[0] = Times (ol.W, h1) : [10 x 128], [128 x *] -> [10 x *]
+Validating --> h1.out = Sigmoid (h1.z) : [128 x *] -> [128 x *]
+Validating --> ol.out.PlusArgs[0] = Times (ol.W, h1.out) : [10 x 128], [128 x *] -> [10 x *]
 Validating --> ol.b = LearnableParameter() :  -> [10 x 1]
-<<<<<<< HEAD
 Validating --> ol.out = Plus (ol.out.PlusArgs[0], ol.b) : [10 x *], [10 x 1] -> [10 x 1 x *]
 Validating --> ce = CrossEntropyWithSoftmax (labels, ol.out) : [10 x *], [10 x 1 x *] -> [1]
-Validating --> err = ClassificationError (labels, ol.out) : [10 x *], [10 x 1 x *] -> [1]
-=======
-Validating --> ol = Plus (ol.out.PlusArgs[0], ol.b) : [10 x *], [10 x 1] -> [10 x 1 x *]
-Validating --> ce = CrossEntropyWithSoftmax (labels, ol) : [10 x *], [10 x 1 x *] -> [1]
-Validating --> err = ErrorPrediction (labels, ol) : [10 x *], [10 x 1 x *] -> [1]
->>>>>>> 8493f118
-
-Validating network. 17 nodes to process in pass 2.
+Validating --> err = ErrorPrediction (labels, ol.out) : [10 x *], [10 x 1 x *] -> [1]
+
+Validating network. 16 nodes to process in pass 2.
 
 
 Validating network, final pass.
 
 
-conv1_act.conv: using cuDNN convolution engine for geometry: Input: 28 x 28 x 1, Output: 24 x 24 x 16, Kernel: 5 x 5 x 1, Map: 16, Stride: 1 x 1 x 1, Sharing: (1, 1, 1), AutoPad: (0, 0, 0), LowerPad: 0 x 0 x 0, UpperPad: 0 x 0 x 0.
-
-pool1: using cuDNN convolution engine for geometry: Input: 24 x 24 x 16, Output: 12 x 12 x 16, Kernel: 2 x 2 x 1, Map: 1, Stride: 2 x 2 x 1, Sharing: (1), AutoPad: (0), LowerPad: 0, UpperPad: 0.
-
-conv2_act.conv: using cuDNN convolution engine for geometry: Input: 12 x 12 x 16, Output: 8 x 8 x 32, Kernel: 5 x 5 x 16, Map: 32, Stride: 1 x 1 x 16, Sharing: (1, 1, 1), AutoPad: (0, 0, 0), LowerPad: 0 x 0 x 0, UpperPad: 0 x 0 x 0.
-
-pool2: using cuDNN convolution engine for geometry: Input: 8 x 8 x 32, Output: 4 x 4 x 32, Kernel: 2 x 2 x 1, Map: 1, Stride: 2 x 2 x 1, Sharing: (1), AutoPad: (0), LowerPad: 0, UpperPad: 0.
-
-
-11 out of 28 nodes do not share the minibatch layout with the input data.
+Using cuDNN convolution engine for geometry: Input: 28 x 28 x 1, Output: 24 x 24 x 16, Kernel: 5 x 5 x 1, Map: 16, Stride: 1 x 1 x 1, Sharing: (1), AutoPad: (0), LowerPad: 0, UpperPad: 0.
+
+Using cuDNN convolution engine for geometry: Input: 24 x 24 x 16, Output: 12 x 12 x 16, Kernel: 2 x 2 x 1, Map: 1, Stride: 2 x 2 x 1, Sharing: (1), AutoPad: (0), LowerPad: 0, UpperPad: 0.
+
+Using cuDNN convolution engine for geometry: Input: 12 x 12 x 16, Output: 8 x 8 x 32, Kernel: 5 x 5 x 16, Map: 32, Stride: 1 x 1 x 16, Sharing: (1), AutoPad: (0), LowerPad: 0, UpperPad: 0.
+
+Using cuDNN convolution engine for geometry: Input: 8 x 8 x 32, Output: 4 x 4 x 32, Kernel: 2 x 2 x 1, Map: 1, Stride: 2 x 2 x 1, Sharing: (1), AutoPad: (0), LowerPad: 0, UpperPad: 0.
+
+
+11 out of 27 nodes do not share the minibatch layout with the input data.
 
 Post-processing network complete.
 
-08/16/2016 03:05:48: Created model with 28 nodes on GPU 0.
-
-08/16/2016 03:05:48: Training criterion node(s):
-08/16/2016 03:05:48: 	ce = CrossEntropyWithSoftmax
-
-<<<<<<< HEAD
-04/20/2016 13:14:17: 	err = ClassificationError
-=======
-08/16/2016 03:05:48: Evaluation criterion node(s):
-08/16/2016 03:05:48: 	err = ErrorPrediction
->>>>>>> 8493f118
+04/20/2016 13:14:17: Created model with 27 nodes on GPU 0.
+
+04/20/2016 13:14:17: Training criterion node(s):
+04/20/2016 13:14:17: 	ce = CrossEntropyWithSoftmax
+
+04/20/2016 13:14:17: Evaluation criterion node(s):
+
+04/20/2016 13:14:17: 	err = ErrorPrediction
 
 
 Allocating matrices for forward and/or backward propagation.
-
-Memory Sharing: Out of 51 matrices, 32 are shared as 14, and 19 are not shared.
-
-	{ h1.W : [128 x 512] (gradient)
-	  h1.z : [128 x *] }
-	{ ol : [10 x 1 x *]
-	  ol.W : [10 x 128] (gradient) }
-	{ h1.z.PlusArgs[0] : [128 x *]
-	  pool2 : [4 x 4 x 32 x *] (gradient) }
-	{ conv2_act.convPlusB : [8 x 8 x 32 x *] (gradient)
-	  pool1 : [12 x 12 x 16 x *] (gradient)
-	  pool2 : [4 x 4 x 32 x *] }
-	{ conv1_act : [24 x 24 x 16 x *] (gradient)
-	  conv1_act.convB : [1 x 1 x 16] (gradient) }
-	{ h1 : [128 x *]
-	  h1.z.PlusArgs[0] : [128 x *] (gradient) }
-	{ conv1_act.convPlusB : [24 x 24 x 16 x *] (gradient)
-	  pool1 : [12 x 12 x 16 x *] }
-	{ h1.x : [512 x *] (gradient)
-	  h1.z : [128 x *] (gradient)
-	  ol.out.PlusArgs[0] : [10 x *] }
-	{ conv1_act : [24 x 24 x 16 x *]
-	  conv1_act.conv : [24 x 24 x 16 x *] (gradient) }
-	{ conv2_act : [8 x 8 x 32 x *] (gradient)
-	  conv2_act.convB : [1 x 1 x 32] (gradient)
-	  h1.x : [512 x *] }
-	{ h1 : [128 x *] (gradient)
-	  h1.b : [128] (gradient)
-	  ol : [10 x 1 x *] (gradient) }
-	{ conv2_act.convPlusB : [8 x 8 x 32 x *]
-	  conv2_act.convW : [32 x 400] (gradient) }
-	{ conv1_act.convPlusB : [24 x 24 x 16 x *]
-	  conv1_act.convW : [16 x 25] (gradient) }
-	{ conv2_act : [8 x 8 x 32 x *]
-	  conv2_act.conv : [8 x 8 x 32 x *] (gradient) }
-
-
-08/16/2016 03:05:48: Training 80202 parameters in 8 out of 8 parameter tensors and 23 nodes with gradient:
-
-08/16/2016 03:05:48: 	Node 'conv1_act.convB' (LearnableParameter operation) : [1 x 1 x 16]
-08/16/2016 03:05:48: 	Node 'conv1_act.convW' (LearnableParameter operation) : [16 x 25]
-08/16/2016 03:05:48: 	Node 'conv2_act.convB' (LearnableParameter operation) : [1 x 1 x 32]
-08/16/2016 03:05:48: 	Node 'conv2_act.convW' (LearnableParameter operation) : [32 x 400]
-08/16/2016 03:05:48: 	Node 'h1.W' (LearnableParameter operation) : [128 x 512]
-08/16/2016 03:05:48: 	Node 'h1.b' (LearnableParameter operation) : [128]
-08/16/2016 03:05:48: 	Node 'ol.W' (LearnableParameter operation) : [10 x 128]
-08/16/2016 03:05:48: 	Node 'ol.b' (LearnableParameter operation) : [10 x 1]
-
-08/16/2016 03:05:48: No PreCompute nodes found, or all already computed. Skipping pre-computation step.
-
-08/16/2016 03:05:48: Starting Epoch 1: learning rate per sample = 0.000002  effective momentum = 0.904837  momentum as time constant = 1000.0 samples
-BlockRandomizer::StartEpoch: epoch 0: frames [0..1000] (first sequence at sample 0), data subset 0 of 1
-
-08/16/2016 03:05:48: Starting minibatch loop.
-08/16/2016 03:05:48:  Epoch[ 1 of 5]-Minibatch[   1-  10, 100.00%]: ce = 2.34058716 * 1000; err = 0.90000000 * 1000; time = 0.2184s; samplesPerSecond = 4577.8
-08/16/2016 03:05:48: Finished Epoch[ 1 of 5]: [Training] ce = 2.34058716 * 1000; err = 0.90000000 * 1000; totalSamplesSeen = 1000; learningRatePerSample = 2e-006; epochTime=0.219079s
-08/16/2016 03:05:48: SGD: Saving checkpoint model 'C:\Users\svcphil\AppData\Local\Temp\cntk-test-20160816030158.863578\Image_QuickE2E@release_gpu/models/cntk.dnn.1'
-
-08/16/2016 03:05:48: Starting Epoch 2: learning rate per sample = 0.000002  effective momentum = 0.904837  momentum as time constant = 1000.0 samples
-BlockRandomizer::StartEpoch: epoch 1: frames [1000..2000] (first sequence at sample 1000), data subset 0 of 1
-
-08/16/2016 03:05:48: Starting minibatch loop.
-08/16/2016 03:05:48:  Epoch[ 2 of 5]-Minibatch[   1-  10, 100.00%]: ce = 2.33913232 * 1000; err = 0.90000000 * 1000; time = 0.0395s; samplesPerSecond = 25289.6
-08/16/2016 03:05:48: Finished Epoch[ 2 of 5]: [Training] ce = 2.33913232 * 1000; err = 0.90000000 * 1000; totalSamplesSeen = 2000; learningRatePerSample = 2e-006; epochTime=0.039715s
-08/16/2016 03:05:48: SGD: Saving checkpoint model 'C:\Users\svcphil\AppData\Local\Temp\cntk-test-20160816030158.863578\Image_QuickE2E@release_gpu/models/cntk.dnn.2'
-
-08/16/2016 03:05:48: Starting Epoch 3: learning rate per sample = 0.000002  effective momentum = 0.904837  momentum as time constant = 1000.0 samples
-BlockRandomizer::StartEpoch: epoch 2: frames [2000..3000] (first sequence at sample 2000), data subset 0 of 1
-
-08/16/2016 03:05:48: Starting minibatch loop.
-08/16/2016 03:05:48:  Epoch[ 3 of 5]-Minibatch[   1-  10, 100.00%]: ce = 2.33706079 * 1000; err = 0.90000000 * 1000; time = 0.0393s; samplesPerSecond = 25429.8
-08/16/2016 03:05:48: Finished Epoch[ 3 of 5]: [Training] ce = 2.33706079 * 1000; err = 0.90000000 * 1000; totalSamplesSeen = 3000; learningRatePerSample = 2e-006; epochTime=0.039494s
-08/16/2016 03:05:48: SGD: Saving checkpoint model 'C:\Users\svcphil\AppData\Local\Temp\cntk-test-20160816030158.863578\Image_QuickE2E@release_gpu/models/cntk.dnn.3'
-
-08/16/2016 03:05:48: Starting Epoch 4: learning rate per sample = 0.000002  effective momentum = 0.904837  momentum as time constant = 1000.0 samples
-BlockRandomizer::StartEpoch: epoch 3: frames [3000..4000] (first sequence at sample 3000), data subset 0 of 1
-
-08/16/2016 03:05:48: Starting minibatch loop.
-08/16/2016 03:05:48:  Epoch[ 4 of 5]-Minibatch[   1-  10, 100.00%]: ce = 2.33478516 * 1000; err = 0.90000000 * 1000; time = 0.0393s; samplesPerSecond = 25414.3
-08/16/2016 03:05:48: Finished Epoch[ 4 of 5]: [Training] ce = 2.33478516 * 1000; err = 0.90000000 * 1000; totalSamplesSeen = 4000; learningRatePerSample = 2e-006; epochTime=0.039532s
-08/16/2016 03:05:48: SGD: Saving checkpoint model 'C:\Users\svcphil\AppData\Local\Temp\cntk-test-20160816030158.863578\Image_QuickE2E@release_gpu/models/cntk.dnn.4'
-
-08/16/2016 03:05:48: Starting Epoch 5: learning rate per sample = 0.000002  effective momentum = 0.904837  momentum as time constant = 1000.0 samples
-BlockRandomizer::StartEpoch: epoch 4: frames [4000..5000] (first sequence at sample 4000), data subset 0 of 1
-
-08/16/2016 03:05:48: Starting minibatch loop.
-08/16/2016 03:05:48:  Epoch[ 5 of 5]-Minibatch[   1-  10, 100.00%]: ce = 2.33273975 * 1000; err = 0.90000000 * 1000; time = 0.0399s; samplesPerSecond = 25048.2
-08/16/2016 03:05:48: Finished Epoch[ 5 of 5]: [Training] ce = 2.33273975 * 1000; err = 0.90000000 * 1000; totalSamplesSeen = 5000; learningRatePerSample = 2e-006; epochTime=0.040119s
-08/16/2016 03:05:48: SGD: Saving checkpoint model 'C:\Users\svcphil\AppData\Local\Temp\cntk-test-20160816030158.863578\Image_QuickE2E@release_gpu/models/cntk.dnn'
-08/16/2016 03:05:48: CNTKCommandTrainEnd: train
-
-08/16/2016 03:05:48: Action "train" complete.
-
-
-08/16/2016 03:05:48: ##############################################################################
-08/16/2016 03:05:48: #                                                                            #
-08/16/2016 03:05:48: # Action "test"                                                              #
-08/16/2016 03:05:48: #                                                                            #
-08/16/2016 03:05:48: ##############################################################################
+04/20/2016 13:14:17: No PreCompute nodes found, skipping PreCompute step.
+
+04/20/2016 13:14:17: Starting Epoch 1: learning rate per sample = 0.000002  effective momentum = 0.904837  momentum as time constant = 1000.0 samples
+
+04/20/2016 13:14:17: Starting minibatch loop.
+04/20/2016 13:14:18:  Epoch[ 1 of 5]-Minibatch[   1-  10, 100.00%]: * 1000; ce =  2.34056128; err = 0.90000000; TotalTime = 0.4467s; SamplesPerSecond = 2238.6
+04/20/2016 13:14:18: Finished Epoch[ 1 of 5]: [Training] ce = 2.3405613 * 1000; err = 0.9; learningRatePerSample = 2e-006; EpochTime=0.44768
+04/20/2016 13:14:18: SGD: Saving checkpoint model 'E:\cygwin64\tmp\cntk-test-20160420141416.493608\CNTKTextFormatReader\Image_QuickE2E@release_gpu/models/cntk.dnn.1'
+
+04/20/2016 13:14:18: Starting Epoch 2: learning rate per sample = 0.000002  effective momentum = 0.904837  momentum as time constant = 1000.0 samples
+
+04/20/2016 13:14:18: Starting minibatch loop.
+04/20/2016 13:14:18:  Epoch[ 2 of 5]-Minibatch[   1-  10, 100.00%]: * 1000; ce =  2.33912402; err = 0.90000000; TotalTime = 0.1282s; SamplesPerSecond = 7800.9
+04/20/2016 13:14:18: Finished Epoch[ 2 of 5]: [Training] ce = 2.339124 * 2000; err = 0.9; learningRatePerSample = 2e-006; EpochTime=0.128467
+04/20/2016 13:14:18: SGD: Saving checkpoint model 'E:\cygwin64\tmp\cntk-test-20160420141416.493608\CNTKTextFormatReader\Image_QuickE2E@release_gpu/models/cntk.dnn.2'
+
+04/20/2016 13:14:18: Starting Epoch 3: learning rate per sample = 0.000002  effective momentum = 0.904837  momentum as time constant = 1000.0 samples
+
+04/20/2016 13:14:18: Starting minibatch loop.
+04/20/2016 13:14:18:  Epoch[ 3 of 5]-Minibatch[   1-  10, 100.00%]: * 1000; ce =  2.33697266; err = 0.90000000; TotalTime = 0.1223s; SamplesPerSecond = 8174.1
+04/20/2016 13:14:18: Finished Epoch[ 3 of 5]: [Training] ce = 2.3369727 * 3000; err = 0.9; learningRatePerSample = 2e-006; EpochTime=0.122613
+04/20/2016 13:14:18: SGD: Saving checkpoint model 'E:\cygwin64\tmp\cntk-test-20160420141416.493608\CNTKTextFormatReader\Image_QuickE2E@release_gpu/models/cntk.dnn.3'
+
+04/20/2016 13:14:18: Starting Epoch 4: learning rate per sample = 0.000002  effective momentum = 0.904837  momentum as time constant = 1000.0 samples
+
+04/20/2016 13:14:18: Starting minibatch loop.
+04/20/2016 13:14:18:  Epoch[ 4 of 5]-Minibatch[   1-  10, 100.00%]: * 1000; ce =  2.33485522; err = 0.90000000; TotalTime = 0.1195s; SamplesPerSecond = 8371.4
+04/20/2016 13:14:18: Finished Epoch[ 4 of 5]: [Training] ce = 2.3348552 * 4000; err = 0.9; learningRatePerSample = 2e-006; EpochTime=0.119694
+04/20/2016 13:14:18: SGD: Saving checkpoint model 'E:\cygwin64\tmp\cntk-test-20160420141416.493608\CNTKTextFormatReader\Image_QuickE2E@release_gpu/models/cntk.dnn.4'
+
+04/20/2016 13:14:18: Starting Epoch 5: learning rate per sample = 0.000002  effective momentum = 0.904837  momentum as time constant = 1000.0 samples
+
+04/20/2016 13:14:18: Starting minibatch loop.
+04/20/2016 13:14:19:  Epoch[ 5 of 5]-Minibatch[   1-  10, 100.00%]: * 1000; ce =  2.33271533; err = 0.90000000; TotalTime = 0.1198s; SamplesPerSecond = 8350.2
+04/20/2016 13:14:19: Finished Epoch[ 5 of 5]: [Training] ce = 2.3327153 * 5000; err = 0.9; learningRatePerSample = 2e-006; EpochTime=0.119986
+04/20/2016 13:14:19: SGD: Saving checkpoint model 'E:\cygwin64\tmp\cntk-test-20160420141416.493608\CNTKTextFormatReader\Image_QuickE2E@release_gpu/models/cntk.dnn'
+04/20/2016 13:14:19: CNTKCommandTrainEnd: train
+
+04/20/2016 13:14:19: Action "train" complete.
+
+
+04/20/2016 13:14:19: ##############################################################################
+04/20/2016 13:14:19: #                                                                            #
+04/20/2016 13:14:19: # Action "test"                                                              #
+04/20/2016 13:14:19: #                                                                            #
+04/20/2016 13:14:19: ##############################################################################
 
 
 Post-processing network...
 
 2 roots:
 	ce = CrossEntropyWithSoftmax()
-	err = ClassificationError()
-
-Validating network. 28 nodes to process in pass 1.
+	err = ErrorPrediction()
+
+Validating network. 27 nodes to process in pass 1.
 
 Validating --> labels = InputValue() :  -> [10 x *1]
 Validating --> ol.W = LearnableParameter() :  -> [10 x 128]
-Validating --> h1.W = LearnableParameter() :  -> [128 x 512]
+Validating --> h1.W = LearnableParameter() :  -> [128 x 4 x 4 x 32]
 Validating --> conv2_act.convW = LearnableParameter() :  -> [32 x 400]
 Validating --> conv1_act.convW = LearnableParameter() :  -> [16 x 25]
 Validating --> featScale = LearnableParameter() :  -> [1 x 1]
@@ -655,46 +545,39 @@
 Validating --> conv1_act.conv = Convolution (conv1_act.convW, featScaled) : [16 x 25], [28 x 28 x 1 x *1] -> [24 x 24 x 16 x *1]
 Validating --> conv1_act.convB = LearnableParameter() :  -> [1 x 1 x 16]
 Validating --> conv1_act.convPlusB = Plus (conv1_act.conv, conv1_act.convB) : [24 x 24 x 16 x *1], [1 x 1 x 16] -> [24 x 24 x 16 x *1]
-Validating --> conv1_act = RectifiedLinear (conv1_act.convPlusB) : [24 x 24 x 16 x *1] -> [24 x 24 x 16 x *1]
-Validating --> pool1 = MaxPooling (conv1_act) : [24 x 24 x 16 x *1] -> [12 x 12 x 16 x *1]
+Validating --> conv1_act.out = RectifiedLinear (conv1_act.convPlusB) : [24 x 24 x 16 x *1] -> [24 x 24 x 16 x *1]
+Validating --> pool1 = MaxPooling (conv1_act.out) : [24 x 24 x 16 x *1] -> [12 x 12 x 16 x *1]
 Validating --> conv2_act.conv = Convolution (conv2_act.convW, pool1) : [32 x 400], [12 x 12 x 16 x *1] -> [8 x 8 x 32 x *1]
 Validating --> conv2_act.convB = LearnableParameter() :  -> [1 x 1 x 32]
 Validating --> conv2_act.convPlusB = Plus (conv2_act.conv, conv2_act.convB) : [8 x 8 x 32 x *1], [1 x 1 x 32] -> [8 x 8 x 32 x *1]
-Validating --> conv2_act = RectifiedLinear (conv2_act.convPlusB) : [8 x 8 x 32 x *1] -> [8 x 8 x 32 x *1]
-Validating --> pool2 = AveragePooling (conv2_act) : [8 x 8 x 32 x *1] -> [4 x 4 x 32 x *1]
-Validating --> h1.x = Reshape (pool2) : [4 x 4 x 32 x *1] -> [512 x *1]
-Validating --> h1.z.PlusArgs[0] = Times (h1.W, h1.x) : [128 x 512], [512 x *1] -> [128 x *1]
+Validating --> conv2_act.out = RectifiedLinear (conv2_act.convPlusB) : [8 x 8 x 32 x *1] -> [8 x 8 x 32 x *1]
+Validating --> pool2 = AveragePooling (conv2_act.out) : [8 x 8 x 32 x *1] -> [4 x 4 x 32 x *1]
+Validating --> h1.z.PlusArgs[0] = Times (h1.W, pool2) : [128 x 4 x 4 x 32], [4 x 4 x 32 x *1] -> [128 x *1]
 Validating --> h1.b = LearnableParameter() :  -> [128]
 Validating --> h1.z = Plus (h1.z.PlusArgs[0], h1.b) : [128 x *1], [128] -> [128 x *1]
-Validating --> h1 = Sigmoid (h1.z) : [128 x *1] -> [128 x *1]
-Validating --> ol.out.PlusArgs[0] = Times (ol.W, h1) : [10 x 128], [128 x *1] -> [10 x *1]
+Validating --> h1.out = Sigmoid (h1.z) : [128 x *1] -> [128 x *1]
+Validating --> ol.out.PlusArgs[0] = Times (ol.W, h1.out) : [10 x 128], [128 x *1] -> [10 x *1]
 Validating --> ol.b = LearnableParameter() :  -> [10 x 1]
-<<<<<<< HEAD
 Validating --> ol.out = Plus (ol.out.PlusArgs[0], ol.b) : [10 x *1], [10 x 1] -> [10 x 1 x *1]
 Validating --> ce = CrossEntropyWithSoftmax (labels, ol.out) : [10 x *1], [10 x 1 x *1] -> [1]
-Validating --> err = ClassificationError (labels, ol.out) : [10 x *1], [10 x 1 x *1] -> [1]
-=======
-Validating --> ol = Plus (ol.out.PlusArgs[0], ol.b) : [10 x *1], [10 x 1] -> [10 x 1 x *1]
-Validating --> ce = CrossEntropyWithSoftmax (labels, ol) : [10 x *1], [10 x 1 x *1] -> [1]
-Validating --> err = ErrorPrediction (labels, ol) : [10 x *1], [10 x 1 x *1] -> [1]
->>>>>>> 8493f118
-
-Validating network. 17 nodes to process in pass 2.
+Validating --> err = ErrorPrediction (labels, ol.out) : [10 x *1], [10 x 1 x *1] -> [1]
+
+Validating network. 16 nodes to process in pass 2.
 
 
 Validating network, final pass.
 
 
-conv1_act.conv: using cuDNN convolution engine for geometry: Input: 28 x 28 x 1, Output: 24 x 24 x 16, Kernel: 5 x 5 x 1, Map: 16, Stride: 1 x 1 x 1, Sharing: (1, 1, 1), AutoPad: (0, 0, 0), LowerPad: 0 x 0 x 0, UpperPad: 0 x 0 x 0.
-
-pool1: using cuDNN convolution engine for geometry: Input: 24 x 24 x 16, Output: 12 x 12 x 16, Kernel: 2 x 2 x 1, Map: 1, Stride: 2 x 2 x 1, Sharing: (1), AutoPad: (0), LowerPad: 0, UpperPad: 0.
-
-conv2_act.conv: using cuDNN convolution engine for geometry: Input: 12 x 12 x 16, Output: 8 x 8 x 32, Kernel: 5 x 5 x 16, Map: 32, Stride: 1 x 1 x 16, Sharing: (1, 1, 1), AutoPad: (0, 0, 0), LowerPad: 0 x 0 x 0, UpperPad: 0 x 0 x 0.
-
-pool2: using cuDNN convolution engine for geometry: Input: 8 x 8 x 32, Output: 4 x 4 x 32, Kernel: 2 x 2 x 1, Map: 1, Stride: 2 x 2 x 1, Sharing: (1), AutoPad: (0), LowerPad: 0, UpperPad: 0.
-
-
-11 out of 28 nodes do not share the minibatch layout with the input data.
+Using cuDNN convolution engine for geometry: Input: 28 x 28 x 1, Output: 24 x 24 x 16, Kernel: 5 x 5 x 1, Map: 16, Stride: 1 x 1 x 1, Sharing: (1), AutoPad: (0), LowerPad: 0, UpperPad: 0.
+
+Using cuDNN convolution engine for geometry: Input: 24 x 24 x 16, Output: 12 x 12 x 16, Kernel: 2 x 2 x 1, Map: 1, Stride: 2 x 2 x 1, Sharing: (1), AutoPad: (0), LowerPad: 0, UpperPad: 0.
+
+Using cuDNN convolution engine for geometry: Input: 12 x 12 x 16, Output: 8 x 8 x 32, Kernel: 5 x 5 x 16, Map: 32, Stride: 1 x 1 x 16, Sharing: (1), AutoPad: (0), LowerPad: 0, UpperPad: 0.
+
+Using cuDNN convolution engine for geometry: Input: 8 x 8 x 32, Output: 4 x 4 x 32, Kernel: 2 x 2 x 1, Map: 1, Stride: 2 x 2 x 1, Sharing: (1), AutoPad: (0), LowerPad: 0, UpperPad: 0.
+
+
+11 out of 27 nodes do not share the minibatch layout with the input data.
 
 Post-processing network complete.
 
@@ -702,72 +585,56 @@
 
 
 Allocating matrices for forward and/or backward propagation.
-<<<<<<< HEAD
-Final Results: Minibatch[1-1]: * 100    err: ClassificationError/Sample = 0.9    ce: CrossEntropyWithSoftmax/Sample = 2.3315085    perplexity = 10.293457    
-=======
->>>>>>> 8493f118
-
-Memory Sharing: Out of 28 matrices, 0 are shared as 0, and 28 are not shared.
-
-
-BlockRandomizer::StartEpoch: epoch 0: frames [0..100] (first sequence at sample 0), data subset 0 of 1
-08/16/2016 03:05:49: Final Results: Minibatch[1-1]: err = 0.90000000 * 100; ce = 2.33152878 * 100; perplexity = 10.29366624
-
-08/16/2016 03:05:49: Action "test" complete.
-
-08/16/2016 03:05:49: __COMPLETED__
+Final Results: Minibatch[1-1]: * 100    err: ErrorPrediction/Sample = 0.9    ce: CrossEntropyWithSoftmax/Sample = 2.3315085    perplexity = 10.293457    
+
+04/20/2016 13:14:19: Action "test" complete.
+
+04/20/2016 13:14:19: __COMPLETED__
 === Deleting last epoch data
 ==== Re-running from checkpoint
-=== Running /cygdrive/c/jenkins/workspace/CNTK-Test-Windows-W1/x64/release/cntk.exe configFile=C:\jenkins\workspace\CNTK-Test-Windows-W1\Tests\EndToEndTests\Image\QuickE2E/cntk.cntk currentDirectory=C:\jenkins\workspace\CNTK-Test-Windows-W1\Tests\EndToEndTests\Image\Data RunDir=C:\Users\svcphil\AppData\Local\Temp\cntk-test-20160816030158.863578\Image_QuickE2E@release_gpu DataDir=C:\jenkins\workspace\CNTK-Test-Windows-W1\Tests\EndToEndTests\Image\Data ConfigDir=C:\jenkins\workspace\CNTK-Test-Windows-W1\Tests\EndToEndTests\Image\QuickE2E OutputDir=C:\Users\svcphil\AppData\Local\Temp\cntk-test-20160816030158.863578\Image_QuickE2E@release_gpu DeviceId=0 timestamping=true makeMode=true
+=== Running /cygdrive/c/src/cntk_github/x64/release/cntk.exe configFile=C:\src\cntk_github\Tests\EndToEndTests\CNTKTextFormatReader\Image\QuickE2E/Image_QuickE2E.cntk currentDirectory=C:\src\cntk_github\Tests\EndToEndTests\Image\Data RunDir=E:\cygwin64\tmp\cntk-test-20160420141416.493608\CNTKTextFormatReader\Image_QuickE2E@release_gpu DataDir=C:\src\cntk_github\Tests\EndToEndTests\Image\Data ConfigDir=C:\src\cntk_github\Tests\EndToEndTests\CNTKTextFormatReader\Image\QuickE2E OutputDir=E:\cygwin64\tmp\cntk-test-20160420141416.493608\CNTKTextFormatReader\Image_QuickE2E@release_gpu DeviceId=0 timestamping=true makeMode=true
 -------------------------------------------------------------------
 Build info: 
 
-		Built time: Aug 16 2016 02:54:53
-		Last modified date: Fri Aug 12 05:31:21 2016
+		Built time: Apr 20 2016 13:54:45
+		Last modified date: Thu Apr  7 11:05:47 2016
 		Build type: Release
 		Build target: GPU
 		With 1bit-SGD: no
-		Math lib: mkl
-		CUDA_PATH: C:\Program Files\NVIDIA GPU Computing Toolkit\CUDA\v7.5
-		CUB_PATH: c:\src\cub-1.4.1
-		CUDNN_PATH: c:\NVIDIA\cudnn-4.0\cuda
-		Build Branch: HEAD
-		Build SHA1: 026b1e772b963461e189f8f00aa7ed6951298f84
-		Built by svcphil on Philly-Pool3
-		Build Path: c:\Jenkins\workspace\CNTK-Build-Windows\Source\CNTK\
+		CUDA_PATH: C:\Program Files\NVIDIA GPU Computing Toolkit\CUDA\v7.0
+		CUB_PATH: E:\lib\cub-1.4.1
+		CUDNN_PATH: E:\lib\cuDNN_v4
+		Build Branch: alrezni/examples_text
+		Build SHA1: c0ba3dbb3108dc99479edaf24ec6da57d143e080 (modified)
+		Built by alrezni on DIFFENG
+		Build Path: C:\src\cntk_github\Source\CNTK\
 -------------------------------------------------------------------
-Changed current directory to C:\jenkins\workspace\CNTK-Test-Windows-W1\Tests\EndToEndTests\Image\Data
-08/16/2016 03:05:51: -------------------------------------------------------------------
-08/16/2016 03:05:51: Build info: 
-
-08/16/2016 03:05:51: 		Built time: Aug 16 2016 02:54:53
-08/16/2016 03:05:51: 		Last modified date: Fri Aug 12 05:31:21 2016
-08/16/2016 03:05:51: 		Build type: Release
-08/16/2016 03:05:51: 		Build target: GPU
-08/16/2016 03:05:51: 		With 1bit-SGD: no
-08/16/2016 03:05:51: 		Math lib: mkl
-08/16/2016 03:05:51: 		CUDA_PATH: C:\Program Files\NVIDIA GPU Computing Toolkit\CUDA\v7.5
-08/16/2016 03:05:51: 		CUB_PATH: c:\src\cub-1.4.1
-08/16/2016 03:05:51: 		CUDNN_PATH: c:\NVIDIA\cudnn-4.0\cuda
-08/16/2016 03:05:51: 		Build Branch: HEAD
-08/16/2016 03:05:51: 		Build SHA1: 026b1e772b963461e189f8f00aa7ed6951298f84
-08/16/2016 03:05:51: 		Built by svcphil on Philly-Pool3
-08/16/2016 03:05:51: 		Build Path: c:\Jenkins\workspace\CNTK-Build-Windows\Source\CNTK\
-08/16/2016 03:05:51: -------------------------------------------------------------------
-08/16/2016 03:05:51: -------------------------------------------------------------------
-08/16/2016 03:05:51: GPU info:
-
-08/16/2016 03:05:51: 		Device[0]: cores = 2496; computeCapability = 5.2; type = "Quadro M4000"; memory = 8090 MB
-08/16/2016 03:05:51: -------------------------------------------------------------------
-
-08/16/2016 03:05:51: Running on cntk-muc00 at 2016/08/16 03:05:51
-08/16/2016 03:05:51: Command line: 
-C:\jenkins\workspace\CNTK-Test-Windows-W1\x64\release\cntk.exe  configFile=C:\jenkins\workspace\CNTK-Test-Windows-W1\Tests\EndToEndTests\Image\QuickE2E/cntk.cntk  currentDirectory=C:\jenkins\workspace\CNTK-Test-Windows-W1\Tests\EndToEndTests\Image\Data  RunDir=C:\Users\svcphil\AppData\Local\Temp\cntk-test-20160816030158.863578\Image_QuickE2E@release_gpu  DataDir=C:\jenkins\workspace\CNTK-Test-Windows-W1\Tests\EndToEndTests\Image\Data  ConfigDir=C:\jenkins\workspace\CNTK-Test-Windows-W1\Tests\EndToEndTests\Image\QuickE2E  OutputDir=C:\Users\svcphil\AppData\Local\Temp\cntk-test-20160816030158.863578\Image_QuickE2E@release_gpu  DeviceId=0  timestamping=true  makeMode=true
-
-
-
-08/16/2016 03:05:51: >>>>>>>>>>>>>>>>>>>> RAW CONFIG (VARIABLES NOT RESOLVED) >>>>>>>>>>>>>>>>>>>>
-08/16/2016 03:05:51: precision = "float"
+Changed current directory to C:\src\cntk_github\Tests\EndToEndTests\Image\Data
+04/20/2016 13:14:19: -------------------------------------------------------------------
+04/20/2016 13:14:19: Build info: 
+
+04/20/2016 13:14:19: 		Built time: Apr 20 2016 13:54:45
+04/20/2016 13:14:19: 		Last modified date: Thu Apr  7 11:05:47 2016
+04/20/2016 13:14:19: 		Build type: Release
+04/20/2016 13:14:19: 		Build target: GPU
+04/20/2016 13:14:19: 		With 1bit-SGD: no
+04/20/2016 13:14:19: 		CUDA_PATH: C:\Program Files\NVIDIA GPU Computing Toolkit\CUDA\v7.0
+04/20/2016 13:14:19: 		CUB_PATH: E:\lib\cub-1.4.1
+04/20/2016 13:14:19: 		CUDNN_PATH: E:\lib\cuDNN_v4
+04/20/2016 13:14:19: 		Build Branch: alrezni/examples_text
+04/20/2016 13:14:19: 		Build SHA1: c0ba3dbb3108dc99479edaf24ec6da57d143e080 (modified)
+04/20/2016 13:14:19: 		Built by alrezni on DIFFENG
+04/20/2016 13:14:19: 		Build Path: C:\src\cntk_github\Source\CNTK\
+04/20/2016 13:14:19: -------------------------------------------------------------------
+
+04/20/2016 13:14:19: Running on DIFFENG at 2016/04/20 13:14:19
+04/20/2016 13:14:19: Command line: 
+C:\src\cntk_github\x64\release\cntk.exe  configFile=C:\src\cntk_github\Tests\EndToEndTests\CNTKTextFormatReader\Image\QuickE2E/Image_QuickE2E.cntk  currentDirectory=C:\src\cntk_github\Tests\EndToEndTests\Image\Data  RunDir=E:\cygwin64\tmp\cntk-test-20160420141416.493608\CNTKTextFormatReader\Image_QuickE2E@release_gpu  DataDir=C:\src\cntk_github\Tests\EndToEndTests\Image\Data  ConfigDir=C:\src\cntk_github\Tests\EndToEndTests\CNTKTextFormatReader\Image\QuickE2E  OutputDir=E:\cygwin64\tmp\cntk-test-20160420141416.493608\CNTKTextFormatReader\Image_QuickE2E@release_gpu  DeviceId=0  timestamping=true  makeMode=true
+
+
+
+04/20/2016 13:14:19: >>>>>>>>>>>>>>>>>>>> RAW CONFIG (VARIABLES NOT RESOLVED) >>>>>>>>>>>>>>>>>>>>
+04/20/2016 13:14:19: precision = "float"
 command = train:test
 deviceId = $DeviceId$
 parallelTrain = false
@@ -789,14 +656,14 @@
             out = RectifiedLinear(convPlusB);
         ]
         DNNSigmoidLayer(inDim, outDim, x, parmScale) = [        // Sigmoid non-linearity
-            W = ParameterTensor((outDim : 0/*inDim, gets inferred*/), init="uniform", initValueScale=parmScale, initOnCPUOnly=true) 
-            b = ParameterTensor( outDim,                              init="uniform", initValueScale=parmScale, initOnCPUOnly=true) 
+            W = ParameterTensor((outDim : inDim), init="uniform", initValueScale=parmScale, initOnCPUOnly=true) 
+            b = ParameterTensor( outDim,          init="uniform", initValueScale=parmScale, initOnCPUOnly=true) 
             z = W * x + b
             out = Sigmoid(z)
         ]
         DNNLayer(inDim, outDim, x, parmScale) = [               // no non-linearity, as input for SoftMax
-            W = Parameter(outDim, 0/*inDim, gets inferred*/, init="uniform", initValueScale=parmScale, initOnCPUOnly=true)
-            b = Parameter(outDim, 1,                         init="uniform", initValueScale=parmScale, initOnCPUOnly=true)
+            W = Parameter(outDim, inDim, init="uniform", initValueScale=parmScale, initOnCPUOnly=true)
+            b = Parameter(outDim, 1,     init="uniform", initValueScale=parmScale, initOnCPUOnly=true)
             out = W * x + b
         ]
         imageW = 28
@@ -829,38 +696,33 @@
         pool2vStride = 2
         pool2 = AveragePooling(conv2_act, pool2W, pool2H, pool2hStride, pool2vStride, imageLayout="cudnn")
         h1Dim = 128
-        h1 = DNNSigmoidLayer(4 * 4 * cMap2, h1Dim, FlattenDimensions (pool2, 1, 3), 1).out
+        h1 = DNNSigmoidLayer((4 : 4 : cMap2/*cudnn: CHW*/), h1Dim, pool2, 1).out
         ol = DNNLayer(h1Dim, labelDim, h1, 1).out
         ce = CrossEntropyWithSoftmax(labels, ol, tag="criterion")
-<<<<<<< HEAD
-        err = ClassificationError(labels, ol, tag="evaluation")
+        err = ErrorPrediction(labels, ol, tag="evaluation")
         outputNodes = ol
-=======
-        err = ErrorPrediction(labels, ol, tag="evaluation")
->>>>>>> 8493f118
     ]
     SGD = [
         epochSize = 1000
         minibatchSize = 100
-        learningRatesPerSample=0.000002
+		learningRatesPerSample=0.000002
         momentumAsTimeConstant=1000
         maxEpochs = 5
-        keepCheckPointFiles = true
     ]
     reader = [
         readerType = "CNTKTextFormatReader"
         file = "$DataDir$/Train_cntk_text.txt"
-        input = [
-            features = [
-                dim = 784
-                format = "dense"
-            ]
-            labels = [
-                dim = 10
-                format = "dense"
-            ]
-        ]
-    ]
+		input = [
+			features = [
+				dim = 784
+				format = "dense"
+			]
+			labels = [
+				dim = 10
+				format = "dense"
+			]
+		]
+    ]    
 ]
 test = [
     action = "test"
@@ -868,38 +730,38 @@
     reader = [
         readerType = "CNTKTextFormatReader"
         file = "$DataDir$/Test_cntk_text.txt"
-        input = [
-            features = [
-                dim = 784
-                format = "dense"
-            ]
-            labels = [
-                dim = 10
-                format = "dense"
-            ]
-        ]
-    ]
+		input = [
+			features = [
+				dim = 784
+				format = "dense"
+			]
+			labels = [
+				dim = 10
+				format = "dense"
+			]
+		]
+    ]    
 ]
-currentDirectory=C:\jenkins\workspace\CNTK-Test-Windows-W1\Tests\EndToEndTests\Image\Data
-RunDir=C:\Users\svcphil\AppData\Local\Temp\cntk-test-20160816030158.863578\Image_QuickE2E@release_gpu
-DataDir=C:\jenkins\workspace\CNTK-Test-Windows-W1\Tests\EndToEndTests\Image\Data
-ConfigDir=C:\jenkins\workspace\CNTK-Test-Windows-W1\Tests\EndToEndTests\Image\QuickE2E
-OutputDir=C:\Users\svcphil\AppData\Local\Temp\cntk-test-20160816030158.863578\Image_QuickE2E@release_gpu
+currentDirectory=C:\src\cntk_github\Tests\EndToEndTests\Image\Data
+RunDir=E:\cygwin64\tmp\cntk-test-20160420141416.493608\CNTKTextFormatReader\Image_QuickE2E@release_gpu
+DataDir=C:\src\cntk_github\Tests\EndToEndTests\Image\Data
+ConfigDir=C:\src\cntk_github\Tests\EndToEndTests\CNTKTextFormatReader\Image\QuickE2E
+OutputDir=E:\cygwin64\tmp\cntk-test-20160420141416.493608\CNTKTextFormatReader\Image_QuickE2E@release_gpu
 DeviceId=0
 timestamping=true
 makeMode=true
 
-08/16/2016 03:05:51: <<<<<<<<<<<<<<<<<<<< RAW CONFIG (VARIABLES NOT RESOLVED)  <<<<<<<<<<<<<<<<<<<<
-
-08/16/2016 03:05:51: >>>>>>>>>>>>>>>>>>>> RAW CONFIG WITH ALL VARIABLES RESOLVED >>>>>>>>>>>>>>>>>>>>
-08/16/2016 03:05:51: precision = "float"
+04/20/2016 13:14:19: <<<<<<<<<<<<<<<<<<<< RAW CONFIG (VARIABLES NOT RESOLVED)  <<<<<<<<<<<<<<<<<<<<
+
+04/20/2016 13:14:19: >>>>>>>>>>>>>>>>>>>> RAW CONFIG WITH ALL VARIABLES RESOLVED >>>>>>>>>>>>>>>>>>>>
+04/20/2016 13:14:19: precision = "float"
 command = train:test
 deviceId = 0
 parallelTrain = false
 numCPUThreads = 8
 train = [
     action = "train"
-    modelPath = "C:\Users\svcphil\AppData\Local\Temp\cntk-test-20160816030158.863578\Image_QuickE2E@release_gpu/models/cntk.dnn"
+    modelPath = "E:\cygwin64\tmp\cntk-test-20160420141416.493608\CNTKTextFormatReader\Image_QuickE2E@release_gpu/models/cntk.dnn"
     traceLevel = 1
     BrainScriptNetworkBuilder = [
         // HACK to enforce same evaluation order or LearnableParameters as for NDL, as to get same radomization
@@ -914,14 +776,14 @@
             out = RectifiedLinear(convPlusB);
         ]
         DNNSigmoidLayer(inDim, outDim, x, parmScale) = [        // Sigmoid non-linearity
-            W = ParameterTensor((outDim : 0/*inDim, gets inferred*/), init="uniform", initValueScale=parmScale, initOnCPUOnly=true) 
-            b = ParameterTensor( outDim,                              init="uniform", initValueScale=parmScale, initOnCPUOnly=true) 
+            W = ParameterTensor((outDim : inDim), init="uniform", initValueScale=parmScale, initOnCPUOnly=true) 
+            b = ParameterTensor( outDim,          init="uniform", initValueScale=parmScale, initOnCPUOnly=true) 
             z = W * x + b
             out = Sigmoid(z)
         ]
         DNNLayer(inDim, outDim, x, parmScale) = [               // no non-linearity, as input for SoftMax
-            W = Parameter(outDim, 0/*inDim, gets inferred*/, init="uniform", initValueScale=parmScale, initOnCPUOnly=true)
-            b = Parameter(outDim, 1,                         init="uniform", initValueScale=parmScale, initOnCPUOnly=true)
+            W = Parameter(outDim, inDim, init="uniform", initValueScale=parmScale, initOnCPUOnly=true)
+            b = Parameter(outDim, 1,     init="uniform", initValueScale=parmScale, initOnCPUOnly=true)
             out = W * x + b
         ]
         imageW = 28
@@ -954,103 +816,98 @@
         pool2vStride = 2
         pool2 = AveragePooling(conv2_act, pool2W, pool2H, pool2hStride, pool2vStride, imageLayout="cudnn")
         h1Dim = 128
-        h1 = DNNSigmoidLayer(4 * 4 * cMap2, h1Dim, FlattenDimensions (pool2, 1, 3), 1).out
+        h1 = DNNSigmoidLayer((4 : 4 : cMap2/*cudnn: CHW*/), h1Dim, pool2, 1).out
         ol = DNNLayer(h1Dim, labelDim, h1, 1).out
         ce = CrossEntropyWithSoftmax(labels, ol, tag="criterion")
-<<<<<<< HEAD
-        err = ClassificationError(labels, ol, tag="evaluation")
+        err = ErrorPrediction(labels, ol, tag="evaluation")
         outputNodes = ol
-=======
-        err = ErrorPrediction(labels, ol, tag="evaluation")
->>>>>>> 8493f118
     ]
     SGD = [
         epochSize = 1000
         minibatchSize = 100
-        learningRatesPerSample=0.000002
+		learningRatesPerSample=0.000002
         momentumAsTimeConstant=1000
         maxEpochs = 5
-        keepCheckPointFiles = true
     ]
     reader = [
         readerType = "CNTKTextFormatReader"
-        file = "C:\jenkins\workspace\CNTK-Test-Windows-W1\Tests\EndToEndTests\Image\Data/Train_cntk_text.txt"
-        input = [
-            features = [
-                dim = 784
-                format = "dense"
-            ]
-            labels = [
-                dim = 10
-                format = "dense"
-            ]
-        ]
-    ]
+        file = "C:\src\cntk_github\Tests\EndToEndTests\Image\Data/Train_cntk_text.txt"
+		input = [
+			features = [
+				dim = 784
+				format = "dense"
+			]
+			labels = [
+				dim = 10
+				format = "dense"
+			]
+		]
+    ]    
 ]
 test = [
     action = "test"
-    modelPath = "C:\Users\svcphil\AppData\Local\Temp\cntk-test-20160816030158.863578\Image_QuickE2E@release_gpu/models/cntk.dnn"
+    modelPath = "E:\cygwin64\tmp\cntk-test-20160420141416.493608\CNTKTextFormatReader\Image_QuickE2E@release_gpu/models/cntk.dnn"
     reader = [
         readerType = "CNTKTextFormatReader"
-        file = "C:\jenkins\workspace\CNTK-Test-Windows-W1\Tests\EndToEndTests\Image\Data/Test_cntk_text.txt"
-        input = [
-            features = [
-                dim = 784
-                format = "dense"
-            ]
-            labels = [
-                dim = 10
-                format = "dense"
-            ]
-        ]
-    ]
+        file = "C:\src\cntk_github\Tests\EndToEndTests\Image\Data/Test_cntk_text.txt"
+		input = [
+			features = [
+				dim = 784
+				format = "dense"
+			]
+			labels = [
+				dim = 10
+				format = "dense"
+			]
+		]
+    ]    
 ]
-currentDirectory=C:\jenkins\workspace\CNTK-Test-Windows-W1\Tests\EndToEndTests\Image\Data
-RunDir=C:\Users\svcphil\AppData\Local\Temp\cntk-test-20160816030158.863578\Image_QuickE2E@release_gpu
-DataDir=C:\jenkins\workspace\CNTK-Test-Windows-W1\Tests\EndToEndTests\Image\Data
-ConfigDir=C:\jenkins\workspace\CNTK-Test-Windows-W1\Tests\EndToEndTests\Image\QuickE2E
-OutputDir=C:\Users\svcphil\AppData\Local\Temp\cntk-test-20160816030158.863578\Image_QuickE2E@release_gpu
+currentDirectory=C:\src\cntk_github\Tests\EndToEndTests\Image\Data
+RunDir=E:\cygwin64\tmp\cntk-test-20160420141416.493608\CNTKTextFormatReader\Image_QuickE2E@release_gpu
+DataDir=C:\src\cntk_github\Tests\EndToEndTests\Image\Data
+ConfigDir=C:\src\cntk_github\Tests\EndToEndTests\CNTKTextFormatReader\Image\QuickE2E
+OutputDir=E:\cygwin64\tmp\cntk-test-20160420141416.493608\CNTKTextFormatReader\Image_QuickE2E@release_gpu
 DeviceId=0
 timestamping=true
 makeMode=true
 
-08/16/2016 03:05:51: <<<<<<<<<<<<<<<<<<<< RAW CONFIG WITH ALL VARIABLES RESOLVED <<<<<<<<<<<<<<<<<<<<
-
-08/16/2016 03:05:51: >>>>>>>>>>>>>>>>>>>> PROCESSED CONFIG WITH ALL VARIABLES RESOLVED >>>>>>>>>>>>>>>>>>>>
-configparameters: cntk.cntk:command=train:test
-configparameters: cntk.cntk:ConfigDir=C:\jenkins\workspace\CNTK-Test-Windows-W1\Tests\EndToEndTests\Image\QuickE2E
-configparameters: cntk.cntk:currentDirectory=C:\jenkins\workspace\CNTK-Test-Windows-W1\Tests\EndToEndTests\Image\Data
-configparameters: cntk.cntk:DataDir=C:\jenkins\workspace\CNTK-Test-Windows-W1\Tests\EndToEndTests\Image\Data
-configparameters: cntk.cntk:deviceId=0
-configparameters: cntk.cntk:makeMode=true
-configparameters: cntk.cntk:numCPUThreads=8
-configparameters: cntk.cntk:OutputDir=C:\Users\svcphil\AppData\Local\Temp\cntk-test-20160816030158.863578\Image_QuickE2E@release_gpu
-configparameters: cntk.cntk:parallelTrain=false
-configparameters: cntk.cntk:precision=float
-configparameters: cntk.cntk:RunDir=C:\Users\svcphil\AppData\Local\Temp\cntk-test-20160816030158.863578\Image_QuickE2E@release_gpu
-configparameters: cntk.cntk:test=[
+04/20/2016 13:14:19: <<<<<<<<<<<<<<<<<<<< RAW CONFIG WITH ALL VARIABLES RESOLVED <<<<<<<<<<<<<<<<<<<<
+
+04/20/2016 13:14:19: >>>>>>>>>>>>>>>>>>>> PROCESSED CONFIG WITH ALL VARIABLES RESOLVED >>>>>>>>>>>>>>>>>>>>
+configparameters: Image_QuickE2E.cntk:command=train:test
+configparameters: Image_QuickE2E.cntk:ConfigDir=C:\src\cntk_github\Tests\EndToEndTests\CNTKTextFormatReader\Image\QuickE2E
+configparameters: Image_QuickE2E.cntk:currentDirectory=C:\src\cntk_github\Tests\EndToEndTests\Image\Data
+configparameters: Image_QuickE2E.cntk:DataDir=C:\src\cntk_github\Tests\EndToEndTests\Image\Data
+configparameters: Image_QuickE2E.cntk:deviceId=0
+configparameters: Image_QuickE2E.cntk:makeMode=true
+configparameters: Image_QuickE2E.cntk:numCPUThreads=8
+configparameters: Image_QuickE2E.cntk:OutputDir=E:\cygwin64\tmp\cntk-test-20160420141416.493608\CNTKTextFormatReader\Image_QuickE2E@release_gpu
+configparameters: Image_QuickE2E.cntk:parallelTrain=false
+configparameters: Image_QuickE2E.cntk:precision=float
+configparameters: Image_QuickE2E.cntk:RunDir=E:\cygwin64\tmp\cntk-test-20160420141416.493608\CNTKTextFormatReader\Image_QuickE2E@release_gpu
+configparameters: Image_QuickE2E.cntk:test=[
     action = "test"
-    modelPath = "C:\Users\svcphil\AppData\Local\Temp\cntk-test-20160816030158.863578\Image_QuickE2E@release_gpu/models/cntk.dnn"
+    modelPath = "E:\cygwin64\tmp\cntk-test-20160420141416.493608\CNTKTextFormatReader\Image_QuickE2E@release_gpu/models/cntk.dnn"
     reader = [
         readerType = "CNTKTextFormatReader"
-        file = "C:\jenkins\workspace\CNTK-Test-Windows-W1\Tests\EndToEndTests\Image\Data/Test_cntk_text.txt"
-        input = [
-            features = [
-                dim = 784
-                format = "dense"
-            ]
-            labels = [
-                dim = 10
-                format = "dense"
-            ]
-        ]
-    ]
+        file = "C:\src\cntk_github\Tests\EndToEndTests\Image\Data/Test_cntk_text.txt"
+		input = [
+			features = [
+				dim = 784
+				format = "dense"
+			]
+			labels = [
+				dim = 10
+				format = "dense"
+			]
+		]
+    ]    
 ]
 
-configparameters: cntk.cntk:timestamping=true
-configparameters: cntk.cntk:train=[
+configparameters: Image_QuickE2E.cntk:timestamping=true
+configparameters: Image_QuickE2E.cntk:train=[
     action = "train"
-    modelPath = "C:\Users\svcphil\AppData\Local\Temp\cntk-test-20160816030158.863578\Image_QuickE2E@release_gpu/models/cntk.dnn"
+    modelPath = "E:\cygwin64\tmp\cntk-test-20160420141416.493608\CNTKTextFormatReader\Image_QuickE2E@release_gpu/models/cntk.dnn"
     traceLevel = 1
     BrainScriptNetworkBuilder = [
         // HACK to enforce same evaluation order or LearnableParameters as for NDL, as to get same radomization
@@ -1065,14 +922,14 @@
             out = RectifiedLinear(convPlusB);
         ]
         DNNSigmoidLayer(inDim, outDim, x, parmScale) = [        // Sigmoid non-linearity
-            W = ParameterTensor((outDim : 0/*inDim, gets inferred*/), init="uniform", initValueScale=parmScale, initOnCPUOnly=true) 
-            b = ParameterTensor( outDim,                              init="uniform", initValueScale=parmScale, initOnCPUOnly=true) 
+            W = ParameterTensor((outDim : inDim), init="uniform", initValueScale=parmScale, initOnCPUOnly=true) 
+            b = ParameterTensor( outDim,          init="uniform", initValueScale=parmScale, initOnCPUOnly=true) 
             z = W * x + b
             out = Sigmoid(z)
         ]
         DNNLayer(inDim, outDim, x, parmScale) = [               // no non-linearity, as input for SoftMax
-            W = Parameter(outDim, 0/*inDim, gets inferred*/, init="uniform", initValueScale=parmScale, initOnCPUOnly=true)
-            b = Parameter(outDim, 1,                         init="uniform", initValueScale=parmScale, initOnCPUOnly=true)
+            W = Parameter(outDim, inDim, init="uniform", initValueScale=parmScale, initOnCPUOnly=true)
+            b = Parameter(outDim, 1,     init="uniform", initValueScale=parmScale, initOnCPUOnly=true)
             out = W * x + b
         ]
         imageW = 28
@@ -1105,69 +962,64 @@
         pool2vStride = 2
         pool2 = AveragePooling(conv2_act, pool2W, pool2H, pool2hStride, pool2vStride, imageLayout="cudnn")
         h1Dim = 128
-        h1 = DNNSigmoidLayer(4 * 4 * cMap2, h1Dim, FlattenDimensions (pool2, 1, 3), 1).out
+        h1 = DNNSigmoidLayer((4 : 4 : cMap2/*cudnn: CHW*/), h1Dim, pool2, 1).out
         ol = DNNLayer(h1Dim, labelDim, h1, 1).out
         ce = CrossEntropyWithSoftmax(labels, ol, tag="criterion")
-<<<<<<< HEAD
-        err = ClassificationError(labels, ol, tag="evaluation")
+        err = ErrorPrediction(labels, ol, tag="evaluation")
         outputNodes = ol
-=======
-        err = ErrorPrediction(labels, ol, tag="evaluation")
->>>>>>> 8493f118
     ]
     SGD = [
         epochSize = 1000
         minibatchSize = 100
-        learningRatesPerSample=0.000002
+		learningRatesPerSample=0.000002
         momentumAsTimeConstant=1000
         maxEpochs = 5
-        keepCheckPointFiles = true
     ]
     reader = [
         readerType = "CNTKTextFormatReader"
-        file = "C:\jenkins\workspace\CNTK-Test-Windows-W1\Tests\EndToEndTests\Image\Data/Train_cntk_text.txt"
-        input = [
-            features = [
-                dim = 784
-                format = "dense"
-            ]
-            labels = [
-                dim = 10
-                format = "dense"
-            ]
-        ]
-    ]
+        file = "C:\src\cntk_github\Tests\EndToEndTests\Image\Data/Train_cntk_text.txt"
+		input = [
+			features = [
+				dim = 784
+				format = "dense"
+			]
+			labels = [
+				dim = 10
+				format = "dense"
+			]
+		]
+    ]    
 ]
 
-08/16/2016 03:05:51: <<<<<<<<<<<<<<<<<<<< PROCESSED CONFIG WITH ALL VARIABLES RESOLVED <<<<<<<<<<<<<<<<<<<<
-08/16/2016 03:05:51: Commands: train test
-08/16/2016 03:05:51: Precision = "float"
-08/16/2016 03:05:51: Using 4 CPU threads.
-08/16/2016 03:05:51: CNTKModelPath: C:\Users\svcphil\AppData\Local\Temp\cntk-test-20160816030158.863578\Image_QuickE2E@release_gpu/models/cntk.dnn
-08/16/2016 03:05:51: CNTKCommandTrainInfo: train : 5
-08/16/2016 03:05:51: CNTKCommandTrainInfo: CNTKNoMoreCommands_Total : 5
-
-08/16/2016 03:05:51: ##############################################################################
-08/16/2016 03:05:51: #                                                                            #
-08/16/2016 03:05:51: # Action "train"                                                             #
-08/16/2016 03:05:51: #                                                                            #
-08/16/2016 03:05:51: ##############################################################################
-
-08/16/2016 03:05:51: CNTKCommandTrainBegin: train
-useParallelTrain option is not enabled. ParallelTrain config will be ignored.
-08/16/2016 03:05:51: Starting from checkpoint. Loading network from 'C:\Users\svcphil\AppData\Local\Temp\cntk-test-20160816030158.863578\Image_QuickE2E@release_gpu/models/cntk.dnn.4'.
+04/20/2016 13:14:19: <<<<<<<<<<<<<<<<<<<< PROCESSED CONFIG WITH ALL VARIABLES RESOLVED <<<<<<<<<<<<<<<<<<<<
+04/20/2016 13:14:19: Commands: train test
+04/20/2016 13:14:19: Precision = "float"
+04/20/2016 13:14:19: Using 8 CPU threads.
+04/20/2016 13:14:19: CNTKModelPath: E:\cygwin64\tmp\cntk-test-20160420141416.493608\CNTKTextFormatReader\Image_QuickE2E@release_gpu/models/cntk.dnn
+04/20/2016 13:14:19: CNTKCommandTrainInfo: train : 5
+04/20/2016 13:14:19: CNTKCommandTrainInfo: CNTKNoMoreCommands_Total : 5
+
+04/20/2016 13:14:19: ##############################################################################
+04/20/2016 13:14:19: #                                                                            #
+04/20/2016 13:14:19: # Action "train"                                                             #
+04/20/2016 13:14:19: #                                                                            #
+04/20/2016 13:14:19: ##############################################################################
+
+04/20/2016 13:14:19: CNTKCommandTrainBegin: train
+
+04/20/2016 13:14:19: Starting from checkpoint. Loading network from 'E:\cygwin64\tmp\cntk-test-20160420141416.493608\CNTKTextFormatReader\Image_QuickE2E@release_gpu/models/cntk.dnn.4'.
 
 Post-processing network...
 
 2 roots:
 	ce = CrossEntropyWithSoftmax()
-	err = ClassificationError()
-
-Validating network. 28 nodes to process in pass 1.
+	err = ErrorPrediction()
+
+Validating network. 27 nodes to process in pass 1.
 
 Validating --> labels = InputValue() :  -> [10 x *]
 Validating --> ol.W = LearnableParameter() :  -> [10 x 128]
-Validating --> h1.W = LearnableParameter() :  -> [128 x 512]
+Validating --> h1.W = LearnableParameter() :  -> [128 x 4 x 4 x 32]
 Validating --> conv2_act.convW = LearnableParameter() :  -> [32 x 400]
 Validating --> conv1_act.convW = LearnableParameter() :  -> [16 x 25]
 Validating --> featScale = LearnableParameter() :  -> [1 x 1]
@@ -1176,143 +1028,85 @@
 Validating --> conv1_act.conv = Convolution (conv1_act.convW, featScaled) : [16 x 25], [28 x 28 x 1 x *] -> [24 x 24 x 16 x *]
 Validating --> conv1_act.convB = LearnableParameter() :  -> [1 x 1 x 16]
 Validating --> conv1_act.convPlusB = Plus (conv1_act.conv, conv1_act.convB) : [24 x 24 x 16 x *], [1 x 1 x 16] -> [24 x 24 x 16 x *]
-Validating --> conv1_act = RectifiedLinear (conv1_act.convPlusB) : [24 x 24 x 16 x *] -> [24 x 24 x 16 x *]
-Validating --> pool1 = MaxPooling (conv1_act) : [24 x 24 x 16 x *] -> [12 x 12 x 16 x *]
+Validating --> conv1_act.out = RectifiedLinear (conv1_act.convPlusB) : [24 x 24 x 16 x *] -> [24 x 24 x 16 x *]
+Validating --> pool1 = MaxPooling (conv1_act.out) : [24 x 24 x 16 x *] -> [12 x 12 x 16 x *]
 Validating --> conv2_act.conv = Convolution (conv2_act.convW, pool1) : [32 x 400], [12 x 12 x 16 x *] -> [8 x 8 x 32 x *]
 Validating --> conv2_act.convB = LearnableParameter() :  -> [1 x 1 x 32]
 Validating --> conv2_act.convPlusB = Plus (conv2_act.conv, conv2_act.convB) : [8 x 8 x 32 x *], [1 x 1 x 32] -> [8 x 8 x 32 x *]
-Validating --> conv2_act = RectifiedLinear (conv2_act.convPlusB) : [8 x 8 x 32 x *] -> [8 x 8 x 32 x *]
-Validating --> pool2 = AveragePooling (conv2_act) : [8 x 8 x 32 x *] -> [4 x 4 x 32 x *]
-Validating --> h1.x = Reshape (pool2) : [4 x 4 x 32 x *] -> [512 x *]
-Validating --> h1.z.PlusArgs[0] = Times (h1.W, h1.x) : [128 x 512], [512 x *] -> [128 x *]
+Validating --> conv2_act.out = RectifiedLinear (conv2_act.convPlusB) : [8 x 8 x 32 x *] -> [8 x 8 x 32 x *]
+Validating --> pool2 = AveragePooling (conv2_act.out) : [8 x 8 x 32 x *] -> [4 x 4 x 32 x *]
+Validating --> h1.z.PlusArgs[0] = Times (h1.W, pool2) : [128 x 4 x 4 x 32], [4 x 4 x 32 x *] -> [128 x *]
 Validating --> h1.b = LearnableParameter() :  -> [128]
 Validating --> h1.z = Plus (h1.z.PlusArgs[0], h1.b) : [128 x *], [128] -> [128 x *]
-Validating --> h1 = Sigmoid (h1.z) : [128 x *] -> [128 x *]
-Validating --> ol.out.PlusArgs[0] = Times (ol.W, h1) : [10 x 128], [128 x *] -> [10 x *]
+Validating --> h1.out = Sigmoid (h1.z) : [128 x *] -> [128 x *]
+Validating --> ol.out.PlusArgs[0] = Times (ol.W, h1.out) : [10 x 128], [128 x *] -> [10 x *]
 Validating --> ol.b = LearnableParameter() :  -> [10 x 1]
-<<<<<<< HEAD
 Validating --> ol.out = Plus (ol.out.PlusArgs[0], ol.b) : [10 x *], [10 x 1] -> [10 x 1 x *]
 Validating --> ce = CrossEntropyWithSoftmax (labels, ol.out) : [10 x *], [10 x 1 x *] -> [1]
-Validating --> err = ClassificationError (labels, ol.out) : [10 x *], [10 x 1 x *] -> [1]
-=======
-Validating --> ol = Plus (ol.out.PlusArgs[0], ol.b) : [10 x *], [10 x 1] -> [10 x 1 x *]
-Validating --> ce = CrossEntropyWithSoftmax (labels, ol) : [10 x *], [10 x 1 x *] -> [1]
-Validating --> err = ErrorPrediction (labels, ol) : [10 x *], [10 x 1 x *] -> [1]
->>>>>>> 8493f118
-
-Validating network. 17 nodes to process in pass 2.
+Validating --> err = ErrorPrediction (labels, ol.out) : [10 x *], [10 x 1 x *] -> [1]
+
+Validating network. 16 nodes to process in pass 2.
 
 
 Validating network, final pass.
 
 
-conv1_act.conv: using cuDNN convolution engine for geometry: Input: 28 x 28 x 1, Output: 24 x 24 x 16, Kernel: 5 x 5 x 1, Map: 16, Stride: 1 x 1 x 1, Sharing: (1, 1, 1), AutoPad: (0, 0, 0), LowerPad: 0 x 0 x 0, UpperPad: 0 x 0 x 0.
-
-pool1: using cuDNN convolution engine for geometry: Input: 24 x 24 x 16, Output: 12 x 12 x 16, Kernel: 2 x 2 x 1, Map: 1, Stride: 2 x 2 x 1, Sharing: (1), AutoPad: (0), LowerPad: 0, UpperPad: 0.
-
-conv2_act.conv: using cuDNN convolution engine for geometry: Input: 12 x 12 x 16, Output: 8 x 8 x 32, Kernel: 5 x 5 x 16, Map: 32, Stride: 1 x 1 x 16, Sharing: (1, 1, 1), AutoPad: (0, 0, 0), LowerPad: 0 x 0 x 0, UpperPad: 0 x 0 x 0.
-
-pool2: using cuDNN convolution engine for geometry: Input: 8 x 8 x 32, Output: 4 x 4 x 32, Kernel: 2 x 2 x 1, Map: 1, Stride: 2 x 2 x 1, Sharing: (1), AutoPad: (0), LowerPad: 0, UpperPad: 0.
-
-
-11 out of 28 nodes do not share the minibatch layout with the input data.
+Using cuDNN convolution engine for geometry: Input: 28 x 28 x 1, Output: 24 x 24 x 16, Kernel: 5 x 5 x 1, Map: 16, Stride: 1 x 1 x 1, Sharing: (1), AutoPad: (0), LowerPad: 0, UpperPad: 0.
+
+Using cuDNN convolution engine for geometry: Input: 24 x 24 x 16, Output: 12 x 12 x 16, Kernel: 2 x 2 x 1, Map: 1, Stride: 2 x 2 x 1, Sharing: (1), AutoPad: (0), LowerPad: 0, UpperPad: 0.
+
+Using cuDNN convolution engine for geometry: Input: 12 x 12 x 16, Output: 8 x 8 x 32, Kernel: 5 x 5 x 16, Map: 32, Stride: 1 x 1 x 16, Sharing: (1), AutoPad: (0), LowerPad: 0, UpperPad: 0.
+
+Using cuDNN convolution engine for geometry: Input: 8 x 8 x 32, Output: 4 x 4 x 32, Kernel: 2 x 2 x 1, Map: 1, Stride: 2 x 2 x 1, Sharing: (1), AutoPad: (0), LowerPad: 0, UpperPad: 0.
+
+
+11 out of 27 nodes do not share the minibatch layout with the input data.
 
 Post-processing network complete.
 
-08/16/2016 03:05:52: Loaded model with 28 nodes on GPU 0.
-
-08/16/2016 03:05:52: Training criterion node(s):
-08/16/2016 03:05:52: 	ce = CrossEntropyWithSoftmax
-
-<<<<<<< HEAD
-04/20/2016 13:14:20: 	err = ClassificationError
-=======
-08/16/2016 03:05:52: Evaluation criterion node(s):
-08/16/2016 03:05:52: 	err = ErrorPrediction
->>>>>>> 8493f118
+04/20/2016 13:14:20: Loaded model with 27 nodes on GPU 0.
+
+04/20/2016 13:14:20: Training criterion node(s):
+04/20/2016 13:14:20: 	ce = CrossEntropyWithSoftmax
+
+04/20/2016 13:14:20: Evaluation criterion node(s):
+
+04/20/2016 13:14:20: 	err = ErrorPrediction
 
 
 Allocating matrices for forward and/or backward propagation.
-
-Memory Sharing: Out of 51 matrices, 32 are shared as 14, and 19 are not shared.
-
-	{ conv2_act : [8 x 8 x 32 x *]
-	  conv2_act.conv : [8 x 8 x 32 x *] (gradient) }
-	{ conv1_act.convPlusB : [24 x 24 x 16 x *] (gradient)
-	  pool1 : [12 x 12 x 16 x *] }
-	{ h1 : [128 x *]
-	  h1.z.PlusArgs[0] : [128 x *] (gradient) }
-	{ conv1_act : [24 x 24 x 16 x *]
-	  conv1_act.conv : [24 x 24 x 16 x *] (gradient) }
-	{ conv1_act : [24 x 24 x 16 x *] (gradient)
-	  conv1_act.convB : [1 x 1 x 16] (gradient) }
-	{ conv2_act.convPlusB : [8 x 8 x 32 x *]
-	  conv2_act.convW : [32 x 400] (gradient) }
-	{ conv2_act.convPlusB : [8 x 8 x 32 x *] (gradient)
-	  pool1 : [12 x 12 x 16 x *] (gradient)
-	  pool2 : [4 x 4 x 32 x *] }
-	{ h1.z.PlusArgs[0] : [128 x *]
-	  pool2 : [4 x 4 x 32 x *] (gradient) }
-	{ h1.x : [512 x *] (gradient)
-	  h1.z : [128 x *] (gradient)
-	  ol.out.PlusArgs[0] : [10 x *] }
-	{ ol : [10 x 1 x *]
-	  ol.W : [10 x 128] (gradient) }
-	{ h1.W : [128 x 512] (gradient)
-	  h1.z : [128 x *] }
-	{ conv1_act.convPlusB : [24 x 24 x 16 x *]
-	  conv1_act.convW : [16 x 25] (gradient) }
-	{ conv2_act : [8 x 8 x 32 x *] (gradient)
-	  conv2_act.convB : [1 x 1 x 32] (gradient)
-	  h1.x : [512 x *] }
-	{ h1 : [128 x *] (gradient)
-	  h1.b : [128] (gradient)
-	  ol : [10 x 1 x *] (gradient) }
-
-
-08/16/2016 03:05:52: Training 80202 parameters in 8 out of 8 parameter tensors and 23 nodes with gradient:
-
-08/16/2016 03:05:52: 	Node 'conv1_act.convB' (LearnableParameter operation) : [1 x 1 x 16]
-08/16/2016 03:05:52: 	Node 'conv1_act.convW' (LearnableParameter operation) : [16 x 25]
-08/16/2016 03:05:52: 	Node 'conv2_act.convB' (LearnableParameter operation) : [1 x 1 x 32]
-08/16/2016 03:05:52: 	Node 'conv2_act.convW' (LearnableParameter operation) : [32 x 400]
-08/16/2016 03:05:52: 	Node 'h1.W' (LearnableParameter operation) : [128 x 512]
-08/16/2016 03:05:52: 	Node 'h1.b' (LearnableParameter operation) : [128]
-08/16/2016 03:05:52: 	Node 'ol.W' (LearnableParameter operation) : [10 x 128]
-08/16/2016 03:05:52: 	Node 'ol.b' (LearnableParameter operation) : [10 x 1]
-
-08/16/2016 03:05:52: No PreCompute nodes found, or all already computed. Skipping pre-computation step.
-
-08/16/2016 03:05:52: Starting Epoch 5: learning rate per sample = 0.000002  effective momentum = 0.904837  momentum as time constant = 1000.0 samples
-BlockRandomizer::StartEpoch: epoch 4: frames [4000..5000] (first sequence at sample 4000), data subset 0 of 1
-
-08/16/2016 03:05:52: Starting minibatch loop.
-08/16/2016 03:05:52:  Epoch[ 5 of 5]-Minibatch[   1-  10, 100.00%]: ce = 2.33273975 * 1000; err = 0.90000000 * 1000; time = 0.2187s; samplesPerSecond = 4572.2
-08/16/2016 03:05:52: Finished Epoch[ 5 of 5]: [Training] ce = 2.33273975 * 1000; err = 0.90000000 * 1000; totalSamplesSeen = 5000; learningRatePerSample = 2e-006; epochTime=0.219282s
-08/16/2016 03:05:52: SGD: Saving checkpoint model 'C:\Users\svcphil\AppData\Local\Temp\cntk-test-20160816030158.863578\Image_QuickE2E@release_gpu/models/cntk.dnn'
-08/16/2016 03:05:52: CNTKCommandTrainEnd: train
-
-08/16/2016 03:05:52: Action "train" complete.
-
-
-08/16/2016 03:05:52: ##############################################################################
-08/16/2016 03:05:52: #                                                                            #
-08/16/2016 03:05:52: # Action "test"                                                              #
-08/16/2016 03:05:52: #                                                                            #
-08/16/2016 03:05:52: ##############################################################################
+04/20/2016 13:14:20: No PreCompute nodes found, skipping PreCompute step.
+04/20/2016 13:14:20: Warning: Checkpoint file is missing. Learning parameters will be initialized from 0
+
+04/20/2016 13:14:20: Starting Epoch 5: learning rate per sample = 0.000002  effective momentum = 0.904837  momentum as time constant = 1000.0 samples
+
+04/20/2016 13:14:20: Starting minibatch loop.
+04/20/2016 13:14:21:  Epoch[ 5 of 5]-Minibatch[   1-  10, 100.00%]: * 1000; ce =  2.33337842; err = 0.90000000; TotalTime = 0.4450s; SamplesPerSecond = 2247.2
+04/20/2016 13:14:21: Finished Epoch[ 5 of 5]: [Training] ce = 2.3333784 * 1000; err = 0.9; learningRatePerSample = 2e-006; EpochTime=0.446553
+04/20/2016 13:14:21: SGD: Saving checkpoint model 'E:\cygwin64\tmp\cntk-test-20160420141416.493608\CNTKTextFormatReader\Image_QuickE2E@release_gpu/models/cntk.dnn'
+04/20/2016 13:14:21: CNTKCommandTrainEnd: train
+
+04/20/2016 13:14:21: Action "train" complete.
+
+
+04/20/2016 13:14:21: ##############################################################################
+04/20/2016 13:14:21: #                                                                            #
+04/20/2016 13:14:21: # Action "test"                                                              #
+04/20/2016 13:14:21: #                                                                            #
+04/20/2016 13:14:21: ##############################################################################
 
 
 Post-processing network...
 
 2 roots:
 	ce = CrossEntropyWithSoftmax()
-	err = ClassificationError()
-
-Validating network. 28 nodes to process in pass 1.
+	err = ErrorPrediction()
+
+Validating network. 27 nodes to process in pass 1.
 
 Validating --> labels = InputValue() :  -> [10 x *1]
 Validating --> ol.W = LearnableParameter() :  -> [10 x 128]
-Validating --> h1.W = LearnableParameter() :  -> [128 x 512]
+Validating --> h1.W = LearnableParameter() :  -> [128 x 4 x 4 x 32]
 Validating --> conv2_act.convW = LearnableParameter() :  -> [32 x 400]
 Validating --> conv1_act.convW = LearnableParameter() :  -> [16 x 25]
 Validating --> featScale = LearnableParameter() :  -> [1 x 1]
@@ -1321,46 +1115,39 @@
 Validating --> conv1_act.conv = Convolution (conv1_act.convW, featScaled) : [16 x 25], [28 x 28 x 1 x *1] -> [24 x 24 x 16 x *1]
 Validating --> conv1_act.convB = LearnableParameter() :  -> [1 x 1 x 16]
 Validating --> conv1_act.convPlusB = Plus (conv1_act.conv, conv1_act.convB) : [24 x 24 x 16 x *1], [1 x 1 x 16] -> [24 x 24 x 16 x *1]
-Validating --> conv1_act = RectifiedLinear (conv1_act.convPlusB) : [24 x 24 x 16 x *1] -> [24 x 24 x 16 x *1]
-Validating --> pool1 = MaxPooling (conv1_act) : [24 x 24 x 16 x *1] -> [12 x 12 x 16 x *1]
+Validating --> conv1_act.out = RectifiedLinear (conv1_act.convPlusB) : [24 x 24 x 16 x *1] -> [24 x 24 x 16 x *1]
+Validating --> pool1 = MaxPooling (conv1_act.out) : [24 x 24 x 16 x *1] -> [12 x 12 x 16 x *1]
 Validating --> conv2_act.conv = Convolution (conv2_act.convW, pool1) : [32 x 400], [12 x 12 x 16 x *1] -> [8 x 8 x 32 x *1]
 Validating --> conv2_act.convB = LearnableParameter() :  -> [1 x 1 x 32]
 Validating --> conv2_act.convPlusB = Plus (conv2_act.conv, conv2_act.convB) : [8 x 8 x 32 x *1], [1 x 1 x 32] -> [8 x 8 x 32 x *1]
-Validating --> conv2_act = RectifiedLinear (conv2_act.convPlusB) : [8 x 8 x 32 x *1] -> [8 x 8 x 32 x *1]
-Validating --> pool2 = AveragePooling (conv2_act) : [8 x 8 x 32 x *1] -> [4 x 4 x 32 x *1]
-Validating --> h1.x = Reshape (pool2) : [4 x 4 x 32 x *1] -> [512 x *1]
-Validating --> h1.z.PlusArgs[0] = Times (h1.W, h1.x) : [128 x 512], [512 x *1] -> [128 x *1]
+Validating --> conv2_act.out = RectifiedLinear (conv2_act.convPlusB) : [8 x 8 x 32 x *1] -> [8 x 8 x 32 x *1]
+Validating --> pool2 = AveragePooling (conv2_act.out) : [8 x 8 x 32 x *1] -> [4 x 4 x 32 x *1]
+Validating --> h1.z.PlusArgs[0] = Times (h1.W, pool2) : [128 x 4 x 4 x 32], [4 x 4 x 32 x *1] -> [128 x *1]
 Validating --> h1.b = LearnableParameter() :  -> [128]
 Validating --> h1.z = Plus (h1.z.PlusArgs[0], h1.b) : [128 x *1], [128] -> [128 x *1]
-Validating --> h1 = Sigmoid (h1.z) : [128 x *1] -> [128 x *1]
-Validating --> ol.out.PlusArgs[0] = Times (ol.W, h1) : [10 x 128], [128 x *1] -> [10 x *1]
+Validating --> h1.out = Sigmoid (h1.z) : [128 x *1] -> [128 x *1]
+Validating --> ol.out.PlusArgs[0] = Times (ol.W, h1.out) : [10 x 128], [128 x *1] -> [10 x *1]
 Validating --> ol.b = LearnableParameter() :  -> [10 x 1]
-<<<<<<< HEAD
 Validating --> ol.out = Plus (ol.out.PlusArgs[0], ol.b) : [10 x *1], [10 x 1] -> [10 x 1 x *1]
 Validating --> ce = CrossEntropyWithSoftmax (labels, ol.out) : [10 x *1], [10 x 1 x *1] -> [1]
-Validating --> err = ClassificationError (labels, ol.out) : [10 x *1], [10 x 1 x *1] -> [1]
-=======
-Validating --> ol = Plus (ol.out.PlusArgs[0], ol.b) : [10 x *1], [10 x 1] -> [10 x 1 x *1]
-Validating --> ce = CrossEntropyWithSoftmax (labels, ol) : [10 x *1], [10 x 1 x *1] -> [1]
-Validating --> err = ErrorPrediction (labels, ol) : [10 x *1], [10 x 1 x *1] -> [1]
->>>>>>> 8493f118
-
-Validating network. 17 nodes to process in pass 2.
+Validating --> err = ErrorPrediction (labels, ol.out) : [10 x *1], [10 x 1 x *1] -> [1]
+
+Validating network. 16 nodes to process in pass 2.
 
 
 Validating network, final pass.
 
 
-conv1_act.conv: using cuDNN convolution engine for geometry: Input: 28 x 28 x 1, Output: 24 x 24 x 16, Kernel: 5 x 5 x 1, Map: 16, Stride: 1 x 1 x 1, Sharing: (1, 1, 1), AutoPad: (0, 0, 0), LowerPad: 0 x 0 x 0, UpperPad: 0 x 0 x 0.
-
-pool1: using cuDNN convolution engine for geometry: Input: 24 x 24 x 16, Output: 12 x 12 x 16, Kernel: 2 x 2 x 1, Map: 1, Stride: 2 x 2 x 1, Sharing: (1), AutoPad: (0), LowerPad: 0, UpperPad: 0.
-
-conv2_act.conv: using cuDNN convolution engine for geometry: Input: 12 x 12 x 16, Output: 8 x 8 x 32, Kernel: 5 x 5 x 16, Map: 32, Stride: 1 x 1 x 16, Sharing: (1, 1, 1), AutoPad: (0, 0, 0), LowerPad: 0 x 0 x 0, UpperPad: 0 x 0 x 0.
-
-pool2: using cuDNN convolution engine for geometry: Input: 8 x 8 x 32, Output: 4 x 4 x 32, Kernel: 2 x 2 x 1, Map: 1, Stride: 2 x 2 x 1, Sharing: (1), AutoPad: (0), LowerPad: 0, UpperPad: 0.
-
-
-11 out of 28 nodes do not share the minibatch layout with the input data.
+Using cuDNN convolution engine for geometry: Input: 28 x 28 x 1, Output: 24 x 24 x 16, Kernel: 5 x 5 x 1, Map: 16, Stride: 1 x 1 x 1, Sharing: (1), AutoPad: (0), LowerPad: 0, UpperPad: 0.
+
+Using cuDNN convolution engine for geometry: Input: 24 x 24 x 16, Output: 12 x 12 x 16, Kernel: 2 x 2 x 1, Map: 1, Stride: 2 x 2 x 1, Sharing: (1), AutoPad: (0), LowerPad: 0, UpperPad: 0.
+
+Using cuDNN convolution engine for geometry: Input: 12 x 12 x 16, Output: 8 x 8 x 32, Kernel: 5 x 5 x 16, Map: 32, Stride: 1 x 1 x 16, Sharing: (1), AutoPad: (0), LowerPad: 0, UpperPad: 0.
+
+Using cuDNN convolution engine for geometry: Input: 8 x 8 x 32, Output: 4 x 4 x 32, Kernel: 2 x 2 x 1, Map: 1, Stride: 2 x 2 x 1, Sharing: (1), AutoPad: (0), LowerPad: 0, UpperPad: 0.
+
+
+11 out of 27 nodes do not share the minibatch layout with the input data.
 
 Post-processing network complete.
 
@@ -1368,17 +1155,8 @@
 
 
 Allocating matrices for forward and/or backward propagation.
-<<<<<<< HEAD
-Final Results: Minibatch[1-1]: * 100    err: ClassificationError/Sample = 0.9    ce: CrossEntropyWithSoftmax/Sample = 2.3327824    perplexity = 10.306579    
-=======
->>>>>>> 8493f118
-
-Memory Sharing: Out of 28 matrices, 0 are shared as 0, and 28 are not shared.
-
-
-BlockRandomizer::StartEpoch: epoch 0: frames [0..100] (first sequence at sample 0), data subset 0 of 1
-08/16/2016 03:05:52: Final Results: Minibatch[1-1]: err = 0.90000000 * 100; ce = 2.33152878 * 100; perplexity = 10.29366624
-
-08/16/2016 03:05:52: Action "test" complete.
-
-08/16/2016 03:05:52: __COMPLETED__
+Final Results: Minibatch[1-1]: * 100    err: ErrorPrediction/Sample = 0.9    ce: CrossEntropyWithSoftmax/Sample = 2.3327824    perplexity = 10.306579    
+
+04/20/2016 13:14:21: Action "test" complete.
+
+04/20/2016 13:14:21: __COMPLETED__