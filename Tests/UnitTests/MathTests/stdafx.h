// <copyright file="stdafx.h" company="Microsoft">
//     Copyright (c) Microsoft Corporation.  All rights reserved.
// </copyright>
//
// stdafx.h : include file for standard system include files,
// or project specific include files that are used frequently, but
// are changed infrequently

#pragma once

#define _CRT_SECURE_NO_WARNINGS // "secure" CRT not available on all platforms
#define _SCL_SECURE_NO_WARNINGS // current API of matrix does not allow safe invokations. TODO: change api to proper one.
<<<<<<< HEAD

#include "constant.h"
#include "targetver.h"
#include <boost/test/unit_test.hpp>
=======
#include "targetver.h"

#include <array>
#include <boost/test/unit_test.hpp>
>>>>>>> d58a1926
<|MERGE_RESOLUTION|>--- conflicted
+++ resolved
@@ -10,14 +10,9 @@
 
 #define _CRT_SECURE_NO_WARNINGS // "secure" CRT not available on all platforms
 #define _SCL_SECURE_NO_WARNINGS // current API of matrix does not allow safe invokations. TODO: change api to proper one.
-<<<<<<< HEAD
 
 #include "constant.h"
 #include "targetver.h"
-#include <boost/test/unit_test.hpp>
-=======
-#include "targetver.h"
 
 #include <array>
-#include <boost/test/unit_test.hpp>
->>>>>>> d58a1926
+#include <boost/test/unit_test.hpp>