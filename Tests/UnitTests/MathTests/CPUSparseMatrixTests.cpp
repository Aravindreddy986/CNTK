--- conflicted
+++ resolved
@@ -5,12 +5,8 @@
 //
 #include "stdafx.h"
 #include <crtdefs.h>
-<<<<<<< HEAD
-#include "..\..\..\Math\Math\CPUSparseMatrix.h"
 
-=======
 #include "../../../Math/Math/CPUSparseMatrix.h"
->>>>>>> d7eb0511
 
 using namespace Microsoft::MSR::CNTK;
 
@@ -25,11 +21,7 @@
 				typedef CPUDoubleSparseMatrix SparseMatrix;
 				typedef CPUDoubleMatrix DenseMatrix;
 
-<<<<<<< HEAD
 				BOOST_AUTO_TEST_SUITE(CPUMatrixSuite)
-=======
-				BOOST_AUTO_TEST_SUITE(CpuMatrixSuite)
->>>>>>> d7eb0511
 
 				BOOST_AUTO_TEST_CASE(CPUSparseMatrixColumnSlice)
 				{
