//
// Copyright (c) Microsoft. All rights reserved.
// Licensed under the MIT license. See LICENSE.md file in the project root for full license information.
//

#include "stdafx.h"
#include <boost/random/uniform_real_distribution.hpp>
#include "CNTKLibrary.h"
#include "PrimitiveOpType.h"
#include "Common.h"
#include <string>
#include <random>
#include <vector>
#include <functional>
#include <iostream>

using namespace CNTK;
using namespace std;

static const size_t maxNDShapeSize = 10;
static const size_t maxNumAxes = 3;
static const size_t maxDimSize = 5;

namespace CNTK { namespace Test {

static size_t keyCounter = 0;
static boost::random::uniform_real_distribution<double> double_dist = boost::random::uniform_real_distribution<double>();
static boost::random::uniform_real_distribution<float> float_dist = boost::random::uniform_real_distribution<float>();
static std::wstring tempFilePath = L"serialization.tmp";

DictionaryValue CreateDictionaryValue(DictionaryValue::Type, size_t, size_t);

DictionaryValue::Type GetType()
{
    return DictionaryValue::Type(rng() % (unsigned int) DictionaryValue::Type::NDArrayView + 1);
}

void AddKeyValuePair(Dictionary& dict, size_t maxSize, size_t maxDepth)
{
    auto type = GetType();
    if (maxDepth <= 0)
    {
        while (type == DictionaryValue::Type::Vector || type == DictionaryValue::Type::Dictionary)
        {
            type = GetType();
        }
    }

    dict[L"key" + to_wstring(keyCounter++)] = CreateDictionaryValue(type, maxSize, maxDepth);
}

Dictionary CreateDictionary(size_t size, size_t depth)
{
    Dictionary dict;
    for (auto i = 0; i < size; ++i)
    {
        AddKeyValuePair(dict, size-1, depth-1);
    }

    return dict;
}

template <typename ElementType>
NDArrayViewPtr CreateNDArrayView(size_t numAxes, const DeviceDescriptor& device)
{
    NDShape viewShape(numAxes);
    for (size_t i = 0; i < numAxes; ++i)
        viewShape[i] = (rng() % maxDimSize) + 1;

    return NDArrayView::RandomUniform<ElementType>(viewShape, ElementType(-4.0), ElementType(19.0), 1, device);
}

NDArrayViewPtr CreateNDArrayView()
{
    auto numAxes = (rng() % maxNumAxes) + 1;
    auto device = DeviceDescriptor::CPUDevice();

    if (IsGPUAvailable())
    {
        if (rng() % 2 == 0)
        {
            device = DeviceDescriptor::GPUDevice(0);
        }
    }

    return (rng() % 2 == 0) ?
        CreateNDArrayView<float>(numAxes, device) : CreateNDArrayView<double>(numAxes, device);
}

DictionaryValue CreateDictionaryValue(DictionaryValue::Type type, size_t maxSize, size_t maxDepth)
{
    if (maxSize == 0) maxSize = 1;
    switch (type)
    {
    case DictionaryValue::Type::Bool:
        return DictionaryValue(!!(rng() % 2));
    case DictionaryValue::Type::Int:
        return DictionaryValue(rng());
    case DictionaryValue::Type::SizeT:
        return DictionaryValue(rng());
    case DictionaryValue::Type::Float:
        return DictionaryValue(float_dist(rng));
    case DictionaryValue::Type::Double:
        return DictionaryValue(double_dist(rng));
    case DictionaryValue::Type::String:
        return DictionaryValue(((rng() % 2 == 0) ?L"string_" : L"\u0441\u0442\u0440\u043E\u043A\u0430_") + to_wstring(rng()));
    case DictionaryValue::Type::Axis:
        return ((rng() % 2) == 0) ? DictionaryValue(Axis(0)) : DictionaryValue(Axis(L"newDynamicAxis_" + to_wstring(rng())));
    case DictionaryValue::Type::NDShape:
    {
        size_t size = rng() % maxNDShapeSize + 1;
        NDShape shape(size);
        for (auto i = 0; i < size; i++)
        {
            shape[i] = rng();
        }
        return DictionaryValue(shape);
    }
    case DictionaryValue::Type::Vector:
    {
        auto type2 = GetType();
        size_t size = rng() % maxSize + 1;
        vector<DictionaryValue> vector(size);
        for (auto i = 0; i < size; i++)
        {
            vector[i] = CreateDictionaryValue(type2, maxSize-1, maxDepth-1);
        }
        return DictionaryValue(vector);
    }
    case DictionaryValue::Type::Dictionary:
    {
        size_t size = rng() % maxSize + 1;
        return DictionaryValue(CreateDictionary(size, maxDepth));
    }
    case DictionaryValue::Type::NDArrayView:
        return DictionaryValue(*(CreateNDArrayView()));
    default:
        ReportFailure("Inside File: %s  Line: %d  Function: %s  -> Feature Not Implemented.\n", __FILE__, __LINE__, __FUNCTION__);
        return 0;
    }
}

void TestDictionarySerialization(size_t dictSize)
{
    if ((_wunlink(tempFilePath.c_str()) != 0) && (errno != ENOENT))
       BOOST_ERROR("Error deleting temporary test file 'serialization.tmp'.");

    Dictionary originalDict = CreateDictionary(dictSize, dictSize);
    {
        fstream stream;
        OpenStream(stream, tempFilePath, false);
        stream << originalDict;
        stream.flush();
    }

    Dictionary deserializedDict1;
    {
        fstream stream;
        OpenStream(stream, tempFilePath, true);
        stream >> deserializedDict1;
    }

    if (originalDict != deserializedDict1)
        BOOST_ERROR("TestDictionarySerialization: original and deserialized dictionaries are not identical.");

    originalDict.Save(tempFilePath);
    Dictionary deserializedDict2 = Dictionary::Load(tempFilePath);

     if (originalDict != deserializedDict2)
        BOOST_ERROR("TestDictionarySerialization: original and deserialized dictionaries are not identical.");
}

template <typename ElementType>
void TestLargeValueSerialization(size_t numElements)
{
    if ((_wunlink(tempFilePath.c_str()) != 0) && (errno != ENOENT))
      BOOST_ERROR("Error deleting temporary test file 'serialization.tmp'.");

    DictionaryValue originalValue(*NDArrayView::RandomUniform<ElementType>({ numElements }, -0.5, 0.5, SentinelValueForAutoSelectRandomSeed, DeviceDescriptor::CPUDevice()));
    originalValue.Save(tempFilePath);

    DictionaryValue deserializedValue = DictionaryValue::Load(tempFilePath);

    if (originalValue != deserializedValue)
        BOOST_ERROR("TestLargeValueSerialization: original and deserialized values are not identical.");
}

template <typename ElementType>
void TestLearnerSerialization(int numParameters, const DeviceDescriptor& device)
{
    if ((_wunlink(tempFilePath.c_str()) != 0) && (errno != ENOENT))
       BOOST_ERROR("Error deleting temporary test file 'serialization.tmp'.");

    NDShape shape = CreateShape(5, maxDimSize);

    vector<Parameter> parameters;
    unordered_map<Parameter, NDArrayViewPtr> gradientValues;
    for (int i = 0; i < numParameters; i++)
    {
        Parameter parameter(NDArrayView::RandomUniform<ElementType>(shape, -0.5, 0.5, i, device), L"parameter_" + to_wstring(i));
        parameters.push_back(parameter);
        gradientValues[parameter] = NDArrayView::RandomUniform<ElementType>(shape, -0.5, 0.5, numParameters + i, device);
    }

    auto learner1 = SGDLearner(parameters, LearningRatePerSampleSchedule(0.05));

    learner1->Update(gradientValues, 1);

    {
        auto checkpoint = learner1->CreateCheckpoint();
        fstream stream;
        OpenStream(stream, tempFilePath, false);
        stream << checkpoint;
        stream.flush();
    }

    auto learner2 = SGDLearner(parameters, LearningRatePerSampleSchedule( 0.05));

    {
        Dictionary checkpoint;
        fstream stream;
        OpenStream(stream, tempFilePath, true);
        stream >> checkpoint;
        learner2->RestoreFromCheckpoint(checkpoint);
    }

    int i = 0;
    for (auto parameter : parameters)
    {
        gradientValues[parameter] = NDArrayView::RandomUniform<ElementType>(shape, -0.5, 0.5, 2*numParameters + i, device);
        i++;
    }

    learner1->Update(gradientValues, 1);
    learner2->Update(gradientValues, 1);

     auto checkpoint1 = learner1->CreateCheckpoint();
     auto checkpoint2 = learner2->CreateCheckpoint();

    if (checkpoint1 != checkpoint2)
        BOOST_ERROR("TestLearnerSerialization: original and restored from a checkpoint learners diverge.");
}


void CheckEnumValuesNotModified() {
    // During the model and checkpoint serialization, for all enum values we save corresponding 
    // integer values. For this reason, we need to make sure that enum values never change 
    // corresponding integer values (new enum values can only be appended to the end of the value
    // list and never inserted in the middle). 

    // The following list of asserts is APPEND ONLY. DO NOT CHANGE existing assert statements.

    static_assert(static_cast<size_t>(DataType::Unknown) == 0 &&
                  static_cast<size_t>(DataType::Float) == 1 &&
                  static_cast<size_t>(DataType::Double) == 2,
                  "DataType enum value was modified.");

    static_assert(static_cast<size_t>(VariableKind::Input) == 0 &&
                  static_cast<size_t>(VariableKind::Output) == 1 &&
                  static_cast<size_t>(VariableKind::Parameter) == 2 &&
                  static_cast<size_t>(VariableKind::Constant) == 3 &&
                  static_cast<size_t>(VariableKind::Placeholder) == 4,
                  "VariableKind enum value was modified.");

    static_assert(static_cast<size_t>(PrimitiveOpType::Negate) == 0 &&
                  static_cast<size_t>(PrimitiveOpType::Sigmoid) == 1 &&
                  static_cast<size_t>(PrimitiveOpType::Tanh) == 2 &&
                  static_cast<size_t>(PrimitiveOpType::ReLU) == 3 &&
                  static_cast<size_t>(PrimitiveOpType::Exp) == 4 &&
                  static_cast<size_t>(PrimitiveOpType::Log) == 5 &&
                  static_cast<size_t>(PrimitiveOpType::Sqrt) == 6 &&
                  static_cast<size_t>(PrimitiveOpType::Floor) == 7 &&
                  static_cast<size_t>(PrimitiveOpType::Abs) == 8 &&
                  static_cast<size_t>(PrimitiveOpType::Reciprocal) == 9 &&
                  static_cast<size_t>(PrimitiveOpType::Softmax) == 10 &&
                  static_cast<size_t>(PrimitiveOpType::Hardmax) == 11 &&
                  static_cast<size_t>(PrimitiveOpType::TransposeAxes) == 12 &&
                  static_cast<size_t>(PrimitiveOpType::Where) == 13 &&
                  static_cast<size_t>(PrimitiveOpType::Slice) == 14 &&
                  static_cast<size_t>(PrimitiveOpType::Dropout) == 15 &&
                  static_cast<size_t>(PrimitiveOpType::Reshape) == 16 &&
                  static_cast<size_t>(PrimitiveOpType::Pooling) == 17 &&
                  static_cast<size_t>(PrimitiveOpType::SumAll) == 18 &&
                  static_cast<size_t>(PrimitiveOpType::Plus) == 19  &&
                  static_cast<size_t>(PrimitiveOpType::Minus) == 20 &&
                  static_cast<size_t>(PrimitiveOpType::ElementTimes) == 21 &&
                  static_cast<size_t>(PrimitiveOpType::Equal) == 22 &&
                  static_cast<size_t>(PrimitiveOpType::NotEqual) == 23 &&
                  static_cast<size_t>(PrimitiveOpType::Less) == 24 &&
                  static_cast<size_t>(PrimitiveOpType::LessEqual) == 25 &&
                  static_cast<size_t>(PrimitiveOpType::Greater) == 26 &&
                  static_cast<size_t>(PrimitiveOpType::GreaterEqual) == 27 &&
                  static_cast<size_t>(PrimitiveOpType::PackedIndex) == 28 &&
                  static_cast<size_t>(PrimitiveOpType::GatherPacked) == 29 &&
                  static_cast<size_t>(PrimitiveOpType::ScatterPacked) == 30 &&
                  static_cast<size_t>(PrimitiveOpType::Times) == 31 &&
                  static_cast<size_t>(PrimitiveOpType::TransposeTimes) == 32 &&
                  static_cast<size_t>(PrimitiveOpType::Convolution) == 33 &&
                  static_cast<size_t>(PrimitiveOpType::SquaredError) == 34 &&
                  static_cast<size_t>(PrimitiveOpType::CrossEntropyWithSoftmax) == 35 &&
                  static_cast<size_t>(PrimitiveOpType::ClassificationError) == 36 &&
                  static_cast<size_t>(PrimitiveOpType::PastValue) == 37 &&
                  static_cast<size_t>(PrimitiveOpType::FutureValue) == 38 &&
                  static_cast<size_t>(PrimitiveOpType::ReduceElements) == 39 &&
                  static_cast<size_t>(PrimitiveOpType::BatchNormalization) == 40 &&
                  static_cast<size_t>(PrimitiveOpType::Clip) == 41 &&
                  static_cast<size_t>(PrimitiveOpType::Select) == 42 &&
                  static_cast<size_t>(PrimitiveOpType::Splice) == 43 &&
                  static_cast<size_t>(PrimitiveOpType::Combine) == 44 &&
                  static_cast<size_t>(PrimitiveOpType::RandomSample) == 45 &&
                  static_cast<size_t>(PrimitiveOpType::RandomSampleInclusionFrequency) == 46 &&
                  static_cast<size_t>(PrimitiveOpType::ROIPooling) == 47 &&
                  static_cast<size_t>(PrimitiveOpType::Logistic) == 48 &&
                  static_cast<size_t>(PrimitiveOpType::OptimizedRNNStack) == 49 &&
                  static_cast<size_t>(PrimitiveOpType::ReconcileDynamicAxis) == 50 &&
                  static_cast<size_t>(PrimitiveOpType::LogSoftmax) == 51 &&
                  static_cast<size_t>(PrimitiveOpType::LogPlus) == 52 &&
                  static_cast<size_t>(PrimitiveOpType::CosDistance) == 53 &&
                  static_cast<size_t>(PrimitiveOpType::Sin) == 54 &&
                  static_cast<size_t>(PrimitiveOpType::Cos) == 55 &&
                  static_cast<size_t>(PrimitiveOpType::Pass) == 56 &&
                  static_cast<size_t>(PrimitiveOpType::Block) == 57 &&
                  static_cast<size_t>(PrimitiveOpType::Unpooling) == 58 &&
                  static_cast<size_t>(PrimitiveOpType::LambdaRank) == 59 &&
                  static_cast<size_t>(PrimitiveOpType::NDCG) == 60 &&
                  static_cast<size_t>(PrimitiveOpType::EditDistanceError) == 61 &&
                  static_cast<size_t>(PrimitiveOpType::NoOp) == 62 &&
                  static_cast<size_t>(PrimitiveOpType::LabelsToGraph) == 63 &&
                  static_cast<size_t>(PrimitiveOpType::StopGradient) == 64 &&
                  static_cast<size_t>(PrimitiveOpType::ELU) == 65 &&
<<<<<<< HEAD
                  static_cast<size_t>(PrimitiveOpType::CosDistanceWithNegativeSamples) == 66,
=======
                  static_cast<size_t>(PrimitiveOpType::ForwardBackward) == 66,
>>>>>>> 28b749db
                  "PrimitiveOpType enum value was modified.");
}

std::shared_ptr<std::fstream> GetFstream(const std::wstring& filePath, bool readOnly)
{
        std::ios_base::openmode mode = std::ios_base::binary | (readOnly ? std::ios_base::in : std::ios_base::out);
#ifdef _MSC_VER
        return std::make_shared<std::fstream>(filePath, mode);
#else
        return std::make_shared<std::fstream>(wtocharpath(filePath.c_str()).c_str(), mode);
#endif
}

FunctionPtr BuildFFClassifierNet(const Variable& inputVar, size_t numOutputClasses, const DeviceDescriptor& device, unsigned long seed = 1)
{
    Internal::SetFixedRandomSeed(seed);
    const size_t numHiddenLayers = 2;
    const size_t hiddenLayersDim = 32;
    auto nonLinearity = std::bind(Sigmoid, std::placeholders::_1, L"");
    return FullyConnectedFeedForwardClassifierNet(inputVar, numOutputClasses, hiddenLayersDim, numHiddenLayers, device, nonLinearity, L"classifierOutput");
}

FunctionPtr BuildLSTMClassifierNet(const Variable& inputVar, const size_t numOutputClasses, const DeviceDescriptor& device, unsigned long seed = 1)
{
    Internal::SetFixedRandomSeed(seed);
    const size_t cellDim = 25;
    const size_t hiddenDim = 25;
    const size_t embeddingDim = 50;
    return LSTMSequenceClassiferNet(inputVar, numOutputClasses, embeddingDim, hiddenDim, cellDim, device, L"classifierOutput");
}

void TestFunctionSaveAndLoad(const FunctionPtr& function, const DeviceDescriptor& device)
{
    auto file = L"TestFunctionSaveAndLoad.out";

    {
        Dictionary model = function->Serialize();
        auto stream = GetFstream(file, false);
        // todo : as text.
        *stream << model;
        stream->flush();
    }

    Dictionary model;
    {
        auto stream = GetFstream(file, true);
        *stream >> model;
    }

    auto reloadedFunction = Function::Deserialize(model, device);

    if (!AreEqual(function, reloadedFunction))
    {
        BOOST_ERROR("TestFunctionSaveAndLoad: original and reloaded functions are not identical.");
    }
}

void TestFunctionsForEquality(const DeviceDescriptor& device)
{
    // TODO: add GPU version (need to reset cuda random generator each time a new function is created).
    assert(device.Type() == DeviceKind::CPU);

    auto inputVar = InputVariable({ 2 }, false, DataType::Float, L"features");

    auto f1 = BuildFFClassifierNet(inputVar, 3, device, /*seed*/ 1);
    auto f2 = BuildFFClassifierNet(inputVar, 3, device, /*seed*/ 1);
    if (!AreEqual(f1, f2))
    {
        BOOST_ERROR("TestFunctionsForEquality: two functions built with the same seed values are not identical.");
    }

    auto f3 = BuildFFClassifierNet(inputVar, 3, device, /*seed*/ 2);
    auto f4 = BuildFFClassifierNet(inputVar, 3, device, /*seed*/ 3);
    if (AreEqual(f3, f4))
    {
        BOOST_ERROR("TestFunctionsForEquality: two functions built with different seed values are identical.");
    }
}

void TestFunctionSerialization(const DeviceDescriptor& device)
{
    const size_t inputDim = 20;
    auto inputVar = InputVariable({ inputDim }, true /*isSparse*/, DataType::Float, L"input_variable");

    TestFunctionSaveAndLoad(FullyConnectedLinearLayer(inputVar, 30, device), device);

    TestFunctionSaveAndLoad(BuildFFClassifierNet(inputVar, 5, device), device);

    TestFunctionSaveAndLoad(BuildLSTMClassifierNet(inputVar, 5, device), device);
}

TrainerPtr BuildTrainer(const FunctionPtr& function, const Variable& labels,
                     LearningRateSchedule lr = LearningRatePerSampleSchedule(0.005),
                     MomentumSchedule m = MomentumAsTimeConstantSchedule(0.0))
{
    auto trainingLoss = CrossEntropyWithSoftmax(function, labels, L"lossFunction");
    auto prediction = ClassificationError(function, labels, L"classificationError");
    auto learner = MomentumSGDLearner(function->Parameters(), lr, m, /*unitGainMomentum = */true);
    return CreateTrainer(function, trainingLoss, prediction, { learner });
}

void TestFunctionSerializationDuringTraining(const FunctionPtr& function, const Variable& labels, const MinibatchSourcePtr& minibatchSource, const DeviceDescriptor& device)
{
    auto classifierOutput1 = function;

    auto featureStreamInfo = minibatchSource->StreamInfo(classifierOutput1->Arguments()[0]);
    auto labelStreamInfo = minibatchSource->StreamInfo(labels);

    const size_t minibatchSize = 200;
    auto minibatchData = minibatchSource->GetNextMinibatch(minibatchSize, device);

    auto trainer1 = BuildTrainer(classifierOutput1, labels);

    Dictionary model = classifierOutput1->Serialize();

    trainer1->TrainMinibatch({ { classifierOutput1->Arguments()[0], minibatchData[featureStreamInfo] }, { labels, minibatchData[labelStreamInfo] } }, device);

    auto classifierOutput2 = Function::Deserialize(model, device);

    if (AreEqual(classifierOutput1, classifierOutput2))
    {
        BOOST_ERROR("TestModelSerialization: reloaded function is still identical to the original after it was trained.");
    }

    for (int i = 0; i < 3; ++i)
    {
        Dictionary model2 = classifierOutput1->Serialize();

        auto classifierOutput3 = Function::Deserialize(model2, device);

        if (!AreEqual(classifierOutput1, classifierOutput3))
        {
            BOOST_ERROR("TestModelSerialization: original and reloaded functions are not identical.");
        }

        auto trainer2 = BuildTrainer(classifierOutput3, labels);

        for (int j = 0; j < 3; ++j)
        {
            trainer1->TrainMinibatch({ { classifierOutput1->Arguments()[0], minibatchData[featureStreamInfo] }, { labels, minibatchData[labelStreamInfo] } }, device);
            trainer2->TrainMinibatch({ { classifierOutput3->Arguments()[0], minibatchData[featureStreamInfo] }, { labels, minibatchData[labelStreamInfo] } }, device);

            double mbLoss1 = trainer1->PreviousMinibatchLossAverage();
            double mbLoss2 = trainer2->PreviousMinibatchLossAverage();
            FloatingPointCompare(mbLoss1, mbLoss2, "Post checkpoint restoration training loss does not match expectation");
        }
    }
}

void TestModelSerializationDuringTraining(const DeviceDescriptor& device)
{
    auto featureStreamName = L"features";
    auto labelsStreamName = L"labels";

    size_t inputDim = 784;
    size_t numOutputClasses = 10;
    auto features1 = InputVariable({ inputDim }, false /*isSparse*/, DataType::Float, featureStreamName);
    auto labels1 = InputVariable({ numOutputClasses }, DataType::Float, labelsStreamName);
    auto net1 = BuildFFClassifierNet(features1, numOutputClasses, device);
    auto minibatchSource1 = TextFormatMinibatchSource(L"Train-28x28_cntk_text.txt", { { featureStreamName, inputDim }, { labelsStreamName, numOutputClasses } }, 1000, false);

    TestFunctionSerializationDuringTraining(net1, labels1, minibatchSource1, device);

    //TODO: find out why the test below fails and fix it.
    return;

    inputDim = 2000;
    numOutputClasses = 5;
    auto features2 = InputVariable({ inputDim }, true /*isSparse*/, DataType::Float, featureStreamName);
    auto labels2 = InputVariable({ numOutputClasses }, DataType::Float, labelsStreamName, { Axis::DefaultBatchAxis() });
    auto net2 = BuildLSTMClassifierNet(features2, numOutputClasses, device);
    auto minibatchSource2 = TextFormatMinibatchSource(L"Train.ctf", { { featureStreamName, inputDim, true, L"x" }, {  labelsStreamName, numOutputClasses, false, L"y" } },  1000, false);

    TestFunctionSerializationDuringTraining(net2, labels2, minibatchSource2, device);
}


void TestTrainingWithCheckpointing(const FunctionPtr& function1, const FunctionPtr& function2, const Variable& labels, const MinibatchSourcePtr& minibatchSource, const DeviceDescriptor& device)
{
    auto featureStreamInfo = minibatchSource->StreamInfo(function1->Arguments()[0]);
    auto labelStreamInfo = minibatchSource->StreamInfo(labels);

    const size_t minibatchSize = 50;
    auto minibatchData = minibatchSource->GetNextMinibatch(minibatchSize, device);
    auto actualMBSize = minibatchData[labelStreamInfo].numberOfSamples;

    LearningRatePerSampleSchedule learningRateSchedule({ { 2, 0.005 }, { 2, 0.0025 }, { 2, 0.0005 }, { 2, 0.00025 } }, actualMBSize);
    MomentumAsTimeConstantSchedule momentumValues({ { 2, 100 }, { 2, 200 }, { 2, 400 }, { 2, 800 } }, actualMBSize);


    auto trainer1 = BuildTrainer(function1, labels, learningRateSchedule, momentumValues);
    auto trainer2 = BuildTrainer(function2, labels, learningRateSchedule, momentumValues);

    assert(AreEqual(function1, function2));

    trainer2->SaveCheckpoint(L"trainer.v2.checkpoint");
    trainer2->RestoreFromCheckpoint(L"trainer.v2.checkpoint");

    if (!AreEqual(function1, function2))
    {
        BOOST_ERROR("TestModelSerialization: reloaded function is not identical to the original.");
    }

    trainer1->TrainMinibatch({ { function1->Arguments()[0], minibatchData[featureStreamInfo] }, { labels, minibatchData[labelStreamInfo] } }, device);

    if (AreEqual(function1, function2))
    {
        BOOST_ERROR("TestModelSerialization: reloaded function is still identical to the original after it was trained.");
    }

    trainer2->TrainMinibatch({ { function2->Arguments()[0], minibatchData[featureStreamInfo] }, { labels, minibatchData[labelStreamInfo] } }, device);

    if (!AreEqual(function1, function2))
    {
        BOOST_ERROR("TestModelSerialization: reloaded function is not identical to the original.");
    }

    for (int i = 0; i < 3; ++i)
    {
        trainer2->SaveCheckpoint(L"trainer.v2.checkpoint");
        trainer2->RestoreFromCheckpoint(L"trainer.v2.checkpoint");

        if (!AreEqual(function1, function2))
        {
            BOOST_ERROR("TestModelSerialization: original and reloaded functions are not identical.");
        }

        for (int j = 0; j < 3; ++j)
        {
            trainer1->TrainMinibatch({ { function1->Arguments()[0], minibatchData[featureStreamInfo] }, { labels, minibatchData[labelStreamInfo] } }, device);
            trainer2->TrainMinibatch({ { function2->Arguments()[0], minibatchData[featureStreamInfo] }, { labels, minibatchData[labelStreamInfo] } }, device);

            double mbLoss1 = trainer1->PreviousMinibatchLossAverage();
            double mbLoss2 = trainer2->PreviousMinibatchLossAverage();
            FloatingPointCompare(mbLoss1, mbLoss2, "Post checkpoint restoration training loss does not match expectation");
        }
    }
}

void TestCheckpointing(const DeviceDescriptor& device)
{
    auto featureStreamName = L"features";
    auto labelsStreamName = L"labels";

    size_t inputDim = 784;
    size_t numOutputClasses = 10;
    auto features1 = InputVariable({ inputDim }, false /*isSparse*/, DataType::Float, featureStreamName);
    auto labels1 = InputVariable({ numOutputClasses }, DataType::Float, labelsStreamName);
    auto net1_1 = BuildFFClassifierNet(features1, numOutputClasses, device, 1);
    FunctionPtr net1_2;

    if (device.Type() == DeviceKind::GPU)
    {
        // TODO: instead of cloning here, reset curand generator to make sure that parameters are initialized to the same state.
        for (auto& p : net1_1->Parameters())
        {
            // make sure all parameters are initialized
            assert(p.Value() != nullptr);
        }
        net1_2 = net1_1->Clone();
    }
    else
    {
        net1_2 = BuildFFClassifierNet(features1, numOutputClasses, device, 1);
    }

    auto minibatchSource1 = TextFormatMinibatchSource(L"Train-28x28_cntk_text.txt", { { featureStreamName, inputDim }, { labelsStreamName, numOutputClasses } },  1000, false);

    TestTrainingWithCheckpointing(net1_1, net1_2, labels1, minibatchSource1, device);

    inputDim = 2000;
    numOutputClasses = 5;
    auto features2 = InputVariable({ inputDim }, true /*isSparse*/, DataType::Float, featureStreamName);
    auto labels2 = InputVariable({ numOutputClasses }, DataType::Float, labelsStreamName, { Axis::DefaultBatchAxis() });
    auto net2_1 = BuildLSTMClassifierNet(features2, numOutputClasses, device, 1);
    FunctionPtr net2_2;

    if (device.Type() == DeviceKind::GPU)
    {
        // TODO: instead of cloning here, reset curand generator to make sure that parameters are initialized to the same state.
        for (auto& p : net2_1->Parameters())
        {
            // make sure all parameters are initialized
            assert(p.Value() != nullptr);
        }
        net2_2 = net2_1->Clone();
    }
    else
    {
        net2_2 = BuildLSTMClassifierNet(features2, numOutputClasses, device, 1);
    }

    auto minibatchSource2 = TextFormatMinibatchSource(L"Train.ctf", { { featureStreamName, inputDim, true, L"x" }, {  labelsStreamName, numOutputClasses, false, L"y" } }, 1000, false);

    TestTrainingWithCheckpointing(net2_1, net2_2, labels2, minibatchSource2, device);
}


void TestLegacyModelSaving(const DeviceDescriptor& device)
{
    const size_t inputDim = 2000;
    const size_t cellDim = 25;
    const size_t hiddenDim = 25;
    const size_t embeddingDim = 50;
    const size_t numOutputClasses = 5;

    auto features = InputVariable({ inputDim }, true /*isSparse*/, DataType::Float, L"features");
    auto classifierOutput = LSTMSequenceClassiferNet(features, numOutputClasses, embeddingDim, hiddenDim, cellDim, device, L"classifierOutput");

    auto labels = InputVariable({ numOutputClasses }, DataType::Float, L"labels", { Axis::DefaultBatchAxis() });
    auto trainingLoss = CrossEntropyWithSoftmax(classifierOutput, labels, L"lossFunction");
    auto prediction = ClassificationError(classifierOutput, labels, L"classificationError");

    auto minibatchSource = TextFormatMinibatchSource(L"Train.ctf", { { L"features", inputDim, true, L"x" }, { L"labels", numOutputClasses, false, L"y" } }, MinibatchSource::FullDataSweep);
    auto featureStreamInfo = minibatchSource->StreamInfo(features);
    auto labelStreamInfo = minibatchSource->StreamInfo(labels);

    const size_t minibatchSize = 50;
    auto minibatchData = minibatchSource->GetNextMinibatch(minibatchSize, device);
    auto actualMBSize = minibatchData[labelStreamInfo].numberOfSamples;

    LearningRatePerSampleSchedule learningRateSchedule({ { 2, 0.0005 }, { 2, 0.00025 } }, actualMBSize);
    auto learner = SGDLearner(classifierOutput->Parameters(), learningRateSchedule);
    auto trainer = CreateTrainer(classifierOutput, trainingLoss, prediction, { learner });

    trainer->TrainMinibatch({ { features, minibatchData[featureStreamInfo] }, { labels, minibatchData[labelStreamInfo] } }, device);

    const wchar_t* modelFile = L"seq2seq.legacy.model";
    Internal::SaveAsLegacyModel(classifierOutput, modelFile);

    trainer->TrainMinibatch({ { features, minibatchData[featureStreamInfo] }, { labels, minibatchData[labelStreamInfo] } }, device);
    auto MB2Loss = trainer->PreviousMinibatchLossAverage();
    trainer->TrainMinibatch({ { features, minibatchData[featureStreamInfo] }, { labels, minibatchData[labelStreamInfo] } }, device);

    classifierOutput->RestoreModel(modelFile);

    trainer->TrainMinibatch({ { features, minibatchData[featureStreamInfo] }, { labels, minibatchData[labelStreamInfo] } }, device);
    auto postRestoreMB2Loss = trainer->PreviousMinibatchLossAverage();
    FloatingPointCompare(postRestoreMB2Loss, MB2Loss, "Post checkpoint restoration training loss does not match expectation");

    classifierOutput->RestoreModel(modelFile);
    Internal::SaveAsLegacyModel(classifierOutput, modelFile);

    trainer->TrainMinibatch({ { features, minibatchData[featureStreamInfo] }, { labels, minibatchData[labelStreamInfo] } }, device);
    trainer->TrainMinibatch({ { features, minibatchData[featureStreamInfo] }, { labels, minibatchData[labelStreamInfo] } }, device);

    classifierOutput->RestoreModel(modelFile);

    trainer->TrainMinibatch({ { features, minibatchData[featureStreamInfo] }, { labels, minibatchData[labelStreamInfo] } }, device);
    postRestoreMB2Loss = trainer->PreviousMinibatchLossAverage();
    FloatingPointCompare(postRestoreMB2Loss, MB2Loss, "Post checkpoint restoration training loss does not match expectation");


    LearningRatePerSampleSchedule learningRateSchedule2({ { 0.04, 0.02, 0.01, 0.008, 0.004, 0.002, 0.001 } }, actualMBSize);
    MomentumAsTimeConstantSchedule momentumSchedule({ { 900, 800, 700, 600, 500 } }, actualMBSize);
    auto learner2 = AdamLearner(classifierOutput->Parameters(), learningRateSchedule, momentumSchedule, /*unitGainMomentum = */true);
    auto trainer2 = CreateTrainer(classifierOutput, trainingLoss, prediction, { learner });

    classifierOutput->RestoreModel(modelFile);

    vector<double> expectedLoss;
    for (int i = 0; i < 10; i++)
    {
        trainer->SaveCheckpoint(L"trainer.checkpoint" + std::to_wstring(i));
        Internal::SaveAsLegacyModel(classifierOutput, modelFile + std::to_wstring(i));
        trainer->TrainMinibatch({ { features, minibatchData[featureStreamInfo] }, { labels, minibatchData[labelStreamInfo] } }, device);
        expectedLoss.push_back(trainer->PreviousMinibatchLossAverage());
}

    for (int i = 0; i < 10; i++)
    {
        trainer->RestoreFromCheckpoint(L"trainer.checkpoint" + std::to_wstring(i));
        classifierOutput->RestoreModel(modelFile + std::to_wstring(i));
        trainer->TrainMinibatch({ { features, minibatchData[featureStreamInfo] }, { labels, minibatchData[labelStreamInfo] } }, device);
        double loss = trainer->PreviousMinibatchLossAverage();
        FloatingPointCompare(loss, expectedLoss[i], "Post checkpoint restoration training loss does not match expectation");
    }
}

void TestThatExceptionsAreRaisedForNonExistentPaths()
{
    VerifyException([]() {
        Function::LoadModel(L"This.File.Does.Not.Exist");
    }, "Was able to open file 'This.File.Does.Not.Exist' for reading.");

    VerifyException([]() {
        Dictionary::Load(L"This.File.Does.Not.Exist");
    }, "Was able to open file 'This.File.Does.Not.Exist' for reading.");

    VerifyException([]() {
        Function::LoadModel(L"This_Path_Does_Not_Exist/Models/model.file");
    }, "Was able to open file 'This_Path_Does_Not_Exist/Models/model.file' for reading.");


    VerifyException([]() {
        Dictionary::Load(L"This_Path_Does_Not_Exist/Dictionaries/dict.file");
    }, "Was able to open file 'This_Path_Does_Not_Exist/Dictionaries/dict.file' for reading.");

}

void TestLoadingAModelWithALoadBatchNormFunction() {
    {
        auto model = Function::LoadModel(L"batch.norm.no.sample.count.v2.bin");
        if (model == nullptr) {
            ReportFailure("Failed to load a V2 model with a BatchNorm node that has only 5 inputs.");
        }
    }
    
    {
        // make sure, we can load legacy V1 model.
        auto model = Function::LoadModel(L"batch.norm.no.sample.count.v1.bin");
        if (model == nullptr) {
            ReportFailure("Failed to load a legacy V1 model with a BatchNorm node.");
        }
    } 
}

void TestLoadingDictionariesGeneratedFromPresentPastAndFutureProtos()
{
    Dictionary presentDict, pastDict, futureDict;
    // load dictionaries from binary protobuf format and make sure we don't barf.
    {
        auto stream = GetFstream(L"v2.0.beta1.0.dictionary.proto.bin", true);
        *stream >> presentDict;
    }
    {
        // this file was generated with a proto that does not define NDArrayView message
        // and for Axis message only defines static axis index (no name and dynamic flag)
        auto stream = GetFstream(L"past.dictionary.proto.bin", true);
        *stream >> pastDict;

    }
    {
        // this file was generated with a proto that defines a new message,
        // adds a corresponding type to DictinaryValue, as well as a value to the oneof.
        // Additionally, the proto extends NDShape message with an additional string field.
        *GetFstream(L"future.dictionary.proto.bin", true) >> futureDict;
    }
    assert(presentDict.Size() > 0);
    assert(pastDict.Size() > 0);
    assert(futureDict.Size() > 0);
}


void TestCheckpointingWithStatefulNodes(const DeviceDescriptor& device)
{
    auto featureStreamName = L"features";
    auto labelsStreamName = L"labels";

    size_t inputDim = 784;
    size_t numOutputClasses = 10;
    auto features = InputVariable({ inputDim }, false /*isSparse*/, DataType::Float, featureStreamName);
    auto labels = InputVariable({ numOutputClasses }, DataType::Float, labelsStreamName);
    //auto net = BuildFFClassifierNet(features, numOutputClasses, device, 1);
    auto net = Dropout(BuildFFClassifierNet(features, numOutputClasses, device, 1), 0.5);

    auto trainer = BuildTrainer(net, labels);

    const size_t minibatchSize = 50;
    const size_t epochSize = 150;
    auto minibatchSource = TextFormatMinibatchSource(L"Train-28x28_cntk_text.txt", { { featureStreamName, inputDim }, { labelsStreamName, numOutputClasses } },  epochSize, false);
    auto minibatchData = minibatchSource->GetNextMinibatch(minibatchSize, device);
    auto featureStreamInfo = minibatchSource->StreamInfo(features);
    auto labelStreamInfo = minibatchSource->StreamInfo(labels);

    trainer->TrainMinibatch({ { features, minibatchData[featureStreamInfo] }, { labels, minibatchData[labelStreamInfo] } }, device);

    vector<double> expectedLoss;
    for (int i = 0; i < epochSize / minibatchSize; i++)
    {
        trainer->SaveCheckpoint(L"stateful_nodes.model" + std::to_wstring(i));
        trainer->TrainMinibatch({ { features, minibatchData[featureStreamInfo] }, { labels, minibatchData[labelStreamInfo] } }, device);
        expectedLoss.push_back(trainer->PreviousMinibatchLossAverage());
    }

    for (int i = 0; i < epochSize / minibatchSize; i++)
    {
        trainer->RestoreFromCheckpoint(L"stateful_nodes.model" + std::to_wstring(i));
        trainer->TrainMinibatch({ { features, minibatchData[featureStreamInfo] }, { labels, minibatchData[labelStreamInfo] } }, device);
        double loss = trainer->PreviousMinibatchLossAverage();
        FloatingPointCompare(loss, expectedLoss[i], "Post checkpoint restoration training loss does not match expectation");
    }
}

BOOST_AUTO_TEST_SUITE(SerializationSuite)

BOOST_AUTO_TEST_CASE(LoadingAModelWithALoadBatchNormFunction)
{
    TestLoadingAModelWithALoadBatchNormFunction();
}

BOOST_AUTO_TEST_CASE(ExceptionsAreRaisedForNonExistentPaths)
{
    TestThatExceptionsAreRaisedForNonExistentPaths();
}

BOOST_AUTO_TEST_CASE(DictionarySerialization)
{
    TestDictionarySerialization(1);
    TestDictionarySerialization(2);
    TestDictionarySerialization(4);
    TestDictionarySerialization(8);
    TestDictionarySerialization(16);
}

BOOST_AUTO_TEST_CASE(LoadingDictionariesGeneratedFromPresentPastAndFutureProtos)
{
    TestLoadingDictionariesGeneratedFromPresentPastAndFutureProtos();
}

BOOST_AUTO_TEST_CASE(LargeValueSerialization)
{
    TestLargeValueSerialization<double>(10000000);
    TestLargeValueSerialization<float>(100000000);
}

BOOST_AUTO_TEST_CASE(LargeLernerSerializationInCpu)
{
    TestLearnerSerialization<float>(5, DeviceDescriptor::CPUDevice());
    TestLearnerSerialization<double>(10, DeviceDescriptor::CPUDevice());
}

BOOST_AUTO_TEST_CASE(FunctionsForEquality)
{
    TestFunctionsForEquality(DeviceDescriptor::CPUDevice());
}

BOOST_AUTO_TEST_CASE(FunctionSerializationInCPU)
{
    TestFunctionSerialization(DeviceDescriptor::CPUDevice());
}

BOOST_AUTO_TEST_CASE(ModelSerializationDuringTrainingInCPU)
{
    TestModelSerializationDuringTraining(DeviceDescriptor::CPUDevice());
}

BOOST_AUTO_TEST_CASE(CheckpointingInCPU)
{
    TestCheckpointing(DeviceDescriptor::CPUDevice());
}

BOOST_AUTO_TEST_CASE(LegacyModelSavingInCPU)
{
    TestLegacyModelSaving(DeviceDescriptor::CPUDevice());
}

BOOST_AUTO_TEST_CASE(CheckpointingWithStatefulNodesInCPU)
{
    TestCheckpointingWithStatefulNodes(DeviceDescriptor::CPUDevice());
}

BOOST_AUTO_TEST_CASE(LearnerSerializationInGPU)
{
    if (IsGPUAvailable())
    {
        TestLearnerSerialization<float>(5, DeviceDescriptor::GPUDevice(0));
        TestLearnerSerialization<double>(10, DeviceDescriptor::GPUDevice(0));
    }
}

BOOST_AUTO_TEST_CASE(FunctionSerializationInGPU)
{
    if (IsGPUAvailable())
    {
        TestFunctionSerialization(DeviceDescriptor::GPUDevice(0));
    }
}

BOOST_AUTO_TEST_CASE(ModelSerializationDuringTrainingInGPU)
{
    if (IsGPUAvailable())
    {
        TestModelSerializationDuringTraining(DeviceDescriptor::GPUDevice(0));
    }
}

BOOST_AUTO_TEST_CASE(CheckpointingInGPU)
{
    if (IsGPUAvailable())
        TestCheckpointing(DeviceDescriptor::GPUDevice(0));
}


BOOST_AUTO_TEST_CASE(LegacyModelSavingInGPU)
{
    if (IsGPUAvailable())
        TestLegacyModelSaving(DeviceDescriptor::GPUDevice(0));
}

BOOST_AUTO_TEST_CASE(CheckpointingWithStatefulNodesInGPU)
{
    if (IsGPUAvailable())
        TestCheckpointingWithStatefulNodes(DeviceDescriptor::GPUDevice(0));
}

BOOST_AUTO_TEST_SUITE_END()

}}<|MERGE_RESOLUTION|>--- conflicted
+++ resolved
@@ -328,11 +328,8 @@
                   static_cast<size_t>(PrimitiveOpType::LabelsToGraph) == 63 &&
                   static_cast<size_t>(PrimitiveOpType::StopGradient) == 64 &&
                   static_cast<size_t>(PrimitiveOpType::ELU) == 65 &&
-<<<<<<< HEAD
-                  static_cast<size_t>(PrimitiveOpType::CosDistanceWithNegativeSamples) == 66,
-=======
-                  static_cast<size_t>(PrimitiveOpType::ForwardBackward) == 66,
->>>>>>> 28b749db
+                  static_cast<size_t>(PrimitiveOpType::ForwardBackward) == 66 &&
+                  static_cast<size_t>(PrimitiveOpType::CosDistanceWithNegativeSamples) == 67,
                   "PrimitiveOpType enum value was modified.");
 }
 
