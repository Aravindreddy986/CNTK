--- conflicted
+++ resolved
@@ -236,7 +236,6 @@
     return trainLossValue;
 }
 
-<<<<<<< HEAD
 inline CNTK::MinibatchSourcePtr CreateTextMinibatchSource(const std::wstring& filePath,
                                                           size_t featureDim,
                                                           size_t labelDim,
@@ -341,8 +340,6 @@
 }
 
 #pragma warning(pop)
-=======
-#pragma warning(pop)
 
 inline CNTK::NDShape CreateShape(size_t numAxes, size_t maxDimSize)
 {
@@ -369,5 +366,4 @@
     stream.open(wtocharpath(filename.c_str()).c_str(), mode);
     #endif
     stream.exceptions(std::ios_base::failbit | std::ios_base::badbit);  
-}
->>>>>>> a236139a
+}