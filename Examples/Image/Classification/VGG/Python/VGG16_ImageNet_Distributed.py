# Copyright (c) Microsoft. All rights reserved.

# Licensed under the MIT license. See LICENSE.md file in the project root
# for full license information.
# ==============================================================================

from __future__ import print_function
import os
import math
import argparse
import numpy as np
import _cntk_py
import cntk.io.transforms as xforms

import cntk as C
from cntk.logging import *
from cntk.ops import *
from cntk.distributed import data_parallel_distributed_learner, Communicator
from cntk.io import ImageDeserializer, MinibatchSource, StreamDef, StreamDefs, FULL_DATA_SWEEP
from cntk.layers import Placeholder, Convolution2D, Activation, MaxPooling, Dense, Dropout, default_options, Sequential, For
from cntk.initializer import normal
from cntk.training_session import *

# default Paths relative to current python file.
abs_path   = os.path.dirname(os.path.abspath(__file__))
data_path  = os.path.join(abs_path, "..", "..", "..", "DataSets", "ImageNet")
model_path = os.path.join(abs_path, "Models")
log_dir = None

# model dimensions
image_height = 224
image_width  = 224
num_channels = 3  # RGB
num_classes  = 1000
model_name   = "VGG16.model"

# Create a minibatch source.
def create_image_mb_source(map_file, is_training, total_number_of_samples):
    if not os.path.exists(map_file):
        raise RuntimeError("File '%s' does not exist." %map_file)

    # transformation pipeline for the features has jitter/crop only when training
    transforms = []
    if is_training:
        transforms += [
            xforms.crop(crop_type='randomside', side_ratio=0.4375:0.875, jitter_type='uniratio') # train uses jitter
        ]
    else: 
        transforms += [
            xforms.crop(crop_type='center', side_ratio=0.5833333) # test has no jitter
        ]

    transforms += [
        xforms.scale(width=image_width, height=image_height, channels=num_channels, interpolations='linear'),
    ]

    # deserializer
    return MinibatchSource(
        ImageDeserializer(map_file, StreamDefs(
            features = StreamDef(field='image', transforms=transforms), # first column in map file is referred to as 'image'
            labels   = StreamDef(field='label', shape=num_classes))),   # and second as 'label'
        randomize = is_training, 
        max_samples=total_number_of_samples,
        multithreaded_deserializer = True)

# Create the network.
def create_vgg16():

    # Input variables denoting the features and label data
    feature_var = C.input_variable((num_channels, image_height, image_width))
    label_var = C.input_variable((num_classes))

    # apply model to input
    # remove mean value 
    input = minus(feature_var, constant([[[104]], [[117]], [[124]]]), name='mean_removed_input')
    
    with default_options(activation=None, pad=True, bias=True):
        z = Sequential([
            # we separate Convolution and ReLU to name the output for feature extraction (usually before ReLU) 
            For(range(2), lambda i: [
                Convolution2D((3,3), 64, name='conv1_{}'.format(i)), 
                Activation(activation=relu, name='relu1_{}'.format(i)), 
            ]),
            MaxPooling((2,2), (2,2), name='pool1'),

            For(range(2), lambda i: [
                Convolution2D((3,3), 128, name='conv2_{}'.format(i)), 
                Activation(activation=relu, name='relu2_{}'.format(i)), 
            ]),
            MaxPooling((2,2), (2,2), name='pool2'),

            For(range(3), lambda i: [
                Convolution2D((3,3), 256, name='conv3_{}'.format(i)), 
                Activation(activation=relu, name='relu3_{}'.format(i)), 
            ]),
            MaxPooling((2,2), (2,2), name='pool3'),

            For(range(3), lambda i: [
                Convolution2D((3,3), 512, name='conv4_{}'.format(i)), 
                Activation(activation=relu, name='relu4_{}'.format(i)), 
            ]),
            MaxPooling((2,2), (2,2), name='pool4'),

            For(range(3), lambda i: [
                Convolution2D((3,3), 512, name='conv5_{}'.format(i)), 
                Activation(activation=relu, name='relu5_{}'.format(i)), 
            ]),
            MaxPooling((2,2), (2,2), name='pool5'),

            Dense(4096, name='fc6'), 
            Activation(activation=relu, name='relu6'), 
            Dropout(0.5, name='drop6'), 
            Dense(4096, name='fc7'), 
            Activation(activation=relu, name='relu7'), 
            Dropout(0.5, name='drop7'),
            Dense(num_classes, name='fc8')
            ])(input)

    # loss and metric
    ce = cross_entropy_with_softmax(z, label_var)
    pe = classification_error(z, label_var)
    pe5 = classification_error(z, label_var, topN=5)

    log_number_of_parameters(z) ; print()

    return {
        'feature': feature_var,
        'label': label_var,
        'ce' : ce,
        'pe' : pe,
        'pe5': pe5, 
        'output': z
    }

# Create trainer
def create_trainer(network, epoch_size, num_quantization_bits, progress_printer):
    # Set learning parameters
    lr_per_mb         = [0.01]*20 + [0.001]*20 + [0.0001]*20 + [0.00001]*10 + [0.000001]
    lr_schedule       = C.learning_rate_schedule(lr_per_mb, unit=C.learner.UnitType.minibatch, epoch_size=epoch_size)
    mm_schedule       = C.learner.momentum_schedule(0.9)
    l2_reg_weight     = 0.0005 # CNTK L2 regularization is per sample, thus same as Caffe
    
    # Create learner
    local_learner = C.learner.momentum_sgd(network['output'].parameters, lr_schedule, mm_schedule, unit_gain=False, l2_regularization_weight=l2_reg_weight)
    # Since we reuse parameter settings (learning rate, momentum) from Caffe, we set unit_gain to False to ensure consistency 
    parameter_learner = data_parallel_distributed_learner(
        local_learner, 
        num_quantization_bits=num_quantization_bits,
        distributed_after=0)

    # Create trainer
    return C.Trainer(network['output'], (network['ce'], network['pe']), parameter_learner, progress_printer)

# Train and test
def train_and_test(network, trainer, train_source, test_source, minibatch_size, epoch_size, restore):

    # define mapping from intput streams to network inputs
    input_map = {
        network['feature']: train_source.streams.features,
        network['label']: train_source.streams.labels
    }

    mb_size_schedule = C.minibatch_size_schedule(minibatch_size)

    # Train all minibatches 
    training_session(
        trainer=trainer, mb_source = train_source,
        model_inputs_to_streams = input_map,
        mb_size_schedule = mb_size_schedule,
        progress_frequency=epoch_size,
        checkpoint_config = CheckpointConfig(filename = os.path.join(model_path, model_name), restore=restore),
        test_config = TestConfig(source=test_source, mb_size=mb_size_schedule)
    ).train()

# Train and evaluate the network.
def vgg16_train_and_eval(train_data, test_data, num_quantization_bits=32, minibatch_size=128, epoch_size = 1281167, max_epochs=80, 
                         restore=True, log_to_file=None, num_mbs_per_log=None, gen_heartbeat=False):
    _cntk_py.set_computation_network_trace_level(0)

    progress_printer = ProgressPrinter(
        freq=num_mbs_per_log,
        tag='Training',
        log_to_file=log_to_file,
        rank=Communicator.rank(),
        gen_heartbeat=gen_heartbeat,
        num_epochs=max_epochs)

    network = create_vgg16()
    trainer = create_trainer(network, epoch_size, num_quantization_bits, progress_printer)
    train_source = create_image_mb_source(train_data, True, total_number_of_samples=max_epochs * epoch_size)
    test_source = create_image_mb_source(test_data, False, total_number_of_samples=FULL_DATA_SWEEP)
    train_and_test(network, trainer, train_source, test_source, minibatch_size, epoch_size, restore)
 

if __name__=='__main__':
    
    parser = argparse.ArgumentParser()

    parser.add_argument('-datadir', '--datadir', help='Data directory where the ImageNet dataset is located', required=False, default=data_path)
    parser.add_argument('-outputdir', '--outputdir', help='Output directory for checkpoints and models', required=False, default=None)
    parser.add_argument('-logdir', '--logdir', help='Log file', required=False, default=None)
    parser.add_argument('-n', '--num_epochs', help='Total number of epochs to train', type=int, required=False, default='80')
    parser.add_argument('-m', '--minibatch_size', help='Minibatch size', type=int, required=False, default='128')
    parser.add_argument('-e', '--epoch_size', help='Epoch size', type=int, required=False, default='1281167')
    parser.add_argument('-q', '--quantized_bits', help='Number of quantized bits used for gradient aggregation', type=int, required=False, default='32')
    parser.add_argument('-r', '--restart', help='Indicating whether to restart from scratch (instead of restart from checkpoint file by default)', action='store_true')
    parser.add_argument('-device', '--device', type=int, help="Force to run the script on a specified device", required=False, default=None)

    args = vars(parser.parse_args())

    if args['outputdir'] is not None:
        model_path = args['outputdir'] + "/models"
    if args['datadir'] is not None:
        data_path = args['datadir']
    if args['logdir'] is not None:
        log_dir = args['logdir']
    if args['device'] is not None:
        C.device.try_set_default_device(C.device.gpu(args['device']))

    if not os.path.isdir(data_path):
        raise RuntimeError("Directory %s does not exist" % data_path)

    train_data=os.path.join(data_path, 'train_map.txt')
    test_data=os.path.join(data_path, 'val_map.txt')

<<<<<<< HEAD
    vgg16_train_and_eval(train_data, test_data, 
                         minibatch_size=args['minibatch_size'], 
                         epoch_size=args['epoch_size'],
                         num_quantization_bits=args['quantized_bits'],
                         max_epochs=args['num_epochs'],
                         restore=not args['restart'],
                         log_to_file=args['logdir'],
                         num_mbs_per_log=200,
                         gen_heartbeat=True)
    # Must call MPI finalize when process exit without exceptions
    cntk.distributed.Communicator.finalize()    
=======
    try:
        vgg16_train_and_eval(train_data, test_data, 
                             minibatch_size=args['minibatch_size'], 
                             epoch_size=args['epoch_size'],
                             num_quantization_bits=args['quantized_bits'],
                             max_epochs=args['num_epochs'],
                             restore=not args['restart'],
                             log_to_file=args['logdir'],
                             num_mbs_per_log=200,
                             gen_heartbeat=True)
    finally:
        C.distributed.Communicator.finalize()
>>>>>>> 4d93dacd
<|MERGE_RESOLUTION|>--- conflicted
+++ resolved
@@ -45,7 +45,7 @@
         transforms += [
             xforms.crop(crop_type='randomside', side_ratio=0.4375:0.875, jitter_type='uniratio') # train uses jitter
         ]
-    else: 
+    else:
         transforms += [
             xforms.crop(crop_type='center', side_ratio=0.5833333) # test has no jitter
         ]
@@ -59,7 +59,7 @@
         ImageDeserializer(map_file, StreamDefs(
             features = StreamDef(field='image', transforms=transforms), # first column in map file is referred to as 'image'
             labels   = StreamDef(field='label', shape=num_classes))),   # and second as 'label'
-        randomize = is_training, 
+        randomize = is_training,
         max_samples=total_number_of_samples,
         multithreaded_deserializer = True)
 
@@ -71,47 +71,47 @@
     label_var = C.input_variable((num_classes))
 
     # apply model to input
-    # remove mean value 
+    # remove mean value
     input = minus(feature_var, constant([[[104]], [[117]], [[124]]]), name='mean_removed_input')
-    
+
     with default_options(activation=None, pad=True, bias=True):
         z = Sequential([
-            # we separate Convolution and ReLU to name the output for feature extraction (usually before ReLU) 
+            # we separate Convolution and ReLU to name the output for feature extraction (usually before ReLU)
             For(range(2), lambda i: [
-                Convolution2D((3,3), 64, name='conv1_{}'.format(i)), 
-                Activation(activation=relu, name='relu1_{}'.format(i)), 
+                Convolution2D((3,3), 64, name='conv1_{}'.format(i)),
+                Activation(activation=relu, name='relu1_{}'.format(i)),
             ]),
             MaxPooling((2,2), (2,2), name='pool1'),
 
             For(range(2), lambda i: [
-                Convolution2D((3,3), 128, name='conv2_{}'.format(i)), 
-                Activation(activation=relu, name='relu2_{}'.format(i)), 
+                Convolution2D((3,3), 128, name='conv2_{}'.format(i)),
+                Activation(activation=relu, name='relu2_{}'.format(i)),
             ]),
             MaxPooling((2,2), (2,2), name='pool2'),
 
             For(range(3), lambda i: [
-                Convolution2D((3,3), 256, name='conv3_{}'.format(i)), 
-                Activation(activation=relu, name='relu3_{}'.format(i)), 
+                Convolution2D((3,3), 256, name='conv3_{}'.format(i)),
+                Activation(activation=relu, name='relu3_{}'.format(i)),
             ]),
             MaxPooling((2,2), (2,2), name='pool3'),
 
             For(range(3), lambda i: [
-                Convolution2D((3,3), 512, name='conv4_{}'.format(i)), 
-                Activation(activation=relu, name='relu4_{}'.format(i)), 
+                Convolution2D((3,3), 512, name='conv4_{}'.format(i)),
+                Activation(activation=relu, name='relu4_{}'.format(i)),
             ]),
             MaxPooling((2,2), (2,2), name='pool4'),
 
             For(range(3), lambda i: [
-                Convolution2D((3,3), 512, name='conv5_{}'.format(i)), 
-                Activation(activation=relu, name='relu5_{}'.format(i)), 
+                Convolution2D((3,3), 512, name='conv5_{}'.format(i)),
+                Activation(activation=relu, name='relu5_{}'.format(i)),
             ]),
             MaxPooling((2,2), (2,2), name='pool5'),
 
-            Dense(4096, name='fc6'), 
-            Activation(activation=relu, name='relu6'), 
-            Dropout(0.5, name='drop6'), 
-            Dense(4096, name='fc7'), 
-            Activation(activation=relu, name='relu7'), 
+            Dense(4096, name='fc6'),
+            Activation(activation=relu, name='relu6'),
+            Dropout(0.5, name='drop6'),
+            Dense(4096, name='fc7'),
+            Activation(activation=relu, name='relu7'),
             Dropout(0.5, name='drop7'),
             Dense(num_classes, name='fc8')
             ])(input)
@@ -128,7 +128,7 @@
         'label': label_var,
         'ce' : ce,
         'pe' : pe,
-        'pe5': pe5, 
+        'pe5': pe5,
         'output': z
     }
 
@@ -139,12 +139,12 @@
     lr_schedule       = C.learning_rate_schedule(lr_per_mb, unit=C.learner.UnitType.minibatch, epoch_size=epoch_size)
     mm_schedule       = C.learner.momentum_schedule(0.9)
     l2_reg_weight     = 0.0005 # CNTK L2 regularization is per sample, thus same as Caffe
-    
+
     # Create learner
     local_learner = C.learner.momentum_sgd(network['output'].parameters, lr_schedule, mm_schedule, unit_gain=False, l2_regularization_weight=l2_reg_weight)
-    # Since we reuse parameter settings (learning rate, momentum) from Caffe, we set unit_gain to False to ensure consistency 
+    # Since we reuse parameter settings (learning rate, momentum) from Caffe, we set unit_gain to False to ensure consistency
     parameter_learner = data_parallel_distributed_learner(
-        local_learner, 
+        local_learner,
         num_quantization_bits=num_quantization_bits,
         distributed_after=0)
 
@@ -162,7 +162,7 @@
 
     mb_size_schedule = C.minibatch_size_schedule(minibatch_size)
 
-    # Train all minibatches 
+    # Train all minibatches
     training_session(
         trainer=trainer, mb_source = train_source,
         model_inputs_to_streams = input_map,
@@ -173,7 +173,7 @@
     ).train()
 
 # Train and evaluate the network.
-def vgg16_train_and_eval(train_data, test_data, num_quantization_bits=32, minibatch_size=128, epoch_size = 1281167, max_epochs=80, 
+def vgg16_train_and_eval(train_data, test_data, num_quantization_bits=32, minibatch_size=128, epoch_size = 1281167, max_epochs=80,
                          restore=True, log_to_file=None, num_mbs_per_log=None, gen_heartbeat=False):
     _cntk_py.set_computation_network_trace_level(0)
 
@@ -190,10 +190,10 @@
     train_source = create_image_mb_source(train_data, True, total_number_of_samples=max_epochs * epoch_size)
     test_source = create_image_mb_source(test_data, False, total_number_of_samples=FULL_DATA_SWEEP)
     train_and_test(network, trainer, train_source, test_source, minibatch_size, epoch_size, restore)
- 
+
 
 if __name__=='__main__':
-    
+
     parser = argparse.ArgumentParser()
 
     parser.add_argument('-datadir', '--datadir', help='Data directory where the ImageNet dataset is located', required=False, default=data_path)
@@ -223,9 +223,8 @@
     train_data=os.path.join(data_path, 'train_map.txt')
     test_data=os.path.join(data_path, 'val_map.txt')
 
-<<<<<<< HEAD
-    vgg16_train_and_eval(train_data, test_data, 
-                         minibatch_size=args['minibatch_size'], 
+    vgg16_train_and_eval(train_data, test_data,
+                         minibatch_size=args['minibatch_size'],
                          epoch_size=args['epoch_size'],
                          num_quantization_bits=args['quantized_bits'],
                          max_epochs=args['num_epochs'],
@@ -234,18 +233,4 @@
                          num_mbs_per_log=200,
                          gen_heartbeat=True)
     # Must call MPI finalize when process exit without exceptions
-    cntk.distributed.Communicator.finalize()    
-=======
-    try:
-        vgg16_train_and_eval(train_data, test_data, 
-                             minibatch_size=args['minibatch_size'], 
-                             epoch_size=args['epoch_size'],
-                             num_quantization_bits=args['quantized_bits'],
-                             max_epochs=args['num_epochs'],
-                             restore=not args['restart'],
-                             log_to_file=args['logdir'],
-                             num_mbs_per_log=200,
-                             gen_heartbeat=True)
-    finally:
-        C.distributed.Communicator.finalize()
->>>>>>> 4d93dacd
+    cntk.distributed.Communicator.finalize()