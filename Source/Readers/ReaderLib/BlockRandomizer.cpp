--- conflicted
+++ resolved
@@ -29,16 +29,16 @@
     SequenceDescription previous = { SIZE_MAX, 0, 0, true };
 
     auto it = std::find_if_not(timeline.begin(), timeline.end(),
-        [&](const SequenceDescription* current)
-    {
-        bool result = current->m_isValid
-            && previous.m_id + 1 == current->m_id
-            && previous.m_chunkId <= current->m_chunkId
-            && current->m_chunkId <= previous.m_chunkId + 1
-            && 0 < current->m_numberOfSamples;
-        previous = *current;
-        return result;
-    });
+                               [&](const SequenceDescription* current)
+                               {
+                                   bool result = current->m_isValid
+                                       && previous.m_id + 1 == current->m_id
+                                       && previous.m_chunkId <= current->m_chunkId
+                                       && current->m_chunkId <= previous.m_chunkId + 1
+                                       && 0 < current->m_numberOfSamples;
+                                   previous = *current;
+                                   return result;
+                               });
     return it == timeline.end();
 }
 
@@ -54,7 +54,7 @@
 
     std::mt19937 m_rng(static_cast<int>(m_sweep));
 
-        std::shuffle(randomizedChunkIndices.begin(), randomizedChunkIndices.end(), m_rng);
+    std::shuffle(randomizedChunkIndices.begin(), randomizedChunkIndices.end(), m_rng);
 
     // Place randomized chunks on global time line
     m_randomizedChunks.clear();
@@ -69,13 +69,13 @@
         const size_t numSamples =
             m_chunkInformation[originalChunkIndex + 1].m_samplePositionStart -
             m_chunkInformation[originalChunkIndex].m_samplePositionStart;
-        m_randomizedChunks.push_back(RandomizedChunk{ sequencePosition, samplePosition, originalChunkIndex });
+        m_randomizedChunks.push_back(RandomizedChunk { sequencePosition, samplePosition, originalChunkIndex });
         samplePosition += numSamples;
         sequencePosition += numSequences;
     }
 
     // Add sentinel
-    m_randomizedChunks.push_back(RandomizedChunk{ sequencePosition, samplePosition, SIZE_MAX });
+    m_randomizedChunks.push_back(RandomizedChunk { sequencePosition, samplePosition, SIZE_MAX });
 
     // For each chunk, compute the randomization range (w.r.t. the randomized chunk sequence)
     size_t halfWindowRange = m_randomizationRangeInSamples / 2;
@@ -97,7 +97,7 @@
             chunk.m_windowBegin++; // too early
         // TODO m_randomizedChunks[chunk.windowend + 1].info.samplePositionStart - m_randomizedChunks[chunk.windowbegin].info.samplePositionStart < m_randomizationRangeInSamples
         while (chunk.m_windowEnd < m_numChunks &&
-            m_randomizedChunks[chunk.m_windowEnd + 1].m_info.m_samplePositionStart - chunk.m_info.m_samplePositionStart < halfWindowRange)
+               m_randomizedChunks[chunk.m_windowEnd + 1].m_info.m_samplePositionStart - chunk.m_info.m_samplePositionStart < halfWindowRange)
             chunk.m_windowEnd++; // got more space
     }
 
@@ -105,12 +105,12 @@
     m_sequencePositionToChunkIndex.clear();
     m_sequencePositionToChunkIndex.reserve(m_numSequences);
     for (size_t k = 0; k < m_numChunks; k++)
-{
+    {
         const size_t numSequences =
             m_randomizedChunks[k + 1].m_info.m_sequencePositionStart -
             m_randomizedChunks[k].m_info.m_sequencePositionStart;
         for (size_t i = 0; i < numSequences; i++)
-    {
+        {
             m_sequencePositionToChunkIndex.push_back(k);
         }
     }
@@ -239,14 +239,14 @@
     DistributionMode distributionMode,
     bool ) 
     : m_verbosity(verbosity),
-    m_randomizationRangeInSamples(randomizationRangeInSamples),
-    m_deserializer(deserializer),
+      m_randomizationRangeInSamples(randomizationRangeInSamples),
+      m_deserializer(deserializer),
     m_distributionMode(distributionMode),
     //m_useLegacyRandomization(useLegacyRandomization),
-    m_sweep(SIZE_MAX),
-    m_sequencePositionInSweep(SIZE_MAX),
-    m_samplePositionInEpoch(SIZE_MAX),
-    m_epochSize(SIZE_MAX)
+      m_sweep(SIZE_MAX),
+      m_sequencePositionInSweep(SIZE_MAX),
+      m_samplePositionInEpoch(SIZE_MAX),
+      m_epochSize(SIZE_MAX)
 {
     assert(deserializer != nullptr);
     const SequenceDescriptions& timeline = m_deserializer->GetSequenceDescriptions();
@@ -268,8 +268,8 @@
     assert(m_chunkInformation.size() == 0);
     m_chunkInformation.reserve(m_numChunks + 1);
     m_chunkInformation.insert(m_chunkInformation.begin(),
-        m_numChunks + 1,
-        ChunkInformation{ SIZE_MAX, SIZE_MAX });
+                              m_numChunks + 1,
+                              ChunkInformation{SIZE_MAX, SIZE_MAX});
 
     size_t maxNumberOfSamples = 0;
 
@@ -287,7 +287,7 @@
     }
 
     // Add sentinel
-    m_chunkInformation[m_numChunks] = { m_numSequences, m_numSamples };
+    m_chunkInformation[m_numChunks] = {m_numSequences, m_numSamples};
 
     // Frame mode to the randomizer just means there are only single-sample sequences
     m_frameMode = (maxNumberOfSamples == 1);
@@ -335,35 +335,31 @@
     assert(m_numberOfWorkers == 1); // TODO needs implementation
 
     while (m_samplePositionInEpoch < nextSamplePositionInEpoch)
-            {
+    {
         RandomizeIfNewSweepIsEntered();
 
-<<<<<<< HEAD
-                const auto& seqDesc = m_randomTimeline[m_sequencePositionInSweep];
-=======
         const auto& seqDesc = m_randomTimeline[m_sequencePositionInSweep];
->>>>>>> df52c4f4
         size_t workItemId;
 
         if (m_distributionMode == DistributionMode::chunks)
-                    {
+        {
             workItemId = seqDesc.m_chunkId;
         }
         else 
-                        {
+        {
             assert(m_distributionMode == DistributionMode::sequences);
             workItemId = seqDesc.m_id;
-                        }
+        }
         
         if ((workItemId % m_numberOfWorkers) == m_workerRank)
         {
             // Got one, collect it
             sequenceDescriptions.push_back(m_deserializer->GetSequenceDescriptions()[seqDesc.m_id]);
-                    }
-
-                m_samplePositionInEpoch += seqDesc.m_numberOfSamples;
-                m_sequencePositionInSweep++;
-        }
+        }
+
+        m_samplePositionInEpoch += seqDesc.m_numberOfSamples;
+        m_sequencePositionInSweep++;
+    }
 
     // TODO: fix me.
     //assert(m_samplePositionInEpoch == nextSamplePositionInEpoch);    
@@ -394,7 +390,7 @@
     result.m_data.resize(m_streams.size(), std::vector<SequenceDataPtr>(sequenceDescriptions.size()));
 
     // TODO: Should prefetching be done on a single thread?
-    #pragma omp parallel for ordered schedule(dynamic)
+#pragma omp parallel for ordered schedule(dynamic)
     for (int i = 0; i < sequenceDescriptions.size(); ++i)
     {
         ChunkPtr chunk = m_deserializer->GetChunk(sequenceDescriptions[i]->m_chunkId);
@@ -409,4 +405,4 @@
     return result;
 };
 
-}}}+} } }