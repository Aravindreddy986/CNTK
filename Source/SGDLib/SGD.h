//
// Copyright (c) Microsoft. All rights reserved.
// Licensed under the MIT license. See LICENSE.md file in the project root for full license information.
//
#pragma once

#include "Basics.h"
#include "ComputationNetwork.h"
#include "SimpleEvaluator.h"
#include "DataReader.h"
#include "ScriptableObjects.h"
#include "Criterion.h"
#include <vector>
#include <string>
#include <stdexcept>
#include "fileutil.h"
#include "Config.h"
#include <chrono>
#include <random>
#include "Profiler.h"
#include "MASGD.h"

using namespace std; // ugh! TODO: get rid of this from .h files!!!

#define CNTK_CHECKPOINT_VERSION_1 1     // 1 -> no version number 
#define CNTK_CHECKPOINT_VERSION_2 2      
#define CURRENT_CNTK_CHECKPOINT_VERSION CNTK_CHECKPOINT_VERSION_2


namespace Microsoft { namespace MSR { namespace CNTK {

enum class LearningRateSearchAlgorithm : int
{
    None,
    AdjustAfterEpoch,
    SearchBeforeEpoch
};

enum class AdaptationRegType : int
{
    None,
    KL
};

enum class GradientsUpdateType : int
{
    None,
    AdaGrad,
    RmsProp,
    FSAdaGrad
};

// modelParallelSGD can be combined with dataParallelSGD/modelAveragingSGD/blockMomentumSGD 
// but dataParallelSGD/modelAveragingSGD/blockMomentumSGD are mutually exclusive (at least at the moment)
// we assign the lower 8 bits to the enumerate data parallelization methods 
// and next 8 bits to model parallelization methods
enum class ParallelizationMethod : int
{
    none = 0,
    dataParallelSGD = 1,
    modelAveragingSGD = 2,
    blockMomentumSGD = 3,
    modelParallelSGD = (1 << 8) // Currently unsupported
};

// configuration parameters associated with RMSProp learning algorithm
struct RMSPropInfo
{
    double gamma;
    double inc;
    double dec;
    double max;
    double min;

    RMSPropInfo()
    {
        gamma = 0.99;
        inc = 1.2;
        dec = 0.75;
        max = 10.0;
        min = 0.1;
    }
};

struct GradientUpdateInfo
{
    GradientsUpdateType type = GradientsUpdateType::AdaGrad;
    float gaussianNoiseInjectStd = 0.0075f;

    // for FSAdaGrad:
    double targetAdagradAvDenom = 1;
    size_t varianceTimeConstant = 2 * 3600 * 100; // originally was: 2h of speech
};

// ---------------------------------------------------------------------------
// SGDParams -- parameters for SGD
//
// TODO: This should keep everything that is configured by the config.
//       Currently it does not store which matrices are used.
// ---------------------------------------------------------------------------

struct SGDParams : public ScriptableObjects::Object
{
    template <class ConfigRecord> // (needed for default value of m_gradientBits)
    SGDParams(const ConfigRecord& configSGD, size_t sizeofElemType);

    SGDParams(const ScriptableObjects::IConfigRecordPtr configp);

    // SGDParams(SGDParams&&) = default; // (does not compile in VS 2013; not critical)

    size_t GetMaxEpochs() { return m_maxEpochs; }

protected:
    // learning rate per sample provided outside
    floatargvector m_learningRatesParam;
    intargvector m_learningRatesSpecifiedForMBSize; // 1 for per sample, m_mbSize[] for per MB
    floatargvector m_momentumParam;
    intargvector m_momentumSpecifiedForMBSize;
    bool m_useNesterovMomentum;

    // Determine the MB size used for mapping a given learning-rate or momentum parameter to a per-sample value.
    // MB size is the number of samples across all time steps and parallel sequences.
    // This function exists to post-fix a design bug in SGD:
    // In the case of BPTT, the 'minibatchSize' parameter given to the SGD module really means the truncation size,
    // while the MB size to be used is (truncation size * number of parallel sequences).
    // SGD also does not know #parallel sequences upfront.
    size_t FixUpEffectiveMBSize(size_t specifiedMBSize, size_t numParallelSequences) const
    {
        // remedy the bug that truncation size is incorrectly passed as MB size
        if (m_truncated && specifiedMBSize > 1)      // currently only happens in this mode
        {
            if (numParallelSequences == 0)
            {
                RuntimeError("Learning rate and momentum are not supported per minibatch, please specify them per sample.");
            }

            specifiedMBSize *= numParallelSequences; // assume 'specifiedMBSize' refers to truncation size
        }
        // end bug post-fix
        // TODO: This ^^ should go away once SGD gets fixed to take the truncation size as a parameter.

        return specifiedMBSize;
    }

    // helpers to convert learning rates to per-sample values used in the actual algorithms
    // 'numParallelSequences' must be specified because of the definitional MB-size bug in SGD mentioned above, and should go away once that is sorted out.
    double GetLearningRatePerSample(size_t epoch /*BUGBUG workaround:*/, size_t numParallelSequences) const
    {
        return m_learningRatesParam[epoch] / FixUpEffectiveMBSize(m_learningRatesSpecifiedForMBSize[epoch], numParallelSequences);
    }
    double GetMomentumPerSample(size_t epoch /*BUGBUG workaround:*/, size_t numParallelSequences) const
    {
        return pow(m_momentumParam[epoch], 1.0 / FixUpEffectiveMBSize(m_momentumSpecifiedForMBSize[epoch], numParallelSequences));
    }

    ParallelizationMethod GetParallelizationMethod() const
    {
        if (m_mpi == nullptr)
            return ParallelizationMethod::none;

        return m_parallelizationMethod;
    }

    // helper function to initialize and check BlockMomentumSGD related parameters
    void InitializeAndCheckBlockMomentumSGDParameters();
    // only true when the user specify LearningRatePerMB and the number of parallel utterances in Reader > 1
    // bool m_needToNormalizeLRByParallUtterance;          // TODO: should go away
    // bool m_needToNormalizeMomentumByParallUtterance;

    intargvector m_mbSize;
    bool m_truncated; // do BPTT
    // BUGBUG: The 'Truncated' option is duplicated in the reader and must be set to the same there (e.g. by defining in the config on an outer enclosing level, like current samples).
    //         We really should only read it in SGD and pass it ourselves on to the Reader, instead of it being a Reader parameter.
    // BUGBUG: If m_truncated, then m_mbSize is interpreted as truncation length; the actual MB size is a combination of that and the #parallel sequences specified in the reader.
    // TODO: do not specify 'Truncated' but 'TruncatedLength', set m_truncated so given, and let m_mbSize control how many #parallel sequences the reader is allowed to pack into an MB.
    size_t m_maxSamplesInRAM;
    // This is related with subminibatch implementation
    // maxSamplesInRAM denotes how many samples we used in forward-backward on net.
    // Due to the GPU memory limitations, it is sometime not possible to hold the m_mbSize in RAM.
    // To mitigate this issue, we adopt the sub-minibatch implementation, where
    // each m_mbSize[epoch] is divided by a few sub-minibatch of which size will be no more than m_maxSamplesInRAM
    // a forward-backward is performed for each sub-minibathch; a model update is performed after each minibatch
    size_t m_numSubminiBatches;
    // alternative method to specify how to split minibatches into subminibatches
    // default is 1, which means no subminibatch is used
    // if m_maxTempMemSizeInSamples = SIZE_MAX (which means users do not specify the option) and m_numSubminiBatches > 1
    // we divide one minibatch to m_numSubminiBatches subMinibatches

    // the number of samples in each epoch (0 means, use all the samples in each epoch).
    size_t m_epochSize;
    size_t m_maxComputedEpochSize;

    // the total number of epochs to run.
    size_t m_maxEpochs;

    bool m_gradientClippingWithTruncation;
    double m_clippingThresholdPerSample;

    intargvector m_numMiniBatch4LRSearch;
    size_t m_numBestSearchEpoch;

    LearningRateSearchAlgorithm m_autoLearnRateSearchType;

    AdaptationRegType m_adaptationRegType;
    double m_adaptationRegWeight;
    bool m_needAdaptRegularization;

    bool m_loadBestModel;
    double m_reduceLearnRateIfImproveLessThan;
    bool m_continueReduce;

    // determine after how many epochs the learning rate should be auto adjusted.
    size_t m_learnRateAdjustInterval;

    bool m_useCVSetControlLRIfCVExists;
    bool m_useEvalCriterionControlLR;

    double m_increaseLearnRateIfImproveMoreThan;
    double m_learnRateIncreaseFactor;
    double m_learnRateDecreaseFactor;
    bool m_autoAdjustMinibatch;
    size_t m_minibatchSearchCriterionErrorMargin;
    size_t m_minibatchSizeTuningFrequency;
    size_t m_minibatchSizeTuningMax;

    doubleargvector m_dropoutRates;
    doubleargvector m_batchNormalizationTimeConstant;
    doubleargvector m_batchNormalizationBlendTimeConstant;
    size_t m_maxTempMemSizeInSamplesForCNN;

    int m_traceLevel;

    size_t m_numPrevLearnRates;

    double m_minLearnRate;

    GradientUpdateInfo m_gradType;
    RMSPropInfo m_rpi;

    size_t m_numMBsToShowResult = 0;
    size_t m_firstMBsToShowResult = 0;
    int m_numMBsToCUDAProfile;

    bool m_doGradientCheck;
    double m_gradientCheckSigDigit;

    bool m_doUnitTest;

    bool m_useAllDataForPreComputedNode;

    int m_perfTraceLevel;

    // Parallel training
    MPIWrapperPtr m_mpi;

    ParallelizationMethod m_parallelizationMethod;
    bool m_enableDistributedMBReading;
    // indicates if we're using default value of the m_enableDistributedMBReading flag
    // (in which case, it can potentially be overriden).
    // This flag is only relevant for the new (V2) readers. It exist because of
    // a shortcoming in DecimateMinibatchInPlace, which does not yet work when inputs 
    // in the same minibatch have different layouts, which is something only V2 readers can
    // produce. 
    bool m_enableDistributedMBReadingNotSpecified; 
    int m_parallelizationStartEpochNum;

    // decide if/how often we measure and show sync performance stats (seconds spend on sync, seconds since last sync etc.) ?
    // 0: No sync perfomance stats
    // 1: Show stats on every sync
    // n > 1: Show stats after every n sync
    int m_syncStatsTrace;

    // Data parallel SGD training parameters
    intargvector m_numGradientBits;
    bool m_bufferedAsyncGradientAggregation;
    bool m_zeroThresholdFor1Bit;

    // Parallel training related with MA / BM
    size_t m_modelAggregationBlockSize;
    bool   m_resetSGDMomentum; 
    bool   m_useNesterovBlockMomentum;
    double m_blockLearningRate; 
    double m_blockMomentumAsTimeConstant;

    bool m_needAveMultiplier;
    double m_L2RegWeight;
    double m_L1RegWeight;

    // sequence training
    double m_hSmoothingWeight;
    double m_frameDropThresh;
    bool m_doReferenceAlign;
    double m_seqGammarCalcAMF;
    double m_seqGammarCalcLMF;
    double m_seqGammarCalcWP;
    double m_seqGammarCalcbMMIFactor;
    bool m_seqGammarCalcUsesMBR;
    
<<<<<<< HEAD
    // decide whether should apply L2 regularization into BatchNormalizationNode
    // true: disable L2 Regularization
    // false: enable L2 Regularization (default)
    bool m_disableRegInBatchNormalization;
=======
    bool m_disableWkInBatchNormal;  // TODO: comment?
>>>>>>> 43c7fc81
};

template <class ElemType>
class IDistGradAggregator;

// -----------------------------------------------------------------------
// class SGD
// -----------------------------------------------------------------------

// TODO: make this independent of ElemType. Then these repeated dynamic_pointer_casts will go away
// TODO: why is this a class, and not just a procedure? Then we wouldn't have to include the massive header
template <class ElemType>
class SGD : public SGDParams
{
protected:
    typedef shared_ptr<ComputationNode<ElemType>> ComputationNodePtr;
    typedef ClassBasedCrossEntropyWithSoftmaxNode<ElemType>* ClassBasedCrossEntropyWithSoftmaxNodePtr;

public:
    // constructor from old CNTK config. This is a function template that is also used to get the config from Scripting.
    template <class ConfigRecordType>
    SGD(const ConfigRecordType& configSGD)
        : SGDParams(configSGD, sizeof(ElemType)),
          // TODO: The next few do not belong into SGD any more than the network or reader we operate on. Either move network and reader in here, or move these out.
          m_modelPath((const wstring&) configSGD(L"modelPath")),
          m_keepCheckPointFiles(configSGD(L"keepCheckPointFiles", false)),
          m_trainCriterionNodeName((const wstring&) configSGD(L"trainCriterionNodeName", L"")),
          m_evalCriterionNodeName ((const wstring&) configSGD(L"evalCriterionNodeName", L"")),
          m_traceNodeNamesReal    (configSGD(L"traceNodeNamesReal",     ConfigRecordType::Array(stringargvector()))),
          m_traceNodeNamesCategory(configSGD(L"traceNodeNamesCategory", ConfigRecordType::Array(stringargvector()))),
          m_traceNodeNamesSparse  (configSGD(L"traceNodeNamesSparse",   ConfigRecordType::Array(stringargvector()))),
          m_prevChosenMinibatchSize(0),
          m_lastFinishedEpochTrainLoss(0.0),
          m_distGradAgg(nullptr),
          m_gradHeader(nullptr)
    {
        msra::files::make_intermediate_dirs(m_modelPath);
    }
    // note: This must be in the header, as we cannot properly specialize this constructor in the CPP to make sure all versions are generated.

    // constructor from Scripting
    SGD(const ScriptableObjects::IConfigRecordPtr configp)
        : SGD(*configp)
    {
    }

    void InitMPI(const MPIWrapperPtr& mpi)
    {
        m_mpi = mpi;

        if (m_mpi == nullptr)
            m_parallelizationMethod = ParallelizationMethod::none;
    }

    void Train(shared_ptr<ComputationNetwork> net, DEVICEID_TYPE deviceId,
               IDataReader* trainSetDataReader,
               IDataReader* validationSetDataReader, int startEpoch, bool loadNetworkFromCheckpoint);
    void Adapt(wstring origModelFileName, wstring refNodeName,
               IDataReader* trainSetDataReader,
               IDataReader* validationSetDataReader,
               const DEVICEID_TYPE deviceID, const bool makeMode = true);

protected:

    const std::vector<ComputationNodeBasePtr>& GetTrainCriterionNodes(ComputationNetworkPtr net);
    const std::vector<ComputationNodeBasePtr>& GetEvalCriterionNodes(ComputationNetworkPtr net);

    void TrainOrAdaptModel(int startEpoch, ComputationNetworkPtr net,
                           bool networkLoadedFromCheckpoint,
                           ComputationNetworkPtr refNet,
                           ComputationNodeBasePtr refNode,
                           IDataReader* trainSetDataReader,
                           IDataReader* validationSetDataReader);

protected:

    // return true if precomputation is executed.
    bool PreCompute(ComputationNetworkPtr net,
                    IDataReader* trainSetDataReader,
                    const std::vector<ComputationNodeBasePtr>& featureNodes,
                    const std::vector<ComputationNodeBasePtr>& labelNodes,
                    StreamMinibatchInputs* inputMatrices);

    // return a reasonable initial learning rate based on the initial mbsize
    double SearchForBestLearnRate(ComputationNetworkPtr net,
                                  ComputationNetworkPtr refNet,
                                  const ComputationNodeBasePtr& refNode, const int epochNumber,
                                  const double curLearnRate,
                                  IDataReader* trainSetDataReader,
                                  const std::vector<ComputationNodeBasePtr>& featureNodes,
                                  const std::vector<ComputationNodeBasePtr>& labelNodes,
                                  const std::vector<ComputationNodeBasePtr>& criterionNodes,
                                  const std::vector<ComputationNodeBasePtr>& evaluationNodes,
                                  StreamMinibatchInputs* inputMatrices,
                                  const std::list<ComputationNodeBasePtr>& learnableNodes,
                                  std::list<Matrix<ElemType>>& smoothedGradients, std::vector<double> smoothedCounts,
                                  const bool learnRateInitialized,
                                  const double largestPrevLearnRatePerSample);

    void TrainOneMiniEpochAndReloadModel(ComputationNetworkPtr net,
                                         ComputationNetworkPtr refNet,
                                         const ComputationNodeBasePtr& refNode, const int epochNumber,
                                         const size_t epochSize, IDataReader* trainSetDataReader,
                                         const double learnRatePerSample,
                                         const size_t minibatchSize,
                                         const std::vector<ComputationNodeBasePtr>& featureNodes,
                                         const std::vector<ComputationNodeBasePtr>& labelNodes,
                                         const std::vector<ComputationNodeBasePtr>& criterionNodes,
                                         const std::vector<ComputationNodeBasePtr>& evaluationNodes,
                                         StreamMinibatchInputs* inputMatrices,
                                         const std::list<ComputationNodeBasePtr>& learnableNodes,
                                         std::list<Matrix<ElemType>>& smoothedGradients, std::vector<double> smoothedCounts,
                                         /*out*/ EpochCriterion& epochCriterion,
                                         /*out*/ std::vector<EpochCriterion>& epochEvalErrors,
                                         std::string prefixMsg = "");

    size_t AdaptiveMinibatchSizing(ComputationNetworkPtr net,
                                   ComputationNetworkPtr refNet,
                                   const ComputationNodeBasePtr& refNode,
                                   const int epochNumber,
                                   const size_t numFramesToUseInSearch,
                                   IDataReader* trainSetDataReader,
                                   const double learnRatePerSample,
                                   const size_t initialMinibatchSize,
                                   const std::vector<ComputationNodeBasePtr>& featureNodes,
                                   const std::vector<ComputationNodeBasePtr>& labelNodes,
                                   const std::vector<ComputationNodeBasePtr>& criterionNodes,
                                   const std::vector<ComputationNodeBasePtr>& evaluationNodes,
                                   StreamMinibatchInputs* inputMatrices,
                                   const std::list<ComputationNodeBasePtr>& learnableNodes,
                                   std::list<Matrix<ElemType>>& smoothedGradients, std::vector<double> smoothedCounts,
                                   const double learningRateAdjustmentFactor);

    // uses a small percentage of training data of minibatch to
    // speculatively train with various MB sizes; then picks the best
    size_t SearchForBestMinibatchSize(ComputationNetworkPtr net,
                                      ComputationNetworkPtr refNet,
                                      const ComputationNodeBasePtr& refNode,
                                      const int epochNumber,
                                      const size_t numFramesToUseInSearch,
                                      IDataReader* trainSetDataReader,
                                      const double learnRatePerSample,
                                      const std::vector<ComputationNodeBasePtr>& featureNodes,
                                      const std::vector<ComputationNodeBasePtr>& labelNodes,
                                      const std::vector<ComputationNodeBasePtr>& criterionNodes,
                                      const std::vector<ComputationNodeBasePtr>& evaluationNodes,
                                      StreamMinibatchInputs* inputMatrices,
                                      const std::list<ComputationNodeBasePtr>& learnableNodes,
                                      std::list<Matrix<ElemType>>& smoothedGradients, std::vector<double> smoothedCounts,
                                      const size_t minMinibatchSize, const size_t maxMinibatchSize);

    // Attemps to compute the error signal for the whole utterance, which will
    // be fed to the neural network as features. Currently it is a workaround
    // for the two-forward-pass sequence and ctc training, which allows
    // processing more utterances at the same time. Only used in Kaldi2Reader.
    // TODO: move the two-forward-pass support out of the reader.
    void AttemptUtteranceDerivativeFeatures(ComputationNetworkPtr net,
                                            IDataReader* trainSetDataReader,
                                            const std::vector<ComputationNodeBasePtr>& featureNodes,
                                            StreamMinibatchInputs* inputMatrices);

    size_t TrainOneEpoch(ComputationNetworkPtr net,
                         ComputationNetworkPtr refNet,
                         const ComputationNodeBasePtr& refNode,
                         const int epochNumber,
                         const size_t epochSize,
                         IDataReader* trainSetDataReader,
                         const double learnRatePerSample,
                         size_t tunedMBSize,
                         const std::vector<ComputationNodeBasePtr>& featureNodes,
                         const std::vector<ComputationNodeBasePtr>& labelNodes,
                         const std::vector<ComputationNodeBasePtr>& criterionNodes,
                         const std::vector<ComputationNodeBasePtr>& evaluationNodes,
                         StreamMinibatchInputs* inputMatrices,
                         const std::list<ComputationNodeBasePtr>& learnableNodes,
                         std::list<Matrix<ElemType>>& smoothedGradients, std::vector<double>& smoothedCounts,
                         /*out*/ EpochCriterion& epochCriterion,
                         /*out*/ std::vector<EpochCriterion>& epochEvalErrors,
                         const std::string& prefixMsg = "");

    void InitDistGradAgg(int numEvalNodes, int numGradientBits, int traceLevel);
    void InitModelAggregationHandler(int traceLevel, DEVICEID_TYPE devID);
public:
    // UpdateWeights() - actual weight update, implementing various update rules
    void UpdateWeights(Matrix<ElemType>& functionValues, Matrix<ElemType>& gradientValues,
                       Matrix<ElemType>& smoothedGradient, double& smoothedCount,
                       const double learnRatePerSample, const double momentumPerSample,
                       size_t actualMBSize,
                       const double L2RegWeight, const double L1RegWeight,
                       const bool needAveMultiplier,
                       const bool useNesterovMomentum) const;
    // return -1 if nothing exists
    int DetermineStartEpoch(const bool makeMode);

    wstring GetModelNameForEpoch(const int epoch, bool bLastModel = false);

protected:
    void ClipGradient(Matrix<ElemType>& gradient, const size_t actualMBSize) const;

    void SaveCheckPointInfo(const size_t epoch, const size_t totalSamplesSeen, // TODO: combine totalSamplesSeen and prevCriterion into a EpochCriterion type
                            const double learnRatePerSample,
                            const std::list<Matrix<ElemType>>& smoothedGradients,
                            const std::vector<double>& smoothedCounts,
                            const double prevCriterion,
                            const size_t minibatchSize);

    bool TryLoadCheckPointInfo(const size_t epochNumber,
                               /*out*/ size_t& totalSamplesSeen,
                               /*out*/ double& learnRatePerSample,
                               std::list<Matrix<ElemType>>& smoothedGradients,
                               std::vector<double>& smoothedCounts,
                               /*out*/ double& prevCriterion,
                               /*out*/ size_t& minibatchSize);
    void LoadCheckPointInfo(const size_t epochNumber,
                            /*out*/ size_t& totalSamplesSeen,
                            /*out*/ double& learnRatePerSample,
                            std::list<Matrix<ElemType>>& smoothedGradients,
                            std::vector<double>& smoothedCounts,
                            /*out*/ double& prevCriterion,
                            /*out*/ size_t& minibatchSize);

    wstring GetCheckPointFileNameForEpoch(const int epoch);

    GradientsUpdateType GradUpdateType() const
    {
        return m_gradType.type;
    }
    double GradientUpdateNoiseStd() const
    {
        return m_gradType.gaussianNoiseInjectStd;
    }

public:
#define EPSILON 1e-5

    bool GradientCheck(ComputationNetworkPtr net,
                       const std::vector<ComputationNodeBasePtr>& criterionNodes,
                       const std::list<ComputationNodeBasePtr>& learnableNodes,
                       int npos);

protected:
    std::wstring m_modelPath;
    bool m_keepCheckPointFiles;

    std::wstring m_trainCriterionNodeName;
    std::wstring m_evalCriterionNodeName;

    // enable tracing. Nodes listed here get their m_traceNodeValueXXX flags set
    std::vector<std::wstring> m_traceNodeNamesReal;
    std::vector<std::wstring> m_traceNodeNamesCategory;
    std::vector<std::wstring> m_traceNodeNamesSparse;

    size_t m_prevChosenMinibatchSize;
    double m_lastFinishedEpochTrainLoss;

    std::shared_ptr<IDistGradAggregator<ElemType>> m_distGradAgg;
    std::shared_ptr<struct DistGradHeader> m_gradHeader;

    shared_ptr<IMASGD<ElemType>> m_pMASGDHelper;

private:
    void MarkDropoutNodesEvalTimeStampAsOutdated(const ComputationNetworkPtr& net, const ComputationNodeBasePtr& criterionNode);

    bool UsingGradientAggregation(size_t epochNumber) const
    {
        return ((GetParallelizationMethod() == ParallelizationMethod::dataParallelSGD) && (epochNumber >= m_parallelizationStartEpochNum));
    }
    bool UsingModelAggregation(size_t epochNumber) const
    {
        return ((GetParallelizationMethod() == ParallelizationMethod::modelAveragingSGD ||
                 GetParallelizationMethod() == ParallelizationMethod::blockMomentumSGD) &&
                (epochNumber >= m_parallelizationStartEpochNum));
    }
    bool UsingParallelTrain(size_t epochNumber) const
    {
        return UsingGradientAggregation(epochNumber) || UsingModelAggregation(epochNumber);
    }
};

}}}<|MERGE_RESOLUTION|>--- conflicted
+++ resolved
@@ -296,14 +296,10 @@
     double m_seqGammarCalcbMMIFactor;
     bool m_seqGammarCalcUsesMBR;
     
-<<<<<<< HEAD
-    // decide whether should apply L2 regularization into BatchNormalizationNode
-    // true: disable L2 Regularization
-    // false: enable L2 Regularization (default)
+    // decide whether should apply regularization into BatchNormalizationNode
+    // true: disable Regularization
+    // false: enable Regularization (default)
     bool m_disableRegInBatchNormalization;
-=======
-    bool m_disableWkInBatchNormal;  // TODO: comment?
->>>>>>> 43c7fc81
 };
 
 template <class ElemType>
