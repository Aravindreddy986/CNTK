//
// Copyright (c) Microsoft. All rights reserved.
// Copyright (c) 2016-2017, NVIDIA CORPORATION. All rights reserved.
// Licensed under the MIT license. See LICENSE.md file in the project root for full license information.
//
// SGD.cpp -- implements SGD with all bells and whistles, parallelization, randomization, etc.
//

#define _CRT_SECURE_NO_WARNINGS // "secure" CRT not available on all platforms  --add this at the top of all CPP files that give "function or variable may be unsafe" warnings

#include "Basics.h"
#include "SGD.h"
#include "NonlinearityNodes.h"          // for DropoutNode
#include "SpecialPurposeNodes.h"        // for SequenceWithSoftmaxNode
#include "DataReaderHelpers.h"
#include "MatrixQuantizerImpl.h"
#include "InputAndParamNodes.h"
#include "AccumulatorAggregation.h"

#ifdef CNTK_PARALLEL_TRAINING_SUPPORT
//static inline bool operator==(const std::pair<double,size_t>& a, double b) { assert(b==0); return a.first == b; }
// ^^ workaround until this line in AggregateGradientsImpl() gets updated: assert(headerCPU->evalErrors[i] == 0);
#include "AllReduceDistGradAggregator.h"

#include "BlockMomentumSGD.h"
#include "V2BlockMomentumSGD.h"

#include "V2AllReduceDistGradAggregator.h"
#endif

#include "ASGDHelper.h"

#include "CNTKLibraryInternals.h"
#include "SimpleDistGradAggregator.h"
#include "V2SimpleDistGradAggregator.h"
#include "ProgressTracing.h"
#include "LatticeFreeMMINode.h"
#include "PerformanceProfiler.h"

#include <map>
#include <set>

namespace Microsoft { namespace MSR { namespace CNTK {

using namespace std;

// =======================================================================
// class SGD
// =======================================================================

template SGD<float>::SGD(const ConfigParameters&);
template SGD<double>::SGD(const ConfigParameters&);
template SGD<float>::SGD(const ScriptableObjects::IConfigRecord&);
template SGD<double>::SGD(const ScriptableObjects::IConfigRecord&);

// -----------------------------------------------------------------------
// Train() -- perform a multi-epoch training end-to-end with checkpointing
// -----------------------------------------------------------------------

template <class ElemType>
void SGD<ElemType>::Train(shared_ptr<ComputationNetwork> net, DEVICEID_TYPE deviceId,
                          IDataReader* trainSetDataReader,
                          IDataReader* validationSetDataReader, int startEpoch, bool loadNetworkFromCheckpoint)
{
    // log the device we are computing on
    LOGPRINTF(stderr, "\nModel has %d nodes. Using ", (int)net->GetTotalNumberOfNodes());
    if (net->GetDeviceId() < 0)
        fprintf(stderr, "CPU.\n");
    else
        fprintf(stderr, "GPU %d.\n", (int) net->GetDeviceId());

    // TODO: BUGBUG: if not starting from checkpoint, need to synchronize initial model
    // strategy should be to run the initializer above on mpiRank==0, and then broadcast parameters.

    startEpoch = max(startEpoch, 0);
    m_needAdaptRegularization = false;

    // set tracing flags
    net->EnableNodeTracing(m_traceNodeNamesReal, m_traceNodeNamesCategory, m_traceNodeNamesSparse);

    TrainOrAdaptModel(startEpoch, net, loadNetworkFromCheckpoint, net, nullptr, trainSetDataReader, validationSetDataReader);
}

// -----------------------------------------------------------------------
// Adapt() -- similar to Train(), but for purpose of adapting
// -----------------------------------------------------------------------

template <class ElemType>
void SGD<ElemType>::Adapt(wstring origModelFileName, wstring refNodeName,
                          IDataReader* trainSetDataReader,
                          IDataReader* validationSetDataReader,
                          const DEVICEID_TYPE deviceId, const bool makeMode)
{
    int startEpoch = DetermineStartEpoch(makeMode);
    if (startEpoch == m_maxEpochs)
    {
        LOGPRINTF(stderr, "No further training is necessary.\n");
        return;
    }

    ComputationNetworkPtr net;
    bool networkLoadedFromCheckpoint = false;
    if (startEpoch >= 0)
    {
        wstring modelFileName = GetModelNameForEpoch(int(startEpoch) - 1);
        LOGPRINTF(stderr, "Starting from checkpoint. Loading network from '%ls'.\n", modelFileName.c_str());
        net = ComputationNetwork::CreateFromFile<ElemType>(deviceId, modelFileName);
        networkLoadedFromCheckpoint = true;
    }
    else
    {
        LOGPRINTF(stderr, "Load Network From the original model file %ls.\n", origModelFileName.c_str());
        net = ComputationNetwork::CreateFromFile<ElemType>(deviceId, origModelFileName);
    }

    startEpoch = max(startEpoch, 0);

    ComputationNetworkPtr refNet;
    m_needAdaptRegularization = m_adaptationRegType != AdaptationRegType::None && m_adaptationRegWeight > 0;
    if (m_needAdaptRegularization)
    {
        LOGPRINTF(stderr, "Load reference Network From the original model file %ls.\n", origModelFileName.c_str());
        refNet = ComputationNetwork::CreateFromFile<ElemType>(deviceId, origModelFileName);
    }

    ComputationNodeBasePtr refNode;
    if (m_needAdaptRegularization && m_adaptationRegType == AdaptationRegType::KL)
    {
        LOGPRINTF(stderr, "Checking refNodeName %ls.\n", origModelFileName.c_str());
        if (refNodeName == L"")
            InvalidArgument("refNodeName does not exist and is needed when adaptationRegType is KL.");
        refNode = refNet->GetNodeFromName(refNodeName);
    }

    TrainOrAdaptModel(startEpoch, net, networkLoadedFromCheckpoint, refNet, refNode, trainSetDataReader, validationSetDataReader);
}

// -----------------------------------------------------------------------
// TrainOrAdaptModel() -- main training end-to-end, given a start model
// -----------------------------------------------------------------------

static double MomentumPerMB(double momentumPerSample, size_t minibatchSize);

// Loops through criteria (i.e. score) and updates the best one if smaller value is found.
static void UpdateBestEpochs(
    const vector<EpochCriterion>& vScore,
    const vector<wstring>& cvSetTrainAndEvalNodes,
    const int epoch,
    map<wstring, BestEpoch>& criteriaBestEpoch)
{
    for (size_t i = 0; i < vScore.size(); ++i)
    {
        BestEpoch& nodeBestEpoch = criteriaBestEpoch.at(cvSetTrainAndEvalNodes[i]);
        if (vScore[i].Average() < nodeBestEpoch.criterionMinValue)
        {
            nodeBestEpoch.criterionMinValue = vScore[i].Average();
            nodeBestEpoch.epochIndex = epoch;
        }
    }
    LOGPRINTF(stderr, "Best epoch per criterion so far: [Validate] ");
    for (size_t i = 0; i < cvSetTrainAndEvalNodes.size(); ++i)
    {
        const BestEpoch& bestEpoch = criteriaBestEpoch.at(cvSetTrainAndEvalNodes[i]);
        fprintf(
            stderr,
            "%ls = %f (Epoch %d)",
            cvSetTrainAndEvalNodes[i].c_str(),
            bestEpoch.criterionMinValue,
            bestEpoch.epochIndex + 1); // In actual loop epochs are 0 indexed but all outputs use 1 indexed.
        if (i + 1 < cvSetTrainAndEvalNodes.size())
            fprintf(stderr, "; ");
    }
    fprintf(stderr, "\n");
}

// For each criterion copies the best epoch to the new file with criterion name appended.
template <class ElemType>
static void CopyBestEpochs(
    const map<wstring, BestEpoch>& criteriaBestEpoch, const SGD<ElemType>& sgd, const int lastEpoch)
{
    const wstring& modelBaseName = sgd.GetModelNameForEpoch(lastEpoch);

    for (const auto& bestEpoch : criteriaBestEpoch)
    {
        const wstring modelCriterionName = modelBaseName + L"_" + bestEpoch.first;
        const wstring modelEpochName = sgd.GetModelNameForEpoch(bestEpoch.second.epochIndex);
        copyOrDie(modelEpochName, modelCriterionName);
        LOGPRINTF(
            stderr,
            "Best epoch for criterion '%ls' is %d and model %ls copied to %ls\n",
            bestEpoch.first.c_str(),
            bestEpoch.second.epochIndex + 1, // In actual loop epochs are 0 indexed but all outputs use 1 indexed.
            modelEpochName.c_str(),
            modelCriterionName.c_str());
    }
}

template <class ElemType>
void SGD<ElemType>::TrainOrAdaptModel(int startEpoch, ComputationNetworkPtr net,
                                      bool networkLoadedFromCheckpoint,
                                      ComputationNetworkPtr refNet,
                                      ComputationNodeBasePtr refNode,
                                      IDataReader* trainSetDataReader,
                                      IDataReader* validationSetDataReader)
{
    let& criterionNodes = GetTrainCriterionNodes(net);

    fprintf(stderr, "\n");
    if (criterionNodes.size() == 1)
    {
        LOGPRINTF(stderr, "Training criterion:   %ls = %ls\n", criterionNodes.front()->NodeName().c_str(), criterionNodes.front()->OperationName().c_str());
    }
    else
    {
        LOGPRINTF(stderr, "Training criteria:\n");
        for (const auto& node : criterionNodes)
        {
            LOGPRINTF(stderr, "\t%ls = %ls\n", node->NodeName().c_str(), node->OperationName().c_str());
        }
        if (criterionNodes.empty())
        {
            LOGPRINTF(stderr, "\t(none)\n");
            InvalidArgument("TrainOrAdaptModel: No criterion node was specified.");
        }
    }

    // This code is only relevant for the new (V2) readers. It exist because of
    // a shortcoming in DecimateMinibatchInPlace, which does not yet work when inputs 
    // in the same minibatch have different layouts, which is something only V2 readers can
    // produce. 
    if (m_enableDistributedMBReadingNotSpecified && m_mpi != nullptr && !trainSetDataReader->IsLegacyReader())
    {
        // we're running a parallel training with a v2 reader, 
        // auto-enable distributed reading
        if (m_traceLevel > 0)
            LOGPRINTF(stderr, "\"distributedMBReading\" is not explicitly specified, defaulting to 'true'.\n");
        m_enableDistributedMBReading = true;
    }

    // determine evaluationNodes from GetEvalCriterionNodes(), ensuring each criterion is only logged once
    std::vector<ComputationNodeBasePtr> evaluationNodes;
    {
        auto originalEvaluationNodes = GetEvalCriterionNodes(net);
        set<ComputationNodeBasePtr> criteriaLogged; // set to make sure we don't double-log criteria
        for (const auto& node : criterionNodes)
            criteriaLogged.insert(node);

        for (const auto& node : originalEvaluationNodes)
            if (criteriaLogged.insert(node).second)
                evaluationNodes.push_back(node);

        if (evaluationNodes.size() == 1)
        {
            LOGPRINTF(stderr, "Evaluation criterion: %ls = %ls\n", evaluationNodes.front()->NodeName().c_str(), evaluationNodes.front()->OperationName().c_str());
        }
        else if (!evaluationNodes.empty())
        {
            fprintf(stderr, "\n");
            LOGPRINTF(stderr, "Evaluation criteria:\n");
            for (const auto& node : evaluationNodes)
            {
                LOGPRINTF(stderr, "\t%ls = %ls\n", node->NodeName().c_str(), node->OperationName().c_str());
            }
        }
    }

    std::vector<ComputationNodeBasePtr> additionalNodesToEvaluate;

    // Do not include the output nodes in the matrix sharing structure when using forward value matrix
    // sharing, since the output nodes are only used for AttemptUtteranceDerivativeFeatures functionality
    // which does not work properly with forward value matrix sharing.
    if (!Globals::ShouldEnableShareNodeValueMatrices())
    {
        auto& outputNodes = net->OutputNodes();
        additionalNodesToEvaluate.insert(additionalNodesToEvaluate.end(), outputNodes.cbegin(), outputNodes.cend());
    }

    auto preComputeNodesList = net->GetNodesRequiringPreComputation();
    additionalNodesToEvaluate.insert(additionalNodesToEvaluate.end(), preComputeNodesList.cbegin(), preComputeNodesList.cend());

    // allocate memory for forward and backward computation
    net->AllocateAllMatrices(evaluationNodes, additionalNodesToEvaluate, criterionNodes[0]); // TODO: use criterionNodes.front() throughout

    // get feature and label nodes into an array of matrices that will be passed to GetMinibatch()
    // TODO: instead, remember the nodes directly, to be able to handle both float and double nodes; current version will crash for mixed networks
    StreamMinibatchInputs* inputMatrices = new StreamMinibatchInputs();
    // TODO: ^^ change to shared_ptr or unique_ptr
    let& featureNodes = net->FeatureNodes();
    let& labelNodes = net->LabelNodes();
    // BUGBUG: ^^ should not get all feature/label nodes, but only the ones referenced in a criterion
    for (size_t pass = 0; pass < 2; pass++)
    {
        auto& nodes = (pass == 0) ? featureNodes : labelNodes;
        for (const auto & node : nodes)
            inputMatrices->AddInput(node->NodeName(), node->ValuePtr(), node->GetMBLayout(), node->GetSampleLayout());
    }

    // get hmm file for sequence training
    bool isSequenceTrainingCriterion = (criterionNodes[0]->OperationName() == L"SequenceWithSoftmax");
    if (isSequenceTrainingCriterion)
    {
        // SequenceWithSoftmaxNode<ElemType>* node = static_cast<SequenceWithSoftmaxNode<ElemType>*>(criterionNodes[0]);
        auto node = dynamic_pointer_cast<SequenceWithSoftmaxNode<ElemType>>(criterionNodes[0]);
        auto hmm = node->gethmm();
        trainSetDataReader->GetHmmData(hmm);
    }

    // used for KLD regularized adaptation. For all other adaptation techniques
    // use MEL to edit the model and using normal training algorithm
    // TODO: Should this be done in SGD::Adapt()?
    // TODO: Redo this leveraging that we now have shared_ptrs. It is probably even OK if both networks share feature nodes.
    // TODO: Then we can also share the MBLayout; which currently is copied by value.
    std::vector<ComputationNodeBasePtr> refFeatureNodes; // we keep the original network's features here
    if (m_needAdaptRegularization && m_adaptationRegType == AdaptationRegType::KL && refNode != nullptr)
    {
        refNet->InvalidateCompiledNetwork(); // prepare to re-compile
        // replace input nodes in ref network by input nodes of the main network
        refFeatureNodes.resize(featureNodes.size());
        for (size_t i = 0; i < featureNodes.size(); i++)
        {
            // we need to keep this info to undo this later
            // TODO: After the change to shared_ptrs, this may no longer be necessary.
            refFeatureNodes[i] = refNet->GetNodeFromName(featureNodes[i]->NodeName()); // remember so that we can restore them later
            refNet->ReplaceNode(featureNodes[i]->NodeName(), featureNodes[i]);
        }
        //const_cast<MBLayoutPtr&>(refNet->GetMBLayoutPtrOfNetwork()) = net->GetMBLayoutPtrOfNetwork(); // WORKAROUND
        refNet->CompileNetwork();

        // allocate memory for forward computation
        refNet->AllocateAllMatrices({refNode}, {}, nullptr);
    }

    // initializing weights and gradient holder
    // only one criterion so far TODO: support multiple ones?
    auto& learnableNodes = net->LearnableParameterNodes(criterionNodes[0]);
    list<Matrix<ElemType>> smoothedGradients;
    vector<double> smoothedCounts; // currently used by FSAdaGradUpdate()
    size_t numParameters = 0;

    vector<wstring> nodesToUpdateDescriptions; // for logging only
    for (auto nodeIter = learnableNodes.begin(); nodeIter != learnableNodes.end(); nodeIter++)
    {
        ComputationNodePtr node = dynamic_pointer_cast<ComputationNode<ElemType>>(*nodeIter);
        // Note: We don't actually need the smoothedGradients if !IsParameterUpdateRequired().
        // However, this is hard to fix since lots of code assumes smoothedGradients to be in the same order as learnableNodes.
        // V2 API fixes this.
        smoothedGradients.push_back(Matrix<ElemType>(node->Value().GetNumRows(),
                                                     node->Value().GetNumCols(),
                                                     net->GetDeviceId()));
        smoothedCounts.push_back(0);
        if (node->IsParameterUpdateRequired())
        {
            nodesToUpdateDescriptions.push_back(node->NodeDescription() + L" : [" + msra::strfun::utf16(string(node->GetSampleLayout())) + L"]");
            numParameters += node->GetSampleLayout().GetNumElements();
        }
    }
    size_t numNeedsGradient = 0;
    for (let node : net->GetEvalOrder(criterionNodes[0]))
    {
        if (node->NeedsGradient())
            numNeedsGradient++;
    }
    fprintf(stderr, "\n");
    LOGPRINTF(stderr, "Training %.0f parameters in %d ",
              (double)numParameters, (int)nodesToUpdateDescriptions.size());
    if (m_traceLevel == 0)
        fprintf(stderr, "parameter tensors.\n");
    else
    {
        fprintf(stderr, "out of %d parameter tensors and %d nodes with gradient:\n\n",
            (int)learnableNodes.size(), (int)numNeedsGradient);
        for (let nodeDescription : nodesToUpdateDescriptions)
        {
            LOGPRINTF(stderr, "\t%ls\n", nodeDescription.c_str());
        }
    }

    // one blank line before training progress log
    fprintf(stderr, "\n");

    double avgCriterion, lrControlCriterion;
    lrControlCriterion = avgCriterion = numeric_limits<double>::infinity();
    size_t epochsNotCountedInAvgCriterion = startEpoch % m_learnRateAdjustInterval;

    std::vector<wstring> evalNodeNames;
    for (size_t i = 0; i < evaluationNodes.size(); i++)
        evalNodeNames.push_back(evaluationNodes[i]->NodeName());

    double learnRatePerSample = 0.5f / m_mbSize[startEpoch];

    double learningRateAdjustmentFactor = 1.0f;
    vector<double> prevLearnRates;
    prevLearnRates.resize(m_numPrevLearnRates);
    for (int i = 0; i < m_numPrevLearnRates; i++)
        prevLearnRates[i] = -1.0;

    m_prevChosenMinibatchSize = m_mbSize[startEpoch];

    int currentNumGradientBits = 0; // this remembers the last #gradient bits we set for dataParallelSGD (init val 0 has no meaning, just keep compiler happy)
    if (GetParallelizationMethod() == ParallelizationMethod::dataParallelSGD)
    {
        currentNumGradientBits = m_numGradientBits[startEpoch]; // remember so that we can detect a change
        InitDistGradAgg(evaluationNodes.size(), currentNumGradientBits, net->GetDeviceId(), m_traceLevel);
    }
    else if (GetParallelizationMethod() == ParallelizationMethod::modelAveragingSGD || 
             GetParallelizationMethod() == ParallelizationMethod::blockMomentumSGD)
    {
        InitModelAggregationHandler(m_syncStatsTrace, net->GetDeviceId());
    }

    // precompute mean and invStdDev nodes and save initial model
    // When no precompute, only save if we did not load the model from a 
    // checkpoint but instead built it from a network description
    if (PreCompute(net, trainSetDataReader, featureNodes, labelNodes, inputMatrices) || !networkLoadedFromCheckpoint)
    {
        // Synchronize all ranks before writing the model to ensure that
        // everyone is done loading the model
        if (m_mpi != nullptr)
        {
            m_mpi->WaitAll();
        }

        // In case of parallel training only the main node should we saving the model to prevent
        // the parallel training nodes from colliding to write the same file
        if ((m_mpi == nullptr) || m_mpi->IsMainNode())
            net->Save(GetModelNameForEpoch(int(startEpoch) - 1));
    }

    if (m_saveBestModelPerCriterion)
    {
        m_criteriaBestEpoch.clear();
        if (!criterionNodes.empty())
        {
            m_criteriaBestEpoch.emplace(criterionNodes[0]->NodeName(), BestEpoch());
        }
        for (const ComputationNodeBasePtr& node : evaluationNodes)
        {
            m_criteriaBestEpoch.emplace(node->NodeName(), BestEpoch());
        }
    }

    size_t totalTrainingSamplesSeen = 0; // aggregated over all epochs, for logging purposes only
    size_t totalMBsSeen = 0;

    bool learnRateInitialized = false;
    double prevCriterion = numeric_limits<double>::infinity();
    if (startEpoch > 0)
    {
        learnRateInitialized = TryLoadCheckPointInfo(startEpoch - 1,
                                                     /*out*/ totalTrainingSamplesSeen,
                                                     /*out*/ learnRatePerSample,
                                                     smoothedGradients,
                                                     smoothedCounts,
                                                     /*out*/ prevCriterion,
                                                     /*out*/ m_prevChosenMinibatchSize);
        if (learnRateInitialized)
            prevLearnRates[startEpoch % m_numPrevLearnRates] = learnRatePerSample;
    }

    if (m_autoLearnRateSearchType == LearningRateSearchAlgorithm::AdjustAfterEpoch &&
        !learnRateInitialized && m_learningRatesParam.size() <= startEpoch)
    {
        InvalidArgument(
            "When using \"AdjustAfterEpoch\", there must either exist a checkpoint file, "
            "or an explicit learning rate must be specified in config for the starting epoch.");
    }

    // TODO this assumes training is picked up with nodes with zero parameters
    double prevDropoutRate = 0;
    double prevNormalizationTimeConstant = 0;
    double prevNormalizationBlendTimeConstant = 0;

    bool learnRateReduced = false;

    // pass user config on memory allocation for convolution operations to the Network
    ComputationNetwork::SetMaxTempMemSizeForCNN(net, criterionNodes[0], m_maxTempMemSizeInSamplesForCNN);
    if (m_needAdaptRegularization && m_adaptationRegType == AdaptationRegType::KL && refNode)
    {
        ComputationNetwork::SetMaxTempMemSizeForCNN(refNet, refNode, m_maxTempMemSizeInSamplesForCNN);
    }

    // likewise for sequence training parameters
    if (isSequenceTrainingCriterion)
    {
        ComputationNetwork::SetSeqParam<ElemType>(net, criterionNodes[0], m_hSmoothingWeight, m_frameDropThresh, m_doReferenceAlign,
                                                  m_seqGammarCalcAMF, m_seqGammarCalcLMF, m_seqGammarCalcWP, m_seqGammarCalcbMMIFactor, m_seqGammarCalcUsesMBR);
    }

    // Multiverso Warpper for ASGD logic init
    if (m_parallelizationMethod == ParallelizationMethod::dataParallelASGD)
    {
        m_pASGDHelper.reset(NewASGDHelper<ElemType>(learnableNodes,
                                         m_mpi->NumNodesInUse(),
                                         m_isAsyncBufferEnabled,
                                         m_isSimulateMA,
                                         m_adjustLearningRateAtBeginning,
                                         m_adjustCoefficient,
                                         m_adjustPerMinibatches,
                                         m_traceLevel,
                                         m_syncStatsTrace));
        m_pASGDHelper->InitModel(learnableNodes);
    }

    // Create TensorBoard writer if needed. When using parallel training, make sure that only Rank 0 actually writes logs.
    ::CNTK::Internal::TensorBoardFileWriterPtr tensorBoardWriter;
    if (!m_tensorBoardLogDir.empty() && (m_mpi == nullptr || m_mpi->CurrentNodeRank() == 0))
    {
        tensorBoardWriter = make_shared<::CNTK::Internal::TensorBoardFileWriter>(m_tensorBoardLogDir, net);
    }

    bool lrFailedOnce = false;

    // --- MAIN EPOCH LOOP
    for (int i = startEpoch; i < (int) m_maxEpochs; i++) // TODO: why is this an int, and not a size_t?
    {
        // Always skip the first epoch for profiling to avoid startup behavior.
        // This has effect only if the profiler is globally enabled (profilerEnabled="true" in the config).
        if (i > startEpoch)
        {
            ProfilerEnable(true);
        }

        // Synchronize all ranks before proceeding to ensure that
        // rank 0 has finished writing the previous model file
        SynchronizeWorkers();

        // (re-)initialize 1-bit SGD
        if (GetParallelizationMethod() == ParallelizationMethod::dataParallelSGD &&
            currentNumGradientBits != m_numGradientBits[i])
        {
            currentNumGradientBits = m_numGradientBits[i];
            InitDistGradAgg(evaluationNodes.size(), currentNumGradientBits, net->GetDeviceId(), m_traceLevel);
        }

        Timer timer;
        timer.Start();

        // set dropout rate for this epoch
        // We use the same seed across workers until parallel training kicks in to ensure that the workers have identical models
        size_t parallelWorkerIdx = ((m_mpi == nullptr) || !UsingParallelTrain(i)) ? 0 : m_mpi->CurrentNodeRank();
        size_t randSeedBase = (parallelWorkerIdx * m_maxEpochs) + i;
        ComputationNetwork::SetDropoutRate(net, criterionNodes[0], m_dropoutRates[i], prevDropoutRate);
        ComputationNetwork::SetIRngUserSeed(net, criterionNodes[0], randSeedBase);
        ComputationNetwork::SetBatchNormalizationTimeConstants<ElemType>(net, criterionNodes[0], 
                                                                         m_batchNormalizationTimeConstant[i], prevNormalizationTimeConstant,
                                                                         m_batchNormalizationBlendTimeConstant[i], prevNormalizationBlendTimeConstant);
        
        // learning rate adjustment
        if (m_autoLearnRateSearchType == LearningRateSearchAlgorithm::None || i < m_learningRatesParam.size())
        {
            // BUGBUG: GetNumParallelSequences() returns 1 under certain situations; it seems when restarting from checkpoint
            learnRatePerSample = GetLearningRatePerSample(i /*BUGBUG workaround:*/, trainSetDataReader->GetNumParallelSequencesForFixingBPTTMode());
        }
        else if (m_autoLearnRateSearchType == LearningRateSearchAlgorithm::SearchBeforeEpoch)
        {
            double largestPrevLearnRatePerSample = prevLearnRates[0];
            for (int j = 1; j < m_numPrevLearnRates; j++)
            {
                largestPrevLearnRatePerSample = max(largestPrevLearnRatePerSample, prevLearnRates[j]);
            }

            // return a reasonable learning rate based on the initial minibatchSize
            double newLearningRatePerSample = SearchForBestLearnRate(net, refNet, refNode, i, learnRatePerSample,
                                                                     trainSetDataReader, featureNodes, labelNodes,
                                                                     criterionNodes, evaluationNodes, inputMatrices,
                                                                     learnableNodes, smoothedGradients, smoothedCounts,
                                                                     learnRateInitialized, largestPrevLearnRatePerSample);
            learningRateAdjustmentFactor = newLearningRatePerSample / learnRatePerSample;
            learnRatePerSample = newLearningRatePerSample;

            // save per sample learn rate to support changeable minibatchSize
            prevLearnRates[i % m_numPrevLearnRates] = learnRatePerSample;
        }

        learnRateInitialized = true;

        if (learnRatePerSample < m_minLearnRate)
        {
            LOGPRINTF(stderr, "Learn Rate Per Sample for Epoch[%d] = %.8g is less than minLearningRatePerSample %.8g. Training complete.\n",
                      i + 1, learnRatePerSample, m_minLearnRate);
            if (m_autoLearnRateSearchType != LearningRateSearchAlgorithm::None)
            {
                // In case of parallel training only the main node should we saving the model to prevent
                // the parallel training nodes from colliding to write the same file
                if ((m_mpi == nullptr) || m_mpi->IsMainNode())
                    net->Save(m_modelPath);
            }
            break;
        }

        size_t chosenMinibatchSize;
        size_t actualMinibatchSize;

        // Through the command line or config file the user can set minibatch sizes on a per epoch
        // basis for a set number of epochs.  For epochs after that point, m_mbSize.size(), either
        // we just keep using
        // the last minibatch size, or we use tuning to try and find a better one.
        if (m_autoAdjustMinibatch && i >= m_mbSize.size())
        {
            size_t numFramesToUseInSearch = m_numSamples4Search[i];
            if (m_epochSize != requestDataSize)
            {
                // ensure the numFramesToUseInSearch does not exceed the total number of frames in the epoch
                numFramesToUseInSearch = min(numFramesToUseInSearch, m_epochSize);
            }

            // Use tuning to try and find a better minibatch size
            chosenMinibatchSize = AdaptiveMinibatchSizing(net, refNet, refNode, i,
                                                          numFramesToUseInSearch,
                                                          trainSetDataReader, learnRatePerSample,
                                                          m_mbSize[i], featureNodes, labelNodes,
                                                          criterionNodes, evaluationNodes,
                                                          inputMatrices, learnableNodes,
                                                          smoothedGradients, smoothedCounts, learningRateAdjustmentFactor);
            if (m_traceLevel < 1 && chosenMinibatchSize != m_prevChosenMinibatchSize)
                LOGPRINTF(stderr, "Minibatch size adapted to %d.\n", (int)chosenMinibatchSize);
            m_prevChosenMinibatchSize = chosenMinibatchSize;
        }
        else
        {
            // use the explicitly set minibatch size
            chosenMinibatchSize = m_mbSize[i];
        }

        // For legacy readers, in BPTT mode the minibatch size was not the real minibatch size but truncation.
        // Because of that we have to fix up the real minibatch size multiplying the number of parallel sequences by the truncation lenght.
        // This is not require any more for the new readers.
        if (trainSetDataReader->IsLegacyReader())
            actualMinibatchSize = FixUpEffectiveMBSize(chosenMinibatchSize /*BUGBUG workaround:*/, trainSetDataReader->GetNumParallelSequencesForFixingBPTTMode());
        else
            actualMinibatchSize = chosenMinibatchSize;

        double momentumPerSample = GetMomentumPerSample(i /*BUGBUG workaround:*/, trainSetDataReader->GetNumParallelSequencesForFixingBPTTMode());
        // time constant = number of samples after which a contribution has been reduced to e^-1
        double momentumAsTimeConstant = momentumPerSample == 0.0
                                        ? 0.0
                                        : momentumPerSample >= 1.0
                                            ? 0.0
                                            : -1.0 / log(momentumPerSample);
        if (m_traceLevel > 0)
        {
            fprintf(stderr, "\n");
            LOGPRINTF(stderr, "Starting Epoch %d: learning rate per sample = %f  effective momentum = %f  momentum as time constant = %.1f samples\n",
                      i + 1, learnRatePerSample, MomentumPerMB(momentumPerSample, actualMinibatchSize), momentumAsTimeConstant);
        }

        EpochCriterion epochCriterion; // criterion values are returned in this
        if (m_contRunCheckEpochZeroCriterion && m_autoLearnRateSearchType == LearningRateSearchAlgorithm::AdjustAfterEpoch && i < m_learnRateAdjustInterval)
        {
            LOGPRINTF(stderr, "Skipping the training part of Epoch[%2d of %d]: [Training] ", i + 1, (int)m_maxEpochs);
        }
        else
        {
            std::vector<EpochCriterion> epochEvalErrors(evaluationNodes.size());
            totalMBsSeen += TrainOneEpoch(net,
                refNet,
                refNode,
                i,
                m_epochSize,
                trainSetDataReader,
                learnRatePerSample,
                chosenMinibatchSize,
                featureNodes,
                labelNodes,
                criterionNodes,
                evaluationNodes,
                inputMatrices,
                learnableNodes, smoothedGradients, smoothedCounts,
                epochCriterion, epochEvalErrors,
                "", SIZE_MAX, totalMBsSeen, tensorBoardWriter);
            totalTrainingSamplesSeen += epochCriterion.second; // aggregate #training samples, for logging purposes only

            timer.Stop();
            double epochTime = timer.ElapsedSeconds();

            if (m_useEvalCriterionControlLR && epochEvalErrors.size() > 0)
                lrControlCriterion = epochEvalErrors[0].Average();
            else
                lrControlCriterion = epochCriterion.Average();

            LOGPRINTF(stderr, "Finished Epoch[%2d of %d]: [Training] ", i + 1, (int)m_maxEpochs);
            epochCriterion.LogCriterion(criterionNodes[0]->NodeName());

<<<<<<< HEAD
            m_lastFinishedEpochTrainLoss = epochCriterion.Average();
            for (size_t j = 0; j < epochEvalErrors.size(); j++)
                epochEvalErrors[j].LogCriterion(evaluationNodes[j]->NodeName());
            fprintf(stderr, "totalSamplesSeen = %d; learningRatePerSample = %.8g; epochTime=%.6gs\n", (int)totalTrainingSamplesSeen, learnRatePerSample, epochTime);
=======
        m_lastFinishedEpochTrainLoss = epochCriterion.Average();
        for (size_t j = 0; j < epochEvalErrors.size(); j++)
            epochEvalErrors[j].LogCriterion(evaluationNodes[j]->NodeName());
        fprintf(stderr, "totalSamplesSeen = %zu; learningRatePerSample = %.8g; epochTime=%.6gs\n", totalTrainingSamplesSeen, learnRatePerSample, epochTime);
>>>>>>> 63118565
#if 0
            // TODO: This was only printed if >1 eval criterion. Why? Needed?
            LOGPRINTF(stderr, "Finished Epoch[%2d of %d]:     Criterion Node [%ls] Per Sample = %.8g\n",
                i + 1, (int)m_maxEpochs, criterionNodes[0]->NodeName().c_str(), epochCriterion.Average());

            for (size_t j = 0; j < epochEvalErrors.size(); j++)
            {
                LOGPRINTF(stderr, "Finished Epoch[%2d of %d]:     Evaluation Node [%ls] Per Sample = %.8g\n",
                    i + 1, (int)m_maxEpochs, evalNodeNames[j].c_str(), epochEvalErrors[j].Average());
            }
#endif

            if (tensorBoardWriter)
            {
                tensorBoardWriter->WriteValue(L"summary/" + criterionNodes[0]->NodeName(), (float)epochCriterion.Average(), i + 1);
                for (size_t j = 0; j < epochEvalErrors.size(); j++)
                {
                    tensorBoardWriter->WriteValue(L"summary/" + evaluationNodes[0]->NodeName(), (float)epochEvalErrors[j].Average(), i + 1);
                }

                tensorBoardWriter->Flush();
            }
        }

        if (validationSetDataReader != trainSetDataReader && validationSetDataReader != nullptr)
        {
            // TODO(dataASGD) making evaluator becoming nondistributed one when using ASGD, since Multiverso has another background thread using MPI.
            //                Making the evaluation serial (non-distributed) will slowdown training especially when validation set is large.
            SimpleEvaluator<ElemType> evalforvalidation(net, UsingAsyncGradientAggregation(i + 1) ?nullptr : m_mpi, m_enableDistributedMBReading, 100, 0, 0, m_useTwoPassTraining ? m_maxSamplesInRAM : SIZE_MAX, 1, m_useTwoPassTraining);
            vector<wstring> cvSetTrainAndEvalNodes;
            if (criterionNodes.size() > 0)
            {
                cvSetTrainAndEvalNodes.push_back(criterionNodes[0]->NodeName());
            }
            for (let node : evaluationNodes)
            {
                cvSetTrainAndEvalNodes.push_back(node->NodeName());
            }

            // BUGBUG: We should not use the training MB size. The training MB size is constrained by both convergence and memory. Eval is only constrained by memory.
            let vScore = evalforvalidation.Evaluate(validationSetDataReader, cvSetTrainAndEvalNodes, UsingAsyncGradientAggregation(i + 1) ? m_mbSize[i] / m_mpi->NumNodesInUse() : m_mbSize[i]);
            LOGPRINTF(stderr, "Finished Epoch[%2d of %d]: [Validate] ", i + 1, (int)m_maxEpochs);
            for (size_t k = 0; k < vScore.size() /*&& k < 2*/; k++)
                vScore[k].LogCriterion(cvSetTrainAndEvalNodes[k], /*addSemicolon=*/k + 1 < vScore.size());
                //fprintf(stderr, "%s %ls = %.8f * %d", k ? ";" : "", cvSetTrainAndEvalNodes[k].c_str(), vScore[k].Average(), (int)vScore[k].second);
            fprintf(stderr, "\n");

            if (tensorBoardWriter)
            {
                for (size_t k = 0; k < vScore.size(); k++)
                {
                    tensorBoardWriter->WriteValue(L"summary/test_" + cvSetTrainAndEvalNodes[k], (float)vScore[k].Average(), i + 1);
                }

                tensorBoardWriter->Flush();
            }

            if (m_saveBestModelPerCriterion)
            {
                // Loops through criteria (i.e. score) and updates the best one if smaller value is found.
                UpdateBestEpochs(vScore, cvSetTrainAndEvalNodes, i, m_criteriaBestEpoch);
            }

            if (m_useCVSetControlLRIfCVExists)
            {
                if (m_useEvalCriterionControlLR && vScore.size() > 1)
                    lrControlCriterion = vScore[1].Average(); // use the first of possibly multiple eval criteria
                else
                    lrControlCriterion = vScore[0].Average(); // the first one is the training criterion
            }
        }

        // broadcast epochCriterion to make sure each processor will have the same learning rate schedule
        if ((GetParallelizationMethod() == ParallelizationMethod::modelAveragingSGD 
            ||
            GetParallelizationMethod() == ParallelizationMethod::blockMomentumSGD) 
            && (m_mpi->NumNodesInUse() > 1)
            && (!m_contRunCheckEpochZeroCriterion || i >= m_learnRateAdjustInterval || m_autoLearnRateSearchType != LearningRateSearchAlgorithm::AdjustAfterEpoch))
        {
            m_mpi->Bcast(&epochCriterion.first,  1, m_mpi->MainNodeRank());
            m_mpi->Bcast(&epochCriterion.second, 1, m_mpi->MainNodeRank());
            m_mpi->Bcast(&lrControlCriterion,    1, m_mpi->MainNodeRank());
        }

        bool loadedPrevModel = false;
        size_t epochsSinceLastLearnRateAdjust = i % m_learnRateAdjustInterval + 1;
        if (avgCriterion == numeric_limits<double>::infinity())
        {
            avgCriterion = lrControlCriterion;
        }
        else
        {
            avgCriterion = ((epochsSinceLastLearnRateAdjust - 1 - epochsNotCountedInAvgCriterion) *
                                avgCriterion +
                            lrControlCriterion) /
                           (epochsSinceLastLearnRateAdjust - epochsNotCountedInAvgCriterion);
        }

        if (m_autoLearnRateSearchType == LearningRateSearchAlgorithm::AdjustAfterEpoch &&
            m_learningRatesParam.size() <= i && epochsSinceLastLearnRateAdjust == m_learnRateAdjustInterval)
        {
            if (std::isnan(avgCriterion) || (prevCriterion - avgCriterion < 0 && prevCriterion != numeric_limits<double>::infinity()))
            {
                if (m_loadBestModel)
                {
                    // roll back
                    auto bestModelPath = GetModelNameForEpoch(i - m_learnRateAdjustInterval);
                    LOGPRINTF(stderr, "Loading (rolling back to) previous model with best training-criterion value: %ls.\n", bestModelPath.c_str());
                    net->RereadPersistableParameters<ElemType>(bestModelPath);
                    LoadCheckPointInfo(i - m_learnRateAdjustInterval,
                                       /*out*/ totalTrainingSamplesSeen,
                                       /*out*/ learnRatePerSample,
                                       smoothedGradients,
                                       smoothedCounts,
                                       /*out*/ prevCriterion,
                                       /*out*/ m_prevChosenMinibatchSize);
                    loadedPrevModel = true;
                }
            }

            if (m_continueReduce)
            {
                if (std::isnan(avgCriterion) ||
                    (prevCriterion - avgCriterion <= m_reduceLearnRateIfImproveLessThan * prevCriterion &&
                     prevCriterion != numeric_limits<double>::infinity()))
                {
                    if (learnRateReduced == false)
                    {
                        learnRateReduced = true;
                    }
                    else
                    {
                        // In case of parallel training only the main node should we saving the model to prevent
                        // the parallel training nodes from colliding to write the same file
                        if ((m_mpi == nullptr) || m_mpi->IsMainNode())
                            net->Save(GetModelNameForEpoch(i, true));

                        LOGPRINTF(stderr, "Finished training and saved final model\n\n");
                        break;
                    }
                }

                if (learnRateReduced)
                {
                    learnRatePerSample *= m_learnRateDecreaseFactor;
                    LOGPRINTF(stderr, "learnRatePerSample reduced to %.8g\n", learnRatePerSample);
                }
            }
            else
            {
                if (std::isnan(avgCriterion) ||
                    (prevCriterion - avgCriterion <= m_reduceLearnRateIfImproveLessThan * prevCriterion &&
                     prevCriterion != numeric_limits<double>::infinity()))
                {
                    if (m_adjustLRAfterSecondTry && !lrFailedOnce)
                    {
                        lrFailedOnce = true;
                    }
                    else
                    {
                        learnRatePerSample *= m_learnRateDecreaseFactor;
                        LOGPRINTF(stderr, "learnRatePerSample reduced to %.8g\n", learnRatePerSample);
                        lrFailedOnce = false;
                    }
                }
                else if (prevCriterion - avgCriterion > m_increaseLearnRateIfImproveMoreThan * prevCriterion &&
                         prevCriterion != numeric_limits<double>::infinity())
                {
                    lrFailedOnce = false;
                    learnRatePerSample *= m_learnRateIncreaseFactor;
                    LOGPRINTF(stderr, "learnRatePerSample increased to %.8g\n", learnRatePerSample);
                }
                else
                {
                    lrFailedOnce = false;
                }
            }
        }
        else
        {
            if (std::isnan(avgCriterion))
                RuntimeError("The training criterion is not a number (NAN).");
        }

        // not loading previous values then set them
        if (!loadedPrevModel && epochsSinceLastLearnRateAdjust == m_learnRateAdjustInterval)
        {
            prevCriterion = avgCriterion;
            epochsNotCountedInAvgCriterion = 0;
        }

        // Synchronize all ranks before proceeding to ensure that
        // nobody tries reading the checkpoint file at the same time
        // as rank 0 deleting it below
        SynchronizeWorkers();

        // Persist model and check-point info
        if ((m_mpi == nullptr) || m_mpi->IsMainNode())
        {
            SaveCheckPointInfo(
                i,
                totalTrainingSamplesSeen,
                learnRatePerSample,
                smoothedGradients,
                smoothedCounts,
                prevCriterion,
                chosenMinibatchSize);
            auto modelName = GetModelNameForEpoch(i);
            if (m_traceLevel > 0)
                LOGPRINTF(stderr, "SGD: Saving checkpoint model '%ls'\n", modelName.c_str());
            net->Save(modelName);

            if (loadedPrevModel)
            {
                ////// If previous best model is loaded, we will first remove epochs that lead to worse results
                ////for (int j = 1; j < m_learnRateAdjustInterval; j++)
                ////{
                ////    int epochToDelete = i - j;
                ////    LOGPRINTF(stderr, "SGD: removing model and checkpoint files for epoch %d after rollback to epoch %lu\n", epochToDelete + 1, (unsigned long)(i - m_learnRateAdjustInterval) + 1);  // report 1 based epoch number
                ////    _wunlink(GetModelNameForEpoch(epochToDelete).c_str());
                ////    _wunlink(GetCheckPointFileNameForEpoch(epochToDelete).c_str());
                ////}

                ////// Set i back to the loaded model
                ////i -= m_learnRateAdjustInterval;
                LOGPRINTF(stderr, "SGD: revoke back to and update checkpoint file for epoch %d\n", i+1); // report 1 based epoch number
                ////SaveCheckPointInfo(
                ////    i,
                ////    totalTrainingSamplesSeen,
                ////    learnRatePerSample,
                ////    smoothedGradients,
                ////    smoothedCounts,
                ////    prevCriterion,
                ////    chosenMinibatchSize);
            }
            else
            {
                ////SaveCheckPointInfo(
                ////    i,
                ////    totalTrainingSamplesSeen,
                ////    learnRatePerSample,
                ////    smoothedGradients,
                ////    smoothedCounts,
                ////    prevCriterion,
                ////    chosenMinibatchSize);
                ////auto modelName = GetModelNameForEpoch(i);
                ////if (m_traceLevel > 0)
                ////    LOGPRINTF(stderr, "SGD: Saving checkpoint model '%ls'\n", modelName.c_str());
                ////net->Save(modelName);
                if (!m_keepCheckPointFiles)
                {
                    // delete previous checkpoint file to save space
                    if (m_autoLearnRateSearchType == LearningRateSearchAlgorithm::AdjustAfterEpoch && m_loadBestModel)
                    {
                        if (epochsSinceLastLearnRateAdjust != 1)
                        {
                            _wunlink(GetCheckPointFileNameForEpoch(i - 1).c_str());
                        }
                        if (epochsSinceLastLearnRateAdjust == m_learnRateAdjustInterval)
                        {
                            _wunlink(GetCheckPointFileNameForEpoch(i - m_learnRateAdjustInterval).c_str());
                        }
                    }
                    else
                    {
                        _wunlink(GetCheckPointFileNameForEpoch(i - 1).c_str());
                    }
                }
            }
        }
        ////else
        ////{
        ////    if (loadedPrevModel)
        ////    {
        ////        // Set i back to the loaded model
        ////        i -= m_learnRateAdjustInterval;
        ////    }
        ////}

        if (learnRatePerSample < 1e-12)
        {
            LOGPRINTF(stderr, "learnRate per sample is reduced to %.8g which is below 1e-12. stop training.\n",
                      learnRatePerSample);
        }
    }
    // --- END OF MAIN EPOCH LOOP

    // Check if we need to save best model per criterion and this is the main node as well.
    if (m_saveBestModelPerCriterion && ((m_mpi == nullptr) || m_mpi->IsMainNode()))
    {
        // For each criterion copies the best epoch to the new file with criterion name appended.
        CopyBestEpochs(m_criteriaBestEpoch, *this, m_maxEpochs - 1);
    }

    // Synchronize all ranks before proceeding to ensure that
    // rank 0 has finished writing the model file
    // TODO[DataASGD]: should othet other rank waiting in async-mode
    SynchronizeWorkers();

    // progress tracing for compute cluster management
    ProgressTracing::TraceProgressPercentage(m_maxEpochs, 0.0, true);
    ProgressTracing::TraceTrainLoss(m_lastFinishedEpochTrainLoss);

    // since we linked feature nodes. we need to remove it from the deletion
    if (m_needAdaptRegularization && m_adaptationRegType == AdaptationRegType::KL && refNode != nullptr)
    {
        for (size_t i = 0; i < refFeatureNodes.size(); i++)
        {
            // note we need to handle deletion carefully
            refNet->ReplaceNode(refFeatureNodes[i]->NodeName(), refFeatureNodes[i]);
        }
    }

    delete inputMatrices;
    if (m_parallelizationMethod == ParallelizationMethod::dataParallelASGD)
        m_pASGDHelper.reset();
}

// -----------------------------------------------------------------------
// TrainOneEpoch() -- train one epoch
// -----------------------------------------------------------------------

template <class ElemType>
size_t SGD<ElemType>::TrainOneEpoch(ComputationNetworkPtr net,
                                    ComputationNetworkPtr refNet,
                                    const ComputationNodeBasePtr& refNode,
                                    const int epochNumber,
                                    const size_t epochSize,
                                    IDataReader* trainSetDataReader,
                                    const double learnRatePerSample,
                                    size_t tunedMBSize,
                                    const std::vector<ComputationNodeBasePtr>& featureNodes,
                                    const std::vector<ComputationNodeBasePtr>& labelNodes,
                                    const std::vector<ComputationNodeBasePtr>& criterionNodes,
                                    const std::vector<ComputationNodeBasePtr>& evaluationNodes,
                                    StreamMinibatchInputs* inputMatrices, // TODO: why is this a pointer?
                                    const std::list<ComputationNodeBasePtr>& learnableNodes,
                                    std::list<Matrix<ElemType>>& smoothedGradients, vector<double>& smoothedCounts,
                                    /*out*/ EpochCriterion& epochCriterion,
                                    /*out*/ std::vector<EpochCriterion>& epochEvalErrors,
                                    const std::string& prefixMsg,
                                    const size_t maxNumberOfSamples,
                                    const size_t totalMBsSeenBefore,
                                    ::CNTK::Internal::TensorBoardFileWriterPtr tensorBoardWriter)
{
    PROFILE_SCOPE(profilerEvtMainEpoch);

    ScopedNetworkOperationMode modeGuard(net, NetworkOperationMode::training);

    // bring our 'out' values into consistent state
    epochCriterion = EpochCriterion(0);
    epochEvalErrors.assign(epochEvalErrors.size(), EpochCriterion(0));

    double totalTimeInMBs = 0; // use double since timer has sub-microsecond time resolution

    // initialize statistics
    size_t totalEpochSamples = 0;

    int numMBsRun = 0;
    int numMBsRunSinceLastLogged = 0;

    bool useGradientAggregation = UsingGradientAggregation(epochNumber);
    bool useModelAggregation = UsingModelAggregation(epochNumber);
    bool useAsyncGradientAggregation = UsingAsyncGradientAggregation(epochNumber);
    bool useParallelTrain = UsingParallelTrain(epochNumber);

    // Find all evaluation nodes that accumulate error on their own.
    auto evaluationNodesWhichAccumulateResult = net->ExtractNodesWhichAccumulateResult(
        set<ComputationNodeBasePtr>(evaluationNodes.begin(), evaluationNodes.end()));
    auto ContainsAccumulatedResult = [&evaluationNodesWhichAccumulateResult](ComputationNodeBasePtr node) {
        return evaluationNodesWhichAccumulateResult.find(node) != evaluationNodesWhichAccumulateResult.end();
    };

    // MA-related variables
    size_t nSamplesSinceLastModelSync = 0;
    size_t blockSizePerWorker = 0;
    if (useParallelTrain && m_pMASGDHelper)
    {
        m_pMASGDHelper->OnEpochStart(learnableNodes);
        blockSizePerWorker = m_modelAggregationBlockSize / m_mpi->NumNodesInUse();
    }

    std::vector<Matrix<ElemType>*> learnParamsGradients;
    Profiler profiler(m_numMBsToCUDAProfile);

    // resetting this, so profiling is performed for one epoch only
    m_numMBsToCUDAProfile = 0;

    bool useDistributedMBReading = useParallelTrain &&
                                   m_enableDistributedMBReading &&
                                   trainSetDataReader->SupportsDistributedMBRead();
    if (useDistributedMBReading)
    {
        trainSetDataReader->StartDistributedMinibatchLoop(tunedMBSize, epochNumber, m_mpi->CurrentNodeRank(),
            m_mpi->NumNodesInUse(), inputMatrices->GetStreamDescriptions(), epochSize);
    }
    else
    {
        trainSetDataReader->StartMinibatchLoop(tunedMBSize, epochNumber, inputMatrices->GetStreamDescriptions(), epochSize);
    }

    net->StartEvaluateMinibatchLoop(evaluationNodes);
    net->StartEvaluateMinibatchLoop(criterionNodes);
    if (m_needAdaptRegularization && m_adaptationRegType == AdaptationRegType::KL && refNode)
    {
        refNet->StartEvaluateMinibatchLoop(refNode);
    }

    // prepare for sub-minibatching
    // Sub-minibatching is used if a single minibatch is too large to fit into GPU RAM.
    DataReaderHelpers::SubminibatchDispatcher<ElemType> smbDispatcher;
    size_t numSubminibatchesNeeded = DataReaderHelpers::GetNumSubminibatchesNeeded<ElemType>(trainSetDataReader, m_maxSamplesInRAM, m_numSubminiBatches, tunedMBSize);

    // this is non-trivial, we need a manager object to handle this
    if (numSubminibatchesNeeded > 1 || m_useTwoPassTraining)
        smbDispatcher.Init(net, learnableNodes, criterionNodes, evaluationNodes, m_useTwoPassTraining);

    // The following is a special feature only supported by the Kaldi2Reader for more efficient sequence training.
    // This attemps to compute the error signal for the whole utterance, which will
    // be fed to the neural network as features. Currently it is a workaround
    // for the two-forward-pass sequence and ctc training, which allows
    // processing more utterances at the same time.
    // TODO: move the two-forward-pass support out of the reader, make a first-class citizen.
    AttemptUtteranceDerivativeFeatures(net, trainSetDataReader, featureNodes, inputMatrices);

    if (m_traceLevel > 0)
    {
        fprintf(stderr, "\n");
        LOGPRINTF(stderr, "Starting minibatch loop");
        if (useGradientAggregation)
        {
            fprintf(stderr, ", DataParallelSGD training (myRank = %d, numNodes = %d, numGradientBits = %d)",
                    (int) m_mpi->CurrentNodeRank(), (int) m_mpi->NumNodesInUse(), (int) m_numGradientBits[epochNumber]);

            if (m_bufferedAsyncGradientAggregation)
                fprintf(stderr, ", BufferedAsyncGradientAggregation is ENABLED");
        }

        if (useAsyncGradientAggregation)
        {
            fprintf(stderr, ", DataParallelASGD training (myRank = %d, numNodes = %d, SamplesSyncToServer = %d)",
                (int)m_mpi->CurrentNodeRank(), (int)m_mpi->NumNodesInUse(), (int) m_nSyncSamplesPerWorker[epochNumber]);

            fprintf(stderr, ", Distributed Evaluation is DISABLED");

            if (m_isAsyncBufferEnabled)
                fprintf(stderr, ", BufferedAsyncGradientAggregation is ENABLED");
        }

        if (useDistributedMBReading)
            fprintf(stderr, ", distributed reading is ENABLED");

        if (numSubminibatchesNeeded > 1 || m_useTwoPassTraining)
        {
            if (m_maxSamplesInRAM < SIZE_MAX)
                fprintf(stderr, ", with maximum %d samples in RAM", (int)m_maxSamplesInRAM);
            else
                fprintf(stderr, ", with %d subminibatch", (int)numSubminibatchesNeeded);
        }
        fprintf(stderr, ".\n");
    }

    Timer timer;
    timer.Start();

    // NOTE: the following two local matrices are not used in distGradAgg path
    // assume only one training criterion node for each epoch.
    // The criterion values are accumulated here over the minibatches (without having to pull them off the GPU).
    CriterionAccumulator<ElemType> localEpochCriterion(criterionNodes, net->GetDeviceId());
    CriterionAccumulator<ElemType> localEpochEvalErrors(
        evaluationNodes, net->GetDeviceId(),
        {evaluationNodesWhichAccumulateResult.begin(), evaluationNodesWhichAccumulateResult.end()});

    // --- MAIN MINIBATCH LOOP

    // for differential logging, we keep the previous criterion values around
    EpochCriterion         epochCriterionLastLogged  = epochCriterion;
    vector<EpochCriterion> epochEvalErrorsLastLogged = epochEvalErrors;
    EpochCriterion         tensorBoardEpochCriterionLastLogged = epochCriterion;
    vector<EpochCriterion> tensorBoardEpochEvalErrorsLastLogged = epochEvalErrors;

    // NOTE: For ResNet, the regularization in BatchNormalization should be disabled.
    if (m_disableRegInBatchNormalization) {
        let bnNodes = net->GetNodesWithType(L"BatchNormalization");
        for (auto &node : bnNodes)
        {
            let bnNode = dynamic_pointer_cast<BatchNormalizationNode<ElemType>>(node);
            bnNode->DisableRegInBatchNormalization();
        }
    }

    // In case adaptive minibatch/learning rates are used, the training can be limited by the maxNumberOfSamples.
    bool maxNumSamplesExceeded = false;
    size_t epochStartSample = 0;
    bool shouldCheckEarlyExit = (maxNumberOfSamples != SIZE_MAX);
    if (shouldCheckEarlyExit)
    {
        // SparsePC, LibSCV and DSS readers do not implement GetCurrentSamplePosition()
        // for those adaptive minibatch size is not supported, thus specifying adaptive 
        // minibatch for them will cause an error message.
        epochStartSample = trainSetDataReader->GetCurrentSamplePosition();
    }

    auto forwardPropRoots = evaluationNodes;
    forwardPropRoots.push_back(criterionNodes[0]);

    bool noMoreSamplesToProcess = false;
    auto lfMMINode = dynamic_cast<LatticeFreeMMINode<ElemType>*>(criterionNodes[0].get());
    bool isFirstMinibatch = true;
    for (;;)
    {
        auto profMinibatch = ProfilerTimeBegin();

        // get minibatch
        // TODO: is it guaranteed that the GPU is already completed at this point, is it safe to overwrite the buffers?
        size_t actualMBSize = 0;

        auto profGetMinibatch = ProfilerTimeBegin();
        bool wasDataRead = DataReaderHelpers::GetMinibatchIntoNetwork<ElemType>(*trainSetDataReader, net, criterionNodes[0],
                                                                                useDistributedMBReading, useParallelTrain, *inputMatrices, actualMBSize, m_mpi, m_useTwoPassTraining);

        if (maxNumSamplesExceeded) // Dropping data.
            wasDataRead = false;

        if (!wasDataRead && (!useDistributedMBReading || noMoreSamplesToProcess)) // in case of distributed reading, we do a few more loops until all ranks have completed
            break;                                                                // end of epoch

        // Note: If !wasDataRead then the data that GetMinibatchIntoNetwork() was supposed to fill in are undefined.
        // Must not touch them.

        if (!wasDataRead)
        {
            actualMBSize = 0; // (undefined if !wasDataRead)
            ProfilerEnable(false); // Profiler will be enabled at the beginning of the next epoch.
        }

        ProfilerTimeEnd(profGetMinibatch, profilerEvtMainGetMinibatch);
        auto profForwardBackward = ProfilerTimeBegin();

        nSamplesSinceLastModelSync += actualMBSize;

        // Dropout nodes have an implicit input in the form of the random mask that is applied to its explicit input
        // This mask is regerated every minibatch and hence dropout nodes with a non-zero dropout rate must me marked outdated
        // w.r.t. inputs to force evaluation in each minibatch
        MarkDropoutNodesEvalTimeStampAsOutdated(net, criterionNodes[0]);

        // node data was changed
        // TODO: move this to that function as well--just tired to pass everything as arguments
        // TODO: We should do this right after the GetMinibatch() call, since that's where these changed.
        //       Need to check whether that would cause unintended side effects.
        // TODO: original code did not call this for actualMBSize == 0
        ComputationNetwork::BumpEvalTimeStamp(featureNodes);
        ComputationNetwork::BumpEvalTimeStamp(labelNodes);

        if (actualMBSize > 0)
        {
            assert(wasDataRead);
#ifndef EVALDLL
            if (m_doGradientCheck && GradientCheck(net, criterionNodes, learnableNodes, 0) == false)
                LogicError("cannot pass gradient checker");
#endif
            // TODO: currently we only support one node for regularization
            if (m_needAdaptRegularization && m_adaptationRegType == AdaptationRegType::KL && refNode)
            {
                size_t actualMBSize2 = refNet->DetermineActualMBSizeFromFeatures();
                refNet->GetMBLayoutPtrOfNetwork()->CopyFrom(net->GetMBLayoutPtrOfNetwork()); // TODO: This is UNTESTED (before this was missing, seemingly inconsistently)

                if (actualMBSize2 != actualMBSize)
                    LogicError("TrainOneEpoch: refNet has different MB size than main net??");

                refNet->ForwardProp(refNode);
                Matrix<ElemType>::ScaleAndAdd((ElemType) m_adaptationRegWeight,
                                              dynamic_pointer_cast<ComputationNode<ElemType>>(refNode)->Value(),
                                              (ElemType)(1.0 - m_adaptationRegWeight),
                                              dynamic_pointer_cast<ComputationNode<ElemType>>(labelNodes[0])->Value());
            }

            // do forward and back propagation

            // We optionally break the minibatch into sub-minibatches.
            // This, when enabled, is used when a full minibatch does not fit into GPU RAM.
            if (m_useTwoPassTraining)
            {
                if (m_maxSamplesInRAM >= SIZE_MAX)
                    LogicError("m_maxSamplesInRAM should not be larger than SIZE_MAX when m_useTwoPassTraining is true.");

                numSubminibatchesNeeded = (actualMBSize + m_maxSamplesInRAM - 1) / m_maxSamplesInRAM;
                if (lfMMINode)
                {
                    lfMMINode->SetTotalFrameNumberofCurrentMinibatch(actualMBSize);
                }
            }
            
            size_t actualNumSubminibatches = numSubminibatchesNeeded <= 1 ? 1 : smbDispatcher.GetMinibatchIntoCache(*trainSetDataReader, *net, *inputMatrices, numSubminibatchesNeeded);
            for (size_t ismb = 0; ismb < actualNumSubminibatches; ismb++)
            {
                if (actualNumSubminibatches > 1)
                {
                    smbDispatcher.GetSubMinibatchToNet(ismb); // get sub-minibatch from full-size one
                    ComputationNetwork::BumpEvalTimeStamp(featureNodes);
                    ComputationNetwork::BumpEvalTimeStamp(labelNodes);
                }

                // ===========================================================
                // forward prop for evaluate eval nodes
                // ===========================================================

                // compute eval node first since when gradient is computed the forward function values
                // may be changed and need to be recomputed when gradient and function value share the same matrix
                net->ForwardProp(forwardPropRoots); // the bulk of this evaluation is reused in ComputeGradient() below

                // ===========================================================
                // backprop
                // ===========================================================

                if (!(m_useTwoPassTraining && lfMMINode && actualNumSubminibatches > 1))
                {
                    if (learnRatePerSample > 0.01 * m_minLearnRate) // only compute gradient when learning rate is large enough
                        net->Backprop(criterionNodes[0]);

                    // house-keeping for sub-minibatching
                    if (actualNumSubminibatches > 1)
                        smbDispatcher.DoneWithCurrentSubMinibatch(ismb); // page state out
                }
            }                                                        // end sub-minibatch loop

            if (m_useTwoPassTraining && lfMMINode && actualNumSubminibatches > 1 && learnRatePerSample > 0.01 * m_minLearnRate)
            {
                for (size_t ismb = 0; ismb < actualNumSubminibatches; ismb++)
                {
                    smbDispatcher.GetSubMinibatchToNet(ismb); // get sub-minibatch from full-size one
                    ComputationNetwork::BumpEvalTimeStamp(featureNodes);
                    ComputationNetwork::BumpEvalTimeStamp(labelNodes);

                    net->ForwardProp(evaluationNodes); // the bulk of this evaluation is reused in ComputeGradient() below
                    net->ForwardProp(criterionNodes[0]);

                    net->Backprop(criterionNodes[0]);

                    // house-keeping for sub-minibatching
                    smbDispatcher.DoneWithCurrentSubMinibatch(ismb); // page state out
                }
            }

            if (actualNumSubminibatches > 1)
                smbDispatcher.DoneWithCurrentMinibatch();
        } // if (actualMBSize > 0)
        // WARNING: If actualMBSize == 0, then criterion nodes have NOT been updated, and contain garbage (last MB's) values.

        // In case of mini epochs (used for adaptive minibatch size and learning rate),
        // no more data should be processed by this worker.
        if (shouldCheckEarlyExit)
        {
            if (epochStartSample + maxNumberOfSamples < trainSetDataReader->GetCurrentSamplePosition())
                maxNumSamplesExceeded = true;
        }

        ProfilerTimeEnd(profForwardBackward, profilerEvtMainFB);
        auto profGradientAgg = ProfilerTimeBegin();

        // for momentum/clipping/regularization/etc., as well as for progress and statistics, we should only count frames that are not gaps
        // #samples according to the default dynamic axis, for use with criterion nodes that do not have an MBLayout
        size_t numSamplesWithLabelOfNetwork = wasDataRead ? net->GetNumSamplesWithLabelOfNetwork(actualMBSize) : 0; // (0 for empty MB)
        // Note: All accumulation into an EpochCriterion uses 'numSamplesWithLabelOfNetwork' as the generic,
        // fallback minibatch size. If that is 0, then nodes are considered containing zero samples,
        // independent of their actual content (which is considered outdated).

        // Sum of actualMBSize across all nodes when using parallel training
        // 'aggregate' here means across-worker aggregate for this one minibatch.
        size_t aggregateNumSamples = actualMBSize; // (0 for empty MB)
        size_t aggregateNumSamplesWithLabel = CriterionAccumulator<ElemType>::GetNumSamples(criterionNodes[0], numSamplesWithLabelOfNetwork); // (0 for empty MB)

        if (!useGradientAggregation)
        {
            // accumulate criterion values (objective, eval)
            assert(wasDataRead || numSamplesWithLabelOfNetwork == 0);
            // criteria are in Value()(0,0), we accumulate into another 1x1 Matrix (to avoid having to pull the values off the GPU)
            localEpochCriterion.Add(0, numSamplesWithLabelOfNetwork);
            for (size_t i = 0; i < evaluationNodes.size(); i++)
                localEpochEvalErrors.Add(i, numSamplesWithLabelOfNetwork);
        }
        else
        {
            // distributed gradient aggregation
            if (learnParamsGradients.size() == 0)
            {
                // lazily form the list of smoothedGradients to exchange
                learnParamsGradients.reserve(learnableNodes.size());
                for (auto nodeIter = learnableNodes.begin(); nodeIter != learnableNodes.end(); nodeIter++)
                {
                    ComputationNodePtr node = dynamic_pointer_cast<ComputationNode<ElemType>>(*nodeIter);
                    if (node->IsParameterUpdateRequired())
                    {
                        Matrix<ElemType>* currParamsGradient = &(node->Gradient()); // TODO: we can use shared_ptrs now

                        // Sometimes, in parallel training, the current node may not get any samples to process
                        // In this case, the gradient matrix may not have been sized yet. If so, lets size it.
                        if (currParamsGradient->GetNumCols() == 0)
                        {
                            Matrix<ElemType>* currParamsValues = &(node->Value());
                            currParamsGradient->Resize(currParamsValues->GetNumRows(), currParamsValues->GetNumCols());
                        }

                        learnParamsGradients.push_back(currParamsGradient);
                    }
                }
            }

            // hoist the criterion into CPU space for all-reduce
            localEpochCriterion.Assign(0, numSamplesWithLabelOfNetwork);
            for (size_t i = 0; i < evaluationNodes.size(); i++)
                localEpochEvalErrors.Assign(i, numSamplesWithLabelOfNetwork);

            // copy all values to be aggregated into the header
            m_gradHeader->numSamples = aggregateNumSamples;
            m_gradHeader->criterion           = localEpochCriterion.GetCriterion(0).first;
            m_gradHeader->numSamplesWithLabel = localEpochCriterion.GetCriterion(0).second; // same as aggregateNumSamplesWithLabel
            assert(m_gradHeader->numSamplesWithLabel == aggregateNumSamplesWithLabel);
            for (size_t i = 0; i < evaluationNodes.size(); i++)
                m_gradHeader->evalErrors[i] = localEpochEvalErrors.GetCriterion(i);

            // aggregate
            m_gradHeader->numEvalNode = evaluationNodes.size(); // TODO: rename numEvalNode (plural)
            bool samplesProcessed = m_distGradAgg->AggregateGradients(learnParamsGradients, m_gradHeader.get(), isFirstMinibatch);
            noMoreSamplesToProcess = !samplesProcessed;

            // read out the header--now everything is aggregated
            aggregateNumSamples          = m_gradHeader->numSamples;
            aggregateNumSamplesWithLabel = m_gradHeader->numSamplesWithLabel;
            epochCriterion += EpochCriterion(m_gradHeader->criterion, m_gradHeader->numSamplesWithLabel);
            for (size_t i = 0; i < epochEvalErrors.size(); i++)
            {
                if (ContainsAccumulatedResult(evaluationNodes[i]))
                {
                    // We don't accumulate error in epoch criterion as this node has already accumulated error for
                    // all samples that passed through network in forward pass.
                    if (samplesProcessed)
                    {
                        epochEvalErrors[i] = m_gradHeader->evalErrors[i];
                    }
                    // else: no samples processed, no aggregation happened -> we do not want to override current value
                    // with 0.
                }
                else
                    epochEvalErrors[i] += m_gradHeader->evalErrors[i];
            }
        }

        ProfilerTimeEnd(profGradientAgg, profilerEvtMainGradient);
        auto profWeights = ProfilerTimeBegin();

        // update model parameters
        if ((aggregateNumSamples > 0) && (learnRatePerSample > m_minLearnRate * 0.01))
        {
#if 1       // BUGBUG: We must skip gaps in our momentum, clipping, regularization etc. criteria.
            // This will break test cases. So for now, we will only enable this for per-sample criteria.
            size_t numSamplesInMinibatch = aggregateNumSamples;
            if (criterionNodes[0]->HasMBLayout())
#endif
            numSamplesInMinibatch = aggregateNumSamplesWithLabel;
#if 0
            if (numSamplesInMinibatch != aggregateNumSamples)
                fprintf(stderr, "SGD: using true #samples %d instead of MB size %d\n", (int)numSamplesInMinibatch, (int)aggregateNumSamples);
#endif
            auto smoothedGradientIter = smoothedGradients.begin();
            auto smoothedCountIter = smoothedCounts.begin();
            for (auto nodeIter = learnableNodes.begin(); nodeIter != learnableNodes.end(); nodeIter++, smoothedGradientIter++, smoothedCountIter++)
            {
                ComputationNodeBasePtr node = *nodeIter;
                if (node->IsParameterUpdateRequired())
                {
#ifdef _DEBUG
                    if (smoothedGradientIter->HasNan("TrainOneEpoch/UpdateWeights(): "))
                        LogicError("%ls %ls operation has NaNs in smoothedGradient.", node->NodeName().c_str(), node->OperationName().c_str());
#endif
                    double nodeDependentLearningRatePerSample = learnRatePerSample * node->GetLearningRateMultiplier();
                    double nodeDependentRegMultiplier = dynamic_pointer_cast<LearnableParameter<ElemType>>(node)->GetRegMultiplier();
                    double momentumPerSample = GetMomentumPerSample(epochNumber /*BUGBUG workaround:*/, net->GetMBLayoutPtrOfNetwork()->GetNumParallelSequences());
                    // TODO: Check why l2Factor is not applied to L1. Bug?
                    // BUGBUG (Issue #95): Access to net MBLayout can no longer be done if we have multiple input layouts
                    UpdateWeights(dynamic_pointer_cast<ComputationNode<ElemType>>(node)->Value(),
                                  dynamic_pointer_cast<ComputationNode<ElemType>>(node)->Gradient(),
                                  *smoothedGradientIter, *smoothedCountIter,
                                  nodeDependentLearningRatePerSample, momentumPerSample,
                                  numSamplesInMinibatch,
                                  m_L2RegWeight * nodeDependentRegMultiplier, m_L1RegWeight * nodeDependentRegMultiplier,
                                  m_needAveMultiplier, m_useNesterovMomentum);
                    node->BumpEvalTimeStamp();
#ifdef _DEBUG
                    if (dynamic_pointer_cast<ComputationNode<ElemType>>(node)->Value().HasNan("TrainOneEpoch/UpdateWeights(): "))
                        LogicError("%ls %ls operation has NaNs in functionValues after parameter update.", node->NodeName().c_str(), node->OperationName().c_str());
#endif
                }
            }
        }


        // aggregation by model averaging or block momentum 
        if (useModelAggregation)
        {
            if (nSamplesSinceLastModelSync >= blockSizePerWorker)
            {
                bool synced = m_pMASGDHelper->OnArrivingAtSyncPoint(learnableNodes, smoothedGradients, nSamplesSinceLastModelSync);
                if (synced)
                {
                    nSamplesSinceLastModelSync = 0;
                }
            }
            // prepare break condition
            if (useDistributedMBReading)
            {
                noMoreSamplesToProcess = !wasDataRead;
            }
        }

        // using parameter server for parameter update
        if (useAsyncGradientAggregation && m_mpi->NumNodesInUse() > 1)
        {
            // Determine if any samples were processed across any of the ranks
            if (useDistributedMBReading)
            {
                noMoreSamplesToProcess = !wasDataRead;
            }

            if (nSamplesSinceLastModelSync >= m_nSyncSamplesPerWorker[epochNumber])
            {
                m_pASGDHelper->PushAndPullModel(learnableNodes, nSamplesSinceLastModelSync);
                nSamplesSinceLastModelSync = 0;
            } 
        }


        ProfilerTimeEnd(profWeights, profilerEvtMainWeights);
        auto profPost = ProfilerTimeBegin();

        timer.Stop();

        numMBsRun++;
        totalTimeInMBs += timer.ElapsedSeconds();

        bool progressPrintNeeded = numMBsRun <= m_firstMBsToShowResult || (m_numMBsToShowResult && (numMBsRun % m_numMBsToShowResult == 0));
        bool tensorBoardWriteNeeded = tensorBoardWriter && m_tensorBoardNumMBsToLogResult && 
            ((totalMBsSeenBefore + numMBsRun) % m_tensorBoardNumMBsToLogResult == 0);

        // Get the epoch Values updated. Take care to fetch values from GPU only when this is really needed.
        if ((progressPrintNeeded || tensorBoardWriteNeeded) && !useGradientAggregation)
        {
            // if no aggregation, we directly get the values from the minibatch accumulators
            timer.Restart();
            epochCriterion = localEpochCriterion.GetCriterion(0);
            for (size_t i = 0; i < epochEvalErrors.size(); i++)
                epochEvalErrors[i] = localEpochEvalErrors.GetCriterion(i);
            timer.Stop();

            // Add the last trailing compute
            totalTimeInMBs += timer.ElapsedSeconds();
        }

        // log
        // This shows the criterion since last logged.
        if (progressPrintNeeded)
        {
            // epochCriterion aggregates over entire epoch, but we only show difference to last time we logged
            EpochCriterion epochCriterionSinceLastLogged = epochCriterion - epochCriterionLastLogged;
            let trainLossSinceLastLogged    =      epochCriterionSinceLastLogged.Average(); // TODO: Check whether old trainSamplesSinceLastLogged matches this ^^ difference
            let trainSamplesSinceLastLogged = (int)epochCriterionSinceLastLogged.second;

            // determine progress in percent
            int mbProgNumPrecision = 2;
            double mbProg = 0.0;
            if (epochNumber > 0 || (int)epochSize > 0) // TODO: explain this condition in a comment
            {
                if (m_maxComputedEpochSize != 0)
                {
                    double numMBPerEpoch = (double)m_maxComputedEpochSize / (double)tunedMBSize;
                    mbProg = (double)numMBsRun / numMBPerEpoch;
                    mbProgNumPrecision = (int)ceil(log10(numMBPerEpoch / (double)(numMBsRun - numMBsRunSinceLastLogged)));
                    mbProgNumPrecision = max(mbProgNumPrecision - 2, 2);
                }
            }
            else // estimate epoch size
                m_maxComputedEpochSize = numMBsRun * trainSamplesSinceLastLogged / (numMBsRun - numMBsRunSinceLastLogged);

            // progress tracing for compute cluster management
            let wasProgressPrinted = ProgressTracing::TraceProgressPercentage(epochNumber, mbProg, false);

            // progress tracing for regular log
            if (m_traceLevel > 0)
            {
                PREPENDTS(stderr);
                fprintf(stderr, "%s Epoch[%2d of %d]-Minibatch[%4d-%4d",
                        prefixMsg.c_str(), epochNumber + 1, (int)m_maxEpochs,
                        (int)(numMBsRunSinceLastLogged + 1), numMBsRun);
                if (epochNumber > 0 || (int)epochSize > 0) // got anything?  --TODO: why cast epochSize to (int) for this comparison?
                    fprintf(stderr, (", %2." + to_string(mbProgNumPrecision) + "f%%").c_str(), mbProg * 100); // --TODO: use a * format?
                fprintf(stderr, "]: ");
                epochCriterionSinceLastLogged.LogCriterion(criterionNodes[0]->NodeName());
                for (size_t i = 0; i < epochEvalErrors.size(); i++)
                {
                    const std::wstring& nodeName = evaluationNodes[i]->NodeName();
                    if (ContainsAccumulatedResult(evaluationNodes[i]))
                    {
                        // For aggregation nodes, we don't report per minibatch error. These nodes calculate
                        // aggregated error for all samples that passed through network, instead of calculating per
                        // sample error. Aggregated error for all samples will be reported for these nodes.
                        epochEvalErrors[i].LogCriterion(nodeName);
                    }
                    else
                    {
                        // Report per minibatch error.
                        (epochEvalErrors[i] - epochEvalErrorsLastLogged[i]).LogCriterion(nodeName);
                    }
                }

                fprintf(stderr, ("time = " + GeneratePaddedFloatOrExpFormat(0, 4, totalTimeInMBs) + "s; samplesPerSecond = %.1f\n").c_str(),
                        totalTimeInMBs, trainSamplesSinceLastLogged / totalTimeInMBs);
            }

            // progress tracing for compute cluster management
            if (wasProgressPrinted)
                ProgressTracing::TraceTrainLoss(trainLossSinceLastLogged);

            if (m_traceLevel > 0)
                fflush(stderr);

            if (epochCriterion.IsNan())
                RuntimeError("The training criterion is not a number (NAN).");

            // reset statistics for differential logging
            epochCriterionLastLogged  = epochCriterion;
            epochEvalErrorsLastLogged = epochEvalErrors;
            numMBsRunSinceLastLogged = numMBsRun;
            for (size_t i = 0; i < epochEvalErrors.size(); i++)
            {
                if (ContainsAccumulatedResult(evaluationNodes[i]))
                {
                    // For nodes that accumulate result we report accumulated error for all samples that passed through
                    // network so far, instead of per minibatch error. So, we reset last logged error here.
                    epochEvalErrorsLastLogged[i] = EpochCriterion(0);
                }
            }

            totalTimeInMBs = 0;
        }

        // Log progress to TensorBoard.
        // Only do this if TensorBoard logging is enabled, the current worker has rank 0, and it is time to write
        // the log (as controlled by tensorBoardNumMBsToLogResult).
        if (tensorBoardWriteNeeded)
        {
            // epochCriterion aggregates over entire epoch, but we only show difference to last time we logged
            EpochCriterion epochCriterionSinceLastLogged = epochCriterion - tensorBoardEpochCriterionLastLogged;
            double trainLossSinceLastLogged = epochCriterionSinceLastLogged.Average();

            // numMBsRun is specific to the current epoch and is reset for each epoch.
            // We cannot use it if we want to view progress of loss/eval since the start of training. 
            // Instead, we use a total number of minibatches run from the start of training as a step.
            const size_t step = totalMBsSeenBefore + (size_t)numMBsRun;
            tensorBoardWriter->WriteValue(L"minibatch/" + criterionNodes[0]->NodeName(), (float)trainLossSinceLastLogged, step);
            for (size_t i = 0; i < epochEvalErrors.size(); i++)
            {
                const std::wstring& nodeName = evaluationNodes[i]->NodeName();
                // For aggregation nodes, we don't report per minibatch error. These nodes calculate
                // aggregated error for all samples that passed through network, instead of calculating per
                // sample error. Aggregated error for all samples will be reported for these nodes.
                const EpochCriterion& evalErrorSinceLastLogged = ContainsAccumulatedResult(evaluationNodes[i])
                    ? epochEvalErrors[i]
                    : epochEvalErrors[i] - tensorBoardEpochEvalErrorsLastLogged[i];
                tensorBoardWriter->WriteValue(L"minibatch/" + nodeName, (float)evalErrorSinceLastLogged.Average(), step);
            }

            tensorBoardWriter->Flush();

            // reset statistics for differential logging
            tensorBoardEpochCriterionLastLogged = epochCriterion;
            tensorBoardEpochEvalErrorsLastLogged = epochEvalErrors;
            for (size_t i = 0; i < epochEvalErrors.size(); i++)
            {
                if (ContainsAccumulatedResult(evaluationNodes[i]))
                {
                    // For nodes that accumulate result we report accumulated error for all samples that passed through
                    // network so far, instead of per minibatch error. So, we reset last logged error here.
                    tensorBoardEpochEvalErrorsLastLogged[i] = EpochCriterion(0);
                }
            }
        }

        timer.Restart();
        totalEpochSamples += aggregateNumSamplesWithLabel;

        // call DataEnd function
        // This signals something from SGD to the reader.
        // DataEnd does reader specific process if sentence ending is reached
        trainSetDataReader->DataEnd();

        // Attempts to compute the error signal for the whole utterance, which will
        // be fed to the neural network as features. Currently it is a workaround
        // for the two-forward-pass sequence and ctc training, which allows
        // processing more utterances at the same time. Only used in Kaldi2Reader.
        // TODO: move the two-forward-pass support out of the reader.
        AttemptUtteranceDerivativeFeatures(net, trainSetDataReader, featureNodes, inputMatrices);

        profiler.NextSample();
        isFirstMinibatch = false;

        ProfilerTimeEnd(profPost, profilerEvtMainPost);
        ProfilerTimeEnd(profMinibatch, profilerEvtMainMinibatch);
    }

    // --- END MAIN MINIBATCH LOOP

    if (useModelAggregation )
    {
        m_pMASGDHelper->OnEpochEnd(learnableNodes, smoothedGradients, nSamplesSinceLastModelSync);
        nSamplesSinceLastModelSync = 0;
    }

    if (useAsyncGradientAggregation && (m_mpi->NumNodesInUse() > 1))
    {
        m_pASGDHelper->PushAndPullModel(learnableNodes, nSamplesSinceLastModelSync);
        nSamplesSinceLastModelSync = 0;
    }

    // hoist the accumulated criterion value from GPU side to our 'out'  variables
    // (unless we useGradientAggregation, in which case they are accumulated in the 'out' variables directly)
    if (!useGradientAggregation)
    {
        epochCriterion = localEpochCriterion.GetCriterion(0);
        for (size_t i = 0; i < epochEvalErrors.size(); i++)
            epochEvalErrors[i] = localEpochEvalErrors.GetCriterion(i);
    }

    // in case of model averaging, do one more final aggregation of criteria
    if (useModelAggregation && (m_mpi->NumNodesInUse() > 1))
    {
        // 1. total epoch samples processed by all workers
        size_t totalEpochSamplesOfAllWorkers = totalEpochSamples;
        m_mpi->AllReduce(&totalEpochSamplesOfAllWorkers, 1);

        // get criteria for this worker
        assert(!useGradientAggregation); // (otherwise the data would not be in localEpochCriterion)
        epochCriterion = localEpochCriterion.GetCriterion(0);
        for (size_t i = 0; i < epochEvalErrors.size(); i++)
            epochEvalErrors[i] = localEpochEvalErrors.GetCriterion(i);

        // all-reduce epochCriterion and epochEvalErrors over nodes
        m_mpi->AllReduce(&epochCriterion.first,  1);
        m_mpi->AllReduce(&epochCriterion.second, 1);
        // to transfer the eval vectors, we must pull them apart into STL objects and exchange them separately
        // TODO: merge with training criteria
        vector<double> numer(epochEvalErrors.size());
        vector<size_t> denom(epochEvalErrors.size());
        for (size_t i = 0; i < epochEvalErrors.size(); i++)
        {
            numer[i] = epochEvalErrors[i].first;
            denom[i] = epochEvalErrors[i].second;
        }
        m_mpi->AllReduce(numer);
        m_mpi->AllReduce(denom);
        for (size_t i = 0; i < epochEvalErrors.size(); i++)
            epochEvalErrors[i] = EpochCriterion(numer[i], denom[i]);

        totalEpochSamples = totalEpochSamplesOfAllWorkers;
    }

    if (useGradientAggregation && !evaluationNodesWhichAccumulateResult.empty())
    {
        // Each worker contains accumulated values for part of the data set, we have to aggregate accumulated values
        // and recalculate evaluation errors based on accumulators.
        AggregateAccumulatorValuesAndUpdateEpochEvaluation<ElemType>(
            net, evaluationNodesWhichAccumulateResult, m_gradHeader, m_mpi, epochEvalErrors, evaluationNodes,
            localEpochEvalErrors, ContainsAccumulatedResult, m_packThresholdSizeInBytes);
    }

    return numMBsRun;
}

// -----------------------------------------------------------------------
// subroutines and helpers follow below
// -----------------------------------------------------------------------

static double MomentumPerMB(double momentumPerSample, size_t minibatchSize)
{
    return pow(momentumPerSample, minibatchSize);
}

template <class ElemType>
const std::vector<ComputationNodeBasePtr>& SGD<ElemType>::GetTrainCriterionNodes(ComputationNetworkPtr net)
{
    if (!m_trainCriterionNodeName.empty())
    {
        return net->CriterionNodesFrom(m_trainCriterionNodeName);
    }
    else
        return net->FinalCriterionNodes();
}

template <class ElemType>
const std::vector<ComputationNodeBasePtr>& SGD<ElemType>::GetEvalCriterionNodes(ComputationNetworkPtr net)
{
    if (!m_evalCriterionNodeName.empty())
    {
        return net->CriterionNodesFrom(m_evalCriterionNodeName);
    }
    else
        return net->EvaluationNodes();
}

// execute PreComputeNodes
// Returns true if precomputation was executed.
template <class ElemType>
bool SGD<ElemType>::PreCompute(ComputationNetworkPtr net,
                               IDataReader* trainSetDataReader,
                               const std::vector<ComputationNodeBasePtr>& featureNodes,
                               const std::vector<ComputationNodeBasePtr>& labelNodes,
                               StreamMinibatchInputs* inputMatrices)
{
    std::list<ComputationNodeBasePtr> nodes = net->GetNodesRequiringPreComputation(); // this tests all HasComputed() flags

    if (nodes.size() == 0)
    {
        if (m_traceLevel > 0)
        LOGPRINTF(stderr, "No PreCompute nodes found, or all already computed. Skipping pre-computation step.\n");
        return false;
    }

    fprintf(stderr, "\n");
    LOGPRINTF(stderr, "Precomputing --> %lu PreCompute nodes found.\n\n", (unsigned long)nodes.size());
    if (m_traceLevel > 0)
    {
        for (const auto & node : nodes)
        {
            LOGPRINTF(stderr, "\t%ls = %ls()\n", node->NodeName().c_str(), node->OperationName().c_str());
        }
    }

    // compute
    ScopedNetworkOperationMode modeGuard(net, NetworkOperationMode::preComputing);

    // trainSetDataReader->StartMinibatchLoop(m_mbSize[0],  0 , requestDataSize);
    // trainSetDataReader->StartMinibatchLoop(m_mbSize[0],  0 , m_epochSize); // only based on one epoch
    // To support large dataset, we usually partition whole dataset into several epoch's,
    // so we need to use all the data to do precomputing
    if (m_useAllDataForPreComputedNode) // using all the data
        trainSetDataReader->StartMinibatchLoop(m_mbSize[0], 0, inputMatrices->GetStreamDescriptions());
    else // using only one epoch. Note: One epoch is often enough for feature mean/stddev, but not for estimating priors.
        trainSetDataReader->StartMinibatchLoop(m_mbSize[0], 0, inputMatrices->GetStreamDescriptions(), m_epochSize);
    net->StartEvaluateMinibatchLoop(nodes);

    // initialize
    for (auto & node : nodes)
        dynamic_pointer_cast<IPreComputeNode>(node)->MarkComputed(false /*begin accumulating*/);

    const size_t numIterationsBeforePrintingProgress = 100;
    size_t numItersSinceLastPrintOfProgress = 0;
    size_t actualMBSizeDummy;
    while (DataReaderHelpers::GetMinibatchIntoNetwork<ElemType>(*trainSetDataReader, net, nullptr, false, false, *inputMatrices, actualMBSizeDummy, m_mpi, m_useTwoPassTraining))
    {
        // TODO: move these into GetMinibatchIntoNetwork()  --but those are passed around; necessary? Can't we get them from 'net'?
        ComputationNetwork::BumpEvalTimeStamp(featureNodes);
        ComputationNetwork::BumpEvalTimeStamp(labelNodes);

        net->ForwardProp(nodes);

        numItersSinceLastPrintOfProgress = ProgressTracing::TraceFakeProgress(numIterationsBeforePrintingProgress, numItersSinceLastPrintOfProgress);
    }

    // finalize
    for (auto & node : nodes)
        dynamic_pointer_cast<IPreComputeNode>(node)->MarkComputed(true /*done accumulating*/);

    fprintf(stderr, "\n");
    LOGPRINTF(stderr, "Precomputing --> Completed.\n\n");

    return true;
}

// return a reasonable initial learning rate based on the initial mbsize
template <class ElemType>
double SGD<ElemType>::SearchForBestLearnRate(ComputationNetworkPtr net,
                                             ComputationNetworkPtr refNet,
                                             const ComputationNodeBasePtr& refNode, const int epochNumber,
                                             const double curLearnRate,
                                             IDataReader* trainSetDataReader,
                                             const std::vector<ComputationNodeBasePtr>& featureNodes,
                                             const std::vector<ComputationNodeBasePtr>& labelNodes,
                                             const std::vector<ComputationNodeBasePtr>& criterionNodes,
                                             const std::vector<ComputationNodeBasePtr>& evaluationNodes,
                                             StreamMinibatchInputs* inputMatrices,
                                             const std::list<ComputationNodeBasePtr>& learnableNodes,
                                             std::list<Matrix<ElemType>>& smoothedGradients, vector<double> smoothedCounts,
                                             const bool learnRateInitialized,
                                             const double largestPrevLearnRatePerSample)
{
    double bestLearnRatePerSample = curLearnRate;

    size_t numFramesToUseInSearch = m_numSamples4Search[epochNumber];
    if (m_epochSize != requestDataSize)
    {
        // ensure the numFramesToUseInSearch does not exceed the total number of frames in the epoch
        numFramesToUseInSearch = min(numFramesToUseInSearch, m_epochSize);
    }

    double minLearnRate = m_minLearnRate * 0.3f;
    double learnRatePerSample = 1.0f / 8.0f / 0.618f / sqrt((double) m_mbSize[epochNumber]); // TODO: comment on these magic constants

    if (learnRateInitialized && largestPrevLearnRatePerSample > 0)
    {
        // largestPrevLearnRatePerSample is per sample, first 0.618f is for compensation, second one is for safety
        learnRatePerSample = largestPrevLearnRatePerSample / 0.618f / 0.618f;
    }

    int baseModelEpoch = epochNumber - 1;
    net->RereadPersistableParameters<ElemType>(GetModelNameForEpoch(baseModelEpoch));

    double learnRate = learnRatePerSample;
    size_t dummyMinibatchSize;            // (not used)
    size_t dummyTotalTrainingSamplesSeen; // (not used)
    double prevCriterion = numeric_limits<double>::infinity();
    LoadCheckPointInfo(baseModelEpoch,
                       /*out*/ dummyTotalTrainingSamplesSeen,
                       /*out*/ learnRate,
                       smoothedGradients,
                       smoothedCounts,
                       /*out*/ prevCriterion,
                       /*out*/ dummyMinibatchSize);

    // if model is not changed this is what we will get
    EpochCriterion baseCriterion;
    vector<EpochCriterion> epochEvalErrors(evaluationNodes.size(), EpochCriterion::Infinity()); // these are ignored in this entire method
    TrainOneMiniEpochAndReloadModel(net, refNet, refNode, epochNumber,
                                    m_epochSize, trainSetDataReader, 0, m_mbSize[epochNumber],
                                    featureNodes, labelNodes,
                                    criterionNodes, evaluationNodes,
                                    inputMatrices, learnableNodes,
                                    smoothedGradients, smoothedCounts,
                                    /*out*/ baseCriterion, /*out*/ epochEvalErrors,
                                    "BaseAdaptiveLearnRateSearch:",
                                    numFramesToUseInSearch);

    if (m_autoLearnRateSearchType == LearningRateSearchAlgorithm::SearchBeforeEpoch)
    {
        if (prevCriterion == numeric_limits<double>::infinity())
            prevCriterion = baseCriterion.Average();

        double ratio = 0.3;

        if (m_epochSize != requestDataSize)
            ratio = pow(((double) numFramesToUseInSearch) / m_epochSize, 1.0f / 2);

        // interpolate prevCriterion into 'baseCriterion'
        baseCriterion.first = baseCriterion.second * max(ratio * prevCriterion + (1 - ratio) * baseCriterion.Average(), baseCriterion.Average());
    }

    EpochCriterion epochCriterion(EpochCriterion::Infinity());
    do
    {
        learnRatePerSample *= 0.618;
        TrainOneMiniEpochAndReloadModel(net, refNet, refNode, epochNumber,
                                        m_epochSize, trainSetDataReader,
                                        learnRatePerSample, m_mbSize[epochNumber], featureNodes,
                                        labelNodes, criterionNodes,
                                        evaluationNodes, inputMatrices,
                                        learnableNodes, smoothedGradients, smoothedCounts,
                                        /*out*/ epochCriterion, /*out*/ epochEvalErrors,
                                        "AdaptiveLearnRateSearch:",
                                        numFramesToUseInSearch);
    } while (epochCriterion.IsNan() || (epochCriterion.Average() > baseCriterion.Average() && learnRatePerSample > minLearnRate));

    bestLearnRatePerSample = learnRatePerSample;

    // grid search for the first m_numBestSearchEpoch  epochs
    if (epochNumber < m_numBestSearchEpoch)
    {
        double leftLearnRatePerSample = 0.01 / m_mbSize[epochNumber];
        double rightLearnRatePerSample = learnRatePerSample;
        EpochCriterion rightCriterion = epochCriterion;
        EpochCriterion leftCriterion; // we compute this from the mini epoch

        TrainOneMiniEpochAndReloadModel(net, refNet, refNode, epochNumber,
                                        m_epochSize, trainSetDataReader,
                                        leftLearnRatePerSample, m_mbSize[epochNumber],
                                        featureNodes, labelNodes,
                                        criterionNodes, evaluationNodes,
                                        inputMatrices, learnableNodes,
                                        smoothedGradients, smoothedCounts,
                                        /*out*/ leftCriterion, /*out*/ epochEvalErrors,
                                        "DetailBaseAdaptiveLearnRateSearch:",
                                        numFramesToUseInSearch);

        while (rightLearnRatePerSample > leftLearnRatePerSample * 1.2)
        {
            if (rightCriterion.Average() > leftCriterion.Average())
            {
                rightLearnRatePerSample *= 0.618;

                TrainOneMiniEpochAndReloadModel(net, refNet, refNode,
                                                epochNumber, 
                                                m_epochSize,
                                                trainSetDataReader,
                                                rightLearnRatePerSample, m_mbSize[epochNumber],
                                                featureNodes, labelNodes,
                                                criterionNodes,
                                                evaluationNodes,
                                                inputMatrices,
                                                learnableNodes,
                                                smoothedGradients, smoothedCounts,
                                                /*out*/ rightCriterion,
                                                /*out*/ epochEvalErrors,
                                                "DetailRightAdaptiveLearnRateSearch:",
                                                numFramesToUseInSearch);
            }
            else
            {
                leftLearnRatePerSample /= 0.618;

                TrainOneMiniEpochAndReloadModel(net, refNet, refNode,
                                                epochNumber,
                                                m_epochSize,
                                                trainSetDataReader,
                                                leftLearnRatePerSample, m_mbSize[epochNumber],
                                                featureNodes, labelNodes,
                                                criterionNodes,
                                                evaluationNodes,
                                                inputMatrices,
                                                learnableNodes,
                                                smoothedGradients, smoothedCounts,
                                                /*out*/ leftCriterion,
                                                /*out*/ epochEvalErrors,
                                                "DetailLeftAdaptiveLearnRateSearch:",
                                                numFramesToUseInSearch);
            }
        }

        bestLearnRatePerSample = (leftCriterion.Average() < rightCriterion.Average()) ? leftLearnRatePerSample : rightLearnRatePerSample;
    }

    LOGPRINTF(stderr, " SearchForBestLearnRate Epoch[%d]: Best learningRatePerSample = %.10g, baseCriterion=%.10g\n",
              (int) epochNumber + 1, bestLearnRatePerSample, baseCriterion.Average());

    return bestLearnRatePerSample;
}

// AdaptiveMinibatchSizing() -- choose the largest feasible minibatch size
// This is necessary for data-parallel operation. The aim is to minimize model updates, and hence bandwidth
// This implements
//    F. Seide, H. Fu, J. Droppo, G. Li, and D. Yu:
//    "On Parallelizability of Stochastic Gradient Descent for Speech DNNs"
//    In Proc. ICASSP 2014.
template <class ElemType>
size_t SGD<ElemType>::AdaptiveMinibatchSizing(ComputationNetworkPtr net,
                                              ComputationNetworkPtr refNet,
                                              const ComputationNodeBasePtr& refNode,
                                              const int epochNumber,
                                              const size_t numFramesToUseInSearch,
                                              IDataReader* trainSetDataReader,
                                              const double learnRatePerSample,
                                              const size_t initialMinibatchSize,
                                              const std::vector<ComputationNodeBasePtr>& featureNodes,
                                              const std::vector<ComputationNodeBasePtr>& labelNodes,
                                              const std::vector<ComputationNodeBasePtr>& criterionNodes,
                                              const std::vector<ComputationNodeBasePtr>& evaluationNodes,
                                              StreamMinibatchInputs* inputMatrices,
                                              const std::list<ComputationNodeBasePtr>& learnableNodes,
                                              std::list<Matrix<ElemType>>& smoothedGradients, vector<double> smoothedCounts,
                                              const double learningRateAdjustmentFactor)
{
    size_t minMinibatchSize = initialMinibatchSize;
    size_t chosenMinibatchSize = initialMinibatchSize;

    // do some pre-adjustment based on LR
    // Basically we assume that the LR for epoch 1 is safe for mbsize.
    // If LR control led to a smaller LR, then we can safely increase the lower bound of the MB size.
    double learningRateChangeSoFar = GetLearningRatePerSample(epochNumber /*BUGBUG workaround:*/, trainSetDataReader->GetNumParallelSequencesForFixingBPTTMode()) / GetLearningRatePerSample(0 /*BUGBUG workaround:*/, trainSetDataReader->GetNumParallelSequencesForFixingBPTTMode());
    learningRateChangeSoFar *= learningRateAdjustmentFactor;

    // increasing by the full factor is found to be too aggressive; sqrt() seems more robust
    learningRateChangeSoFar = sqrt(learningRateChangeSoFar);

    // LR was indeed reduced
    if (learningRateChangeSoFar < 1.0f)
    {
        // we can safely increase MB size (note: this may be bigger than our max)
        minMinibatchSize = (size_t)(minMinibatchSize / learningRateChangeSoFar);
    }

    if (epochNumber < 2 && m_prevChosenMinibatchSize != 0)
    {
        // newly started training: any previous MB size stored in the model is to be ignored
        LOGPRINTF(stderr, " Before Epoch[2], previous minibatchSize %d is considered invalid -> resetting.\n",
                  (int)m_prevChosenMinibatchSize);
        m_prevChosenMinibatchSize = 0;
    }

    // check if we need to skip
    if (m_prevChosenMinibatchSize != 0 &&
        (epochNumber + 1) > m_minibatchSizeTuningFrequency &&
        (epochNumber + 1) % m_minibatchSizeTuningFrequency != 0)
    {
        LOGPRINTF(stderr, " AdaptiveMinibatchSearch: Search for a better minibatchSize in epoch %d skipped, keeping minibatchSize of %d\n",
            (int)epochNumber + 1, (int)m_prevChosenMinibatchSize);
        chosenMinibatchSize = m_prevChosenMinibatchSize;
    }
    else
    {
        if (m_prevChosenMinibatchSize != 0)
        {
            // if m_prevChosenMinibatchSize (the chosen minibatch size for the previous epoch) div 2
            // is higher than initialMinibatchSize (the minibatch size we start with for this epoch),
            // then start the search with m_prevChosenMinibatchSize/2 instead of initialMinibatchSize.
            //LOGPRINTF(stderr, " AdaptiveMinibatchSearch: Limiting minMinibatchSize to largest of previous minibatchSize = (%d / 2) or %d\n",
            //          (int) m_prevChosenMinibatchSize, (int) minMinibatchSize);
            minMinibatchSize = max(minMinibatchSize, m_prevChosenMinibatchSize / 2);
        }

        size_t maxMinibatchSize = m_minibatchSizeTuningMax;

        // only grow at most 2 x compared to previous step
        if (m_prevChosenMinibatchSize != 0.0f)
        {
            assert(m_prevChosenMinibatchSize >= chosenMinibatchSize);

            //LOGPRINTF(stderr, " AdaptiveMinibatchSearch: Limiting maxMinibatchSize to previous minibatchSize %d*2\n",
            //          (int) m_prevChosenMinibatchSize);
            maxMinibatchSize = min(maxMinibatchSize, m_prevChosenMinibatchSize * 2);
        }

        chosenMinibatchSize = SearchForBestMinibatchSize(net, refNet, refNode, epochNumber,
                                                         numFramesToUseInSearch, trainSetDataReader,
                                                         learnRatePerSample, featureNodes,
                                                         labelNodes, criterionNodes,
                                                         evaluationNodes, inputMatrices,
                                                         learnableNodes, smoothedGradients, smoothedCounts,
                                                         minMinibatchSize, maxMinibatchSize);
    }

    return chosenMinibatchSize;
}

static size_t RoundToMultipleOf64(float val)
{
    return 64 * (size_t)((val + 32) / 64);
}

static size_t RoundToMultipleOf64(size_t val)
{
    return 64 * ((val + 32) / 64);
}

// uses a small percentage of training data of minibatch to
// speculatively train with various MB sizes; then picks the best
template <class ElemType>
size_t SGD<ElemType>::SearchForBestMinibatchSize(ComputationNetworkPtr net,
                                                 ComputationNetworkPtr refNet,
                                                 const ComputationNodeBasePtr& refNode,
                                                 const int epochNumber,
                                                 const size_t numFramesToUseInSearch,
                                                 IDataReader* trainSetDataReader,
                                                 const double learnRatePerSample,
                                                 const std::vector<ComputationNodeBasePtr>& featureNodes,
                                                 const std::vector<ComputationNodeBasePtr>& labelNodes,
                                                 const std::vector<ComputationNodeBasePtr>& criterionNodes,
                                                 const std::vector<ComputationNodeBasePtr>& evaluationNodes,
                                                 StreamMinibatchInputs* inputMatrices,
                                                 const std::list<ComputationNodeBasePtr>& learnableNodes,
                                                 std::list<Matrix<ElemType>>& smoothedGradients, std::vector<double> smoothedCounts,
                                                 const size_t minMinibatchSize, const size_t maxMinibatchSize)
{
    // may happen for automatically reduced learning rates
    if (minMinibatchSize > maxMinibatchSize)
    {
        return maxMinibatchSize;
    }

    size_t trialMinibatchSize = 0;
    bool isFirstIteration = true;
    EpochCriterion baseCriterion(0);

    // increase the minibatch size by a factor of sqrt(2) in each step.
    const float minibatchSizeTuningFactor = sqrtf(2.0f);

    LOGPRINTF(stderr, " AdaptiveMinibatchSearch Epoch[%d]: Evaluating minibatchSizes %d..%d\n",
        (int)epochNumber + 1, (int)RoundToMultipleOf64(minMinibatchSize), (int)RoundToMultipleOf64(maxMinibatchSize));

    size_t lastGoodMinibatchSize = 0;
    EpochCriterion lastGoodEpochCriterion(0);
    for (float trialMinibatchSizeFloat = (float) minMinibatchSize;
         trialMinibatchSizeFloat <= maxMinibatchSize;
         trialMinibatchSizeFloat *= minibatchSizeTuningFactor)
    {
        // round mbsize to something meaningful
        trialMinibatchSize = RoundToMultipleOf64(trialMinibatchSizeFloat);
        if (m_traceLevel > 0)
        {
            LOGPRINTF(stderr, " AdaptiveMinibatchSearch Epoch[%d]: Evaluating trial minibatchSize=%d (search range: %d..%d)...\n",
                      (int)epochNumber+1, (int)trialMinibatchSize, (int)RoundToMultipleOf64(minMinibatchSize), (int)RoundToMultipleOf64(maxMinibatchSize));
        }
        std::vector<EpochCriterion> epochEvalErrors(evaluationNodes.size(), EpochCriterion::Infinity());
        EpochCriterion epochCriterion(EpochCriterion::Infinity());

        // Train on a few minibatches and so we can observe the epochCriterion as we try increasing
        // minibatches with iteration of this loop.
        TrainOneMiniEpochAndReloadModel(net, refNet, refNode, epochNumber,
                                        m_epochSize, trainSetDataReader,
                                        learnRatePerSample, trialMinibatchSize, featureNodes,
                                        labelNodes, criterionNodes,
                                        evaluationNodes, inputMatrices,
                                        learnableNodes, smoothedGradients, smoothedCounts,
                                        /*out*/ epochCriterion, /*out*/ epochEvalErrors,
                                        isFirstIteration ? "BaseAdaptiveMinibatchSearch:" : "AdaptiveMinibatchSearch:",
                                        numFramesToUseInSearch);

        if (isFirstIteration)
        {
            // for the first iteration of the loop only, set baseCriterion
            // to the result we got from TrainOneMiniEpochAndReloadModel().
            baseCriterion = epochCriterion;
            lastGoodMinibatchSize = trialMinibatchSize;
            lastGoodEpochCriterion = baseCriterion;
            isFirstIteration = false;

            if (m_traceLevel > 0)
            {
                LOGPRINTF(stderr, " AdaptiveMinibatchSearch Epoch[%d]: Computed baseCriterion %.8f for minibatchSize=%d\n",
                          (int)epochNumber + 1, baseCriterion.Average(), (int)trialMinibatchSize);
            }
        }
        else if (!epochCriterion.IsNan() &&
                 epochCriterion.Average() > (baseCriterion.Average() * (1.0 + (m_minibatchSearchCriterionErrorMargin / 100.0))))
        {
            // As soon as we see the Criterion (a measure of error) start to get larger than the
            // Criterion we started with, we stop.
            // TODO: if this is too sensitive, we can add a margin on the bases of percentage of
            // baseCriterion.
            break;
        }
        else
        {
            lastGoodMinibatchSize = trialMinibatchSize;
            lastGoodEpochCriterion = epochCriterion;
            if (m_traceLevel > 0 && trialMinibatchSizeFloat * minibatchSizeTuningFactor <= maxMinibatchSize)
            {
                LOGPRINTF(stderr, " AdaptiveMinibatchSearch Epoch[%d]: Keep searching... epochCriterion = %.8f vs. baseCriterion = %.8f\n",
                          (int)epochNumber+1, epochCriterion.Average(), baseCriterion.Average());
            }
        }
    }
    if (m_traceLevel > 0)
    {
        LOGPRINTF(stderr, " AdaptiveMinibatchSearch Epoch[%d]: Search successful. New minibatchSize is %d. epochCriterion = %.8f vs baseCriterion = %.8f\n",
                  (int)epochNumber + 1, (int)lastGoodMinibatchSize, lastGoodEpochCriterion.Average(), baseCriterion.Average());
    }
    return lastGoodMinibatchSize;
}

// run training over a small subset of an epoch, used by automatic LR and MB-size tuning
template <class ElemType>
void SGD<ElemType>::TrainOneMiniEpochAndReloadModel(ComputationNetworkPtr net,
                                                    ComputationNetworkPtr refNet,
                                                    const ComputationNodeBasePtr& refNode, const int epochNumber,
                                                    const size_t epochSize, IDataReader* trainSetDataReader,
                                                    const double learnRatePerSample,
                                                    const size_t minibatchSize,
                                                    const std::vector<ComputationNodeBasePtr>& featureNodes,
                                                    const std::vector<ComputationNodeBasePtr>& labelNodes,
                                                    const std::vector<ComputationNodeBasePtr>& criterionNodes,
                                                    const std::vector<ComputationNodeBasePtr>& evaluationNodes,
                                                    StreamMinibatchInputs* inputMatrices,
                                                    const std::list<ComputationNodeBasePtr>& learnableNodes,
                                                    std::list<Matrix<ElemType>>& smoothedGradients, vector<double> smoothedCounts,
                                                    /*out*/ EpochCriterion& epochCriterion,
                                                    /*out*/ std::vector<EpochCriterion>& epochEvalErrors,
                                                    std::string prefixMsg,
                                                    const size_t maxNumOfSamples)
{
    TrainOneEpoch(net, refNet, refNode, epochNumber, epochSize,
                  trainSetDataReader, learnRatePerSample, minibatchSize, featureNodes,
                  labelNodes, criterionNodes, evaluationNodes,
                  inputMatrices, learnableNodes, smoothedGradients, smoothedCounts,
                  /*out*/ epochCriterion, /*out*/ epochEvalErrors,
                  "  " + prefixMsg, maxNumOfSamples); // indent log msg by 2 (that is 1 more than the Finished message below)

    LOGPRINTF(stderr, " Finished Mini-Epoch[%d]: ", (int)epochNumber+1);
    epochCriterion.LogCriterion(criterionNodes[0]->NodeName());
    for (size_t j = 0; j < epochEvalErrors.size(); j++)
        epochEvalErrors[j].LogCriterion(evaluationNodes[j]->NodeName());
    fprintf(stderr, "learningRatePerSample = %.8g; minibatchSize = %d\n", learnRatePerSample, (int)minibatchSize);

    // go back to where we came from
    int baseModelEpoch = epochNumber - 1;
    let path = GetModelNameForEpoch(baseModelEpoch);
    //fprintf(stderr, "Reverting parameters back to %ls\n", path.c_str());
    net->RereadPersistableParameters<ElemType>(path);

    double dummyLearnRate;
    double dummyPrevCriterion;
    size_t dummyTotalTrainingSamplesSeen; // (not used)
    size_t dummyMinibatchSize;
    LoadCheckPointInfo(baseModelEpoch,
                       /*out*/ dummyTotalTrainingSamplesSeen,
                       /*out*/ dummyLearnRate,
                       smoothedGradients,
                       smoothedCounts,
                       /*out*/ dummyPrevCriterion,
                       /*out*/ dummyMinibatchSize);
}

// Attemps to compute the error signal for the whole utterance, which will
// be fed to the neural network as features. Currently it is a workaround
// for the two-forward-pass sequence and ctc training, which allows
// processing more utterances at the same time. Only used in Kaldi2Reader.
// TODO: move the two-forward-pass support out of the reader.
template <class ElemType>
void SGD<ElemType>::AttemptUtteranceDerivativeFeatures(ComputationNetworkPtr net,
                                                       IDataReader* trainSetDataReader,
                                                       const std::vector<ComputationNodeBasePtr>& featureNodes,
                                                       StreamMinibatchInputs* inputMatrices)
{
    assert(trainSetDataReader != NULL);
    std::vector<std::vector<std::pair<wstring, size_t>>> uttInfo;
    auto pMBLayout = make_shared<MBLayout>();
    // TODO: use GetMinibatchIntoNetwork().
    while (trainSetDataReader->GetMinibatchCopy(uttInfo, *inputMatrices, pMBLayout))
    {
        ComputationNetwork::BumpEvalTimeStamp(featureNodes);

        auto& outputNodes = net->OutputNodes();
        if (outputNodes.empty())
            LogicError("no output node was found.");

        if (Globals::ShouldEnableShareNodeValueMatrices())
            InvalidArgument("AttemptUtteranceDerivativeFeatures cannot be used together with forward value memory sharing. "
                            "Set 'shareNodeValueMatrices=false' at the top level of your CNTK config file to get around this error");

        // BUGBUG (Issue #95): This is no longer correct once we have multiple input layouts.
        trainSetDataReader->CopyMBLayoutTo(net->GetMBLayoutPtrOfNetwork());
        net->ForwardProp(outputNodes[0]); // only evaluate the first output
        trainSetDataReader->SetNetOutput(uttInfo,
                                         dynamic_pointer_cast<ComputationNode<ElemType>>(outputNodes[0])->Value(),
                                         pMBLayout);
    }
}

template <class ElemType>
void SGD<ElemType>::InitDistGradAgg(int numEvalNodes, int numGradientBits, int deviceId, int traceLevel)
{
    assert(GetParallelizationMethod() == ParallelizationMethod::dataParallelSGD);

    if (numGradientBits != (8 * sizeof(ElemType)))
    {
        if (traceLevel > 0)
            fprintf(stderr, "Initializing dataParallelSGD for %d-bit quantization.\n", numGradientBits);
#ifdef CNTK_PARALLEL_TRAINING_SUPPORT
        if (Globals::UseV2Aggregator())
        {
            auto communicator = ::CNTK::QuantizedMPICommunicator(m_zeroThresholdFor1Bit, true, numGradientBits);
            m_distGradAgg = std::make_shared<V2AllReduceDistGradAggregator<ElemType>>(communicator, m_bufferedAsyncGradientAggregation, traceLevel, m_syncStatsTrace);
        }
        else
            m_distGradAgg = std::make_shared<AllReduceDistGradAggregator<ElemType>>(m_mpi, numGradientBits, m_zeroThresholdFor1Bit, true /*useQuantizationForSelfStripe*/, m_bufferedAsyncGradientAggregation, traceLevel, m_syncStatsTrace);
#else
        RuntimeError("Gradient quantization is unsupported in CNTK binaries built without quantized gradient aggregation support!");
#endif // !CNTK_PARALLEL_TRAINING_SUPPORT
    }
    else
    {
        if (traceLevel > 0)
            fprintf(stderr, "Initializing dataParallelSGD with FP%d aggregation.\n", numGradientBits);
        if (Globals::UseV2Aggregator()) // Currently used to check V2 against baselines.
            m_distGradAgg = std::make_shared<V2SimpleDistGradAggregator<ElemType>>(m_mpi, m_bufferedAsyncGradientAggregation, deviceId, m_syncStatsTrace, ::CNTK::MPICommunicator(m_packThresholdSizeInBytes));
        else
            m_distGradAgg = std::make_shared<SimpleDistGradAggregator<ElemType>>(m_mpi, m_bufferedAsyncGradientAggregation, deviceId, m_syncStatsTrace, m_packThresholdSizeInBytes);
    }

    m_gradHeader.reset(DistGradHeader::Create(numEvalNodes), [](DistGradHeader* ptr) { DistGradHeader::Destroy(ptr); });
}

template <class ElemType>
void SGD<ElemType>::InitModelAggregationHandler(int traceLevel, DEVICEID_TYPE devID)
{
    if (m_pMASGDHelper)
    {
        return; // no need to do anything if already initialized. TODO: make it singleton 
    }
    if (GetParallelizationMethod() == ParallelizationMethod::modelAveragingSGD)
    {
        m_pMASGDHelper = make_shared<BasicModelAveragingSGD<ElemType>>(m_mpi, traceLevel, devID);
    }
    else if (GetParallelizationMethod() == ParallelizationMethod::blockMomentumSGD)
    {
#ifndef CNTK_PARALLEL_TRAINING_SUPPORT
        RuntimeError("Block Momentum is not supported in the main CNTK repo. You need to enable 1bit submodule.");
#else
        if (Globals::UseV2Aggregator())
        {
            auto communicator = ::CNTK::MPICommunicator();
            m_pMASGDHelper = make_shared<V2BlockMomentumSGD<ElemType>>(
                m_mpi,
                communicator,
                traceLevel,
                devID,
                m_useNesterovBlockMomentum,
                m_resetSGDMomentum,
                m_blockLearningRate,
                m_blockMomentumAsTimeConstant,
                m_modelAggregationBlockSize);
        }
        else
            m_pMASGDHelper = make_shared<BlockMomentumSGD<ElemType>>(m_mpi, traceLevel, devID, 
                                                                 m_useNesterovBlockMomentum, m_resetSGDMomentum, 
                                                                 m_blockLearningRate, m_blockMomentumAsTimeConstant, 
                                                                 m_modelAggregationBlockSize);
#endif 
    }
}

// public:
// UpdateWeights() - actual weight update, implementing various update rules
template <class ElemType>
void SGD<ElemType>::UpdateWeights(Matrix<ElemType>& functionValues, Matrix<ElemType>& gradientValues,
                                  Matrix<ElemType>& smoothedGradientValues, double& smoothedCount,
                                  const double learnRatePerSample, const double momentumPerSample,
                                              size_t actualMBSize,
                                  const double L2RegWeight, const double L1RegWeight,
                                              const bool needAveMultiplier,
                                  const bool useNesterovMomentum) const
{
    // we use simple linear (instead of log linear) exponentiation here
    const double momentum = MomentumPerMB(momentumPerSample, actualMBSize);
#if DUMPOUTPUT
    LOGPRINTF(stderr, "learnRatePerSample=%0.8f, momentum=%0.8f, actualMBSize=%ld\n",
              learnRatePerSample, momentum, actualMBSize);
    LOGPRINTF(stderr, "GradUpdateType()=%d, GradientUpdateNoiseStd()=%0.8f\n",
              GradUpdateType(), GradientUpdateNoiseStd());
    gradientValues.Print("Gradient Input");
    smoothedGradientValues.Print("Smoothed Gradient Input");
#endif

    // make actualMBSize is a valid value
    assert(actualMBSize > 0);

    // clipping gradients to prevent outliers
    ClipGradient(gradientValues, actualMBSize);

    GradientsUpdateType adpType = GradUpdateType();
    double noiseStd = GradientUpdateNoiseStd();
    Matrix<ElemType> sgdUpdateNoise((DEVICEID_TYPE) functionValues.GetDeviceId());
    if (noiseStd > 0)
    {
        // get the gradient structure since gradient is sparse
        sgdUpdateNoise.SetValue(gradientValues);

        // reset its value to random
        sgdUpdateNoise.SetGaussianRandomValue(0, (ElemType) noiseStd);
    }

    // L2 regularizer
    if (L2RegWeight > 0)
    {
        // multiply by actualMBSize so that it's invariant to minibatch size since learning rate is per sample
        Matrix<ElemType>::ScaleAndAdd((ElemType)(L2RegWeight * actualMBSize), functionValues, gradientValues);
    }

    if (adpType == GradientsUpdateType::None)
    {
        // even if momentum is 0.0, still need to call a momentum-based update to store 
        // [learning rate * current gradient values] in the smoothed gradients, in case
        // the momentum value for the next epoch is non-zero.
        if (!useNesterovMomentum)
        {
            functionValues.MomentumSGDUpdate(gradientValues, smoothedGradientValues, 
                                             ElemType(learnRatePerSample), ElemType(momentum));
        }
        else
        {
            functionValues.NesterovAcceleratedMomentumSGDUpdate(gradientValues, smoothedGradientValues, 
                                                                ElemType(learnRatePerSample), ElemType(momentum));
        }
    }
    else if (adpType == GradientsUpdateType::AdaGrad)
    {
        double aveMultiplier = smoothedGradientValues.Adagrad(gradientValues, needAveMultiplier);
        Matrix<ElemType>::ScaleAndAdd((ElemType)(-learnRatePerSample / aveMultiplier), gradientValues, functionValues);
    }
    else if (adpType == GradientsUpdateType::FSAdaGrad)
    {
        const double varMomentum = (exp(-1.0 * actualMBSize / m_gradType.varianceTimeConstant));
#if 0   // BUGBUG!!! This replicates a bug carried over from Alexey's original implementation.
        static double smoothedCount = 0;
#endif
        smoothedCount = varMomentum * smoothedCount + (1.0 - varMomentum) * actualMBSize;
        double targetAdagradAvDenom_x_sqrtAdagradSqrFrames = m_gradType.targetAdagradAvDenom * sqrt(smoothedCount);

        smoothedGradientValues.FSAdagradUpdate(
                                         gradientValues, functionValues, targetAdagradAvDenom_x_sqrtAdagradSqrFrames,
                                         learnRatePerSample, momentum, varMomentum);
    }
    else if (adpType == GradientsUpdateType::RmsProp)
    {
        double aveMultiplier = smoothedGradientValues.RmsProp(gradientValues, (ElemType) m_rpi.gamma,
                                                        (ElemType) m_rpi.inc, (ElemType) m_rpi.max,
                                                        (ElemType) m_rpi.dec, (ElemType) m_rpi.min, needAveMultiplier, true);
        Matrix<ElemType>::ScaleAndAdd((ElemType)(-learnRatePerSample / aveMultiplier), gradientValues, functionValues);
    }

    if (noiseStd > 0)
    {
        Matrix<ElemType>::ScaleAndAdd(1.0, sgdUpdateNoise, functionValues);
    }

    // L1 regularizer with proximal gradient descent method
    if (L1RegWeight > 0)
    {
        // multiply by actualMBSize so that it's invariant to minibatch size since learning rate is per sample
        functionValues.InplaceSoftThreshold((ElemType)(learnRatePerSample * L1RegWeight * actualMBSize));
    }

#if DUMPOUTPUT
    functionValues.Print("Parameter Update");
#endif
}

// protected:
template <class ElemType>
void SGD<ElemType>::ClipGradient(Matrix<ElemType>& gradient, const size_t actualMBSize) const
{
    if (m_clippingThresholdPerSample != std::numeric_limits<double>::infinity())
    {
        double maxGradientPerMB = m_clippingThresholdPerSample * actualMBSize;
        if (m_gradientClippingWithTruncation)
            gradient.InplaceTruncate((ElemType)(maxGradientPerMB));
        else
        {
            // norm2 normalized
            double gradientNorm = gradient.FrobeniusNorm();
            if (gradientNorm > maxGradientPerMB)
            {
                double normFactor = maxGradientPerMB / gradientNorm;
                gradient *= (ElemType) normFactor;
            }
        }
    }
}

template <class ElemType>
void SGD<ElemType>::SaveCheckPointInfo(const size_t epoch, const size_t totalSamplesSeen,
                                       const double learnRatePerSample,
                                       const std::list<Matrix<ElemType>>& smoothedGradients,
                                       const std::vector<double>& smoothedCounts,
                                       const double prevCriterion,
                                       const size_t minibatchSize)
{
    // In case of parallel training only the main node should we saving the checkpoint to prevent
    // the parallel training nodes from colliding to write the same file
    if ((m_mpi == nullptr) || m_mpi->IsMainNode())
    {
        wstring checkPointFileName = GetCheckPointFileNameForEpoch(int(epoch));
        // Saving into temporary file and then renaming it to the checkPointFileName
        // This is a standard trick to avoid havign corrupted checkpoints files if process dies during writing
        wstring tempFileName = checkPointFileName + L".tmp";

        {
            File fstream(tempFileName, FileOptions::fileOptionsBinary | FileOptions::fileOptionsWrite);
            // Buffer writes in memory then flush to filesystem, which reduces number of small writes
            fstream.Setvbuf();
            fstream.PutMarker(FileMarker::fileMarkerBeginSection, L"BVersion"); 
            fstream << (size_t)CURRENT_CNTK_CHECKPOINT_VERSION; 
            fstream.PutMarker(FileMarker::fileMarkerEndSection, L"EVersion");

            fstream.PutMarker(FileMarker::fileMarkerBeginSection, L"BCKP");
            fstream.PutMarker(FileMarker::fileMarkerBeginSection, L"BLearnRate");
            fstream << totalSamplesSeen << learnRatePerSample << prevCriterion;
            fstream.PutMarker(FileMarker::fileMarkerEndSection, L"ELearnRate");

            fstream.PutMarker(FileMarker::fileMarkerBeginSection, L"BMinibatchSize");
            fstream << minibatchSize;
            fstream.PutMarker(FileMarker::fileMarkerEndSection, L"EMinibatchSize");

            fstream.PutMarker(FileMarker::fileMarkerBeginSection, L"BGradient");

            for (auto smoothedGradientIter = smoothedGradients.begin(); smoothedGradientIter != smoothedGradients.end(); smoothedGradientIter++)
            {
                const Matrix<ElemType>& smoothedGradientValues = *smoothedGradientIter;
                fstream << smoothedGradientValues;
            }

            fstream.PutMarker(FileMarker::fileMarkerEndSection, L"EGradient");

            fstream.PutMarker(FileMarker::fileMarkerEndSection, L"BCount");

            for (auto sc : smoothedCounts)
                fstream << sc;

            fstream.PutMarker(FileMarker::fileMarkerEndSection, L"ECount");

            if (m_saveBestModelPerCriterion)
            {
                fstream.PutMarker(FileMarker::fileMarkerBeginSection, L"BCriteria");
                const int32_t criteriaSize = static_cast<int32_t>(m_criteriaBestEpoch.size());
                fstream << criteriaSize;
                for (const auto& criterion : m_criteriaBestEpoch)
                {
                    fstream << criterion.second.criterionMinValue << criterion.second.epochIndex;
                }
                fstream.PutMarker(FileMarker::fileMarkerEndSection, L"ECriteria");
            }

            fstream.PutMarker(FileMarker::fileMarkerEndSection, L"ECKP");
            if (m_pMASGDHelper)
                m_pMASGDHelper->SaveToCheckPoint(fstream);
            // Ensuring that data is written
            fstream.Flush();
        }

        _wunlink(checkPointFileName.c_str());
        renameOrDie(tempFileName, checkPointFileName);
    }
}

template <class ElemType>
bool SGD<ElemType>::TryLoadCheckPointInfo(const size_t epochNumber,
                                          /*out*/ size_t& totalSamplesSeen,
                                          /*out*/ double& learnRatePerSample,
                                          std::list<Matrix<ElemType>>& smoothedGradients,
                                          std::vector<double>& smoothedCounts,
                                          /*out*/ double& prevCriterion,
                                          /*out*/ size_t& minibatchSize)
{
    // gracefully handle if a checkpoint file is missing
    // This means a user wanted to continue training from an older model, but that model had no checkpoint info anymore.
    // This is valid, we just don't get the features that require previous models, such as LR or MBSize control.
    let checkPointFileName = GetCheckPointFileNameForEpoch(int(epochNumber));
    if (!fexists(checkPointFileName.c_str()))
    {
        // initialize as if nothing
        totalSamplesSeen = 0;
        learnRatePerSample = numeric_limits<double>::quiet_NaN(); // must be overwritten
        prevCriterion = 0;
        minibatchSize = m_mbSize[epochNumber];

        LOGPRINTF(stderr, "Warning: Checkpoint file is missing. Parameter-learning state (such as momentum) will be reset.\n");
        return false;
    }

    LoadCheckPointInfo(epochNumber, totalSamplesSeen, learnRatePerSample, smoothedGradients, smoothedCounts, prevCriterion, minibatchSize);
    return true;
}

template <class ElemType>
void SGD<ElemType>::LoadCheckPointInfo(const size_t epochNumber,
                                       /*out*/ size_t& totalSamplesSeen,
                                       /*out*/ double& learnRatePerSample,
                                       std::list<Matrix<ElemType>>& smoothedGradients,
                                       std::vector<double>& smoothedCounts,
                                       /*out*/ double& prevCriterion,
                                       /*out*/ size_t& minibatchSize)
{
    let checkPointFileName = GetCheckPointFileNameForEpoch(int(epochNumber));
    //fprintf(stderr, "Loading checkpoint info from %ls\n", checkPointFileName.c_str());
    File fstream(checkPointFileName,
                 FileOptions::fileOptionsBinary | FileOptions::fileOptionsRead);

    // version info 
    size_t ckpVersion = CNTK_CHECKPOINT_VERSION_1; // if no version info is found -> version 1
    if (fstream.TryGetMarker(FileMarker::fileMarkerBeginSection, L"BVersion"))
    {
        fstream >> ckpVersion; 
        fstream.GetMarker(FileMarker::fileMarkerEndSection, L"EVersion");
    }

    fstream.GetMarker(FileMarker::fileMarkerBeginSection, L"BCKP");

    fstream.GetMarker(FileMarker::fileMarkerBeginSection, L"BLearnRate");
    fstream >> totalSamplesSeen >> learnRatePerSample >> prevCriterion;
    fstream.GetMarker(FileMarker::fileMarkerEndSection, L"ELearnRate");

    if (fstream.TryGetMarker(FileMarker::fileMarkerBeginSection, L"BMinibatchSize"))
    {
        fstream >> minibatchSize;
        fstream.GetMarker(FileMarker::fileMarkerEndSection, L"EMinibatchSize");
    }
    else // some legacy files do not have this
    {
        minibatchSize = m_mbSize[epochNumber];
    }

    fstream.GetMarker(FileMarker::fileMarkerBeginSection, L"BGradient");

    for (auto smoothedGradientIter = smoothedGradients.begin(); smoothedGradientIter != smoothedGradients.end(); smoothedGradientIter++)
    {
        Matrix<ElemType>& smoothedGradientValues = *smoothedGradientIter;
        fstream >> smoothedGradientValues;
    }
    fstream.GetMarker(FileMarker::fileMarkerEndSection, L"EGradient");

    if (fstream.TryGetMarker(FileMarker::fileMarkerBeginSection, L"BCount"))
    {
        for (auto& sc : smoothedCounts)
            fstream >> sc;
        fstream.GetMarker(FileMarker::fileMarkerEndSection, L"ECount");
    }
    else // deal with legacy checkpoints
        std::fill(smoothedCounts.begin(), smoothedCounts.end(), static_cast<double>(minibatchSize));

    if (fstream.TryGetMarker(FileMarker::fileMarkerBeginSection, L"BCriteria"))
    {
        int32_t criteriaSize = 0;
        fstream >> criteriaSize;
        // Sanity check: criteria size in checkpoint must be the same as preallocated one we shall fill in.
        if (criteriaSize != static_cast<int32_t>(m_criteriaBestEpoch.size()))
        {
            RuntimeError(
                "Criteria size mismatch: checkpoint size %d but input size %d",
                criteriaSize,
                static_cast<int32_t>(m_criteriaBestEpoch.size()));
        }
        for (auto& criterion : m_criteriaBestEpoch)
            fstream >> criterion.second.criterionMinValue >> criterion.second.epochIndex;
        fstream.GetMarker(FileMarker::fileMarkerBeginSection, L"ECriteria");
    }

    fstream.GetMarker(FileMarker::fileMarkerEndSection, L"ECKP");

    if (m_pMASGDHelper)
    {
        m_pMASGDHelper->LoadFromCheckPoint(fstream);
    }

    return;
}

template <class ElemType>
wstring SGD<ElemType>::GetCheckPointFileNameForEpoch(const int epoch)
{
    return GetModelNameForEpoch(epoch) + L".ckp";
}

template <class ElemType>
wstring SGD<ElemType>::GetModelNameForEpoch(const int epoch, bool bLastModel) const
{
    int epoch1Base = epoch + 1;
    if (epoch1Base == m_maxEpochs || bLastModel)
    {
        return m_modelPath;
    }
    else
    {
        wstring w = msra::strfun::wstrprintf(L"%ls.%d", m_modelPath.c_str(), (int) epoch1Base);
        return w;
    }
}

// return -1 if nothing exists
template <class ElemType> // TODO: needed?
int SGD<ElemType>::DetermineStartEpoch(const bool makeMode)
{
    if (!makeMode)
    {
        // always start from scratch
        return -1;
    }

    int firstEpoch = -1;

    wstring curEpochFile = GetModelNameForEpoch(int(m_maxEpochs) - 1);
    for (int e = int(m_maxEpochs) - 1; e >= -1; e--)
    {
        const wstring prevEpochFile = GetModelNameForEpoch(e - 1);

        if (msra::files::fuptodate(curEpochFile, prevEpochFile, false))
        {
            firstEpoch = e + 1;
            break;
        }
        else
        {
            curEpochFile = prevEpochFile;
        }
    }
    if (firstEpoch == m_maxEpochs)
        LOGPRINTF(stderr, "Final model exists: %ls\n", GetModelNameForEpoch(firstEpoch - 1).c_str());

    return firstEpoch;
}

#define EPSILON 1e-5

// this probes the automatic gradient computation with random inputs
template <class ElemType>
bool SGD<ElemType>::GradientCheck(ComputationNetworkPtr net,
                                  const std::vector<ComputationNodeBasePtr>& criterionNodes,
                                  const std::list<ComputationNodeBasePtr>& learnableNodes,
                                  int npos2)
{
    ScopedNetworkOperationMode modeGuard(net, NetworkOperationMode::training);

    net->StartEvaluateMinibatchLoop(criterionNodes[npos2]);

    vector<string> errMsgs; // TODO: These are created but actually not returned, only their count is checked.

    // gradient checking
    for (auto nodeIter = learnableNodes.begin(); nodeIter != learnableNodes.end(); nodeIter++)
    {
        ComputationNodePtr node = dynamic_pointer_cast<ComputationNode<ElemType>>(*nodeIter);
        char wstrtmp[2048];

        for (size_t itry = 0; itry < min((size_t) 50, node->Value().GetNumElements()); itry++)
        {
            // no support to sparse matrix yet
            int irow = (int)fmod(rand(), node->Value().GetNumRows() - 1);
            int icol = (int)fmod(rand(), node->Value().GetNumCols() - 1);
            irow = max(0, irow);
            icol = max(0, icol);

            fprintf(stderr, "\n");
            LOGPRINTF(stderr, "###### d%ls######\n", node->NodeName().c_str());

            double eOrg = node->Value()(irow, icol);
            node->Value().TransferToDeviceIfNotThere(net->GetDeviceId(), true);

            node->BumpEvalTimeStamp();

            net->ForwardProp(criterionNodes[npos2]);
            net->Backprop(criterionNodes[npos2]);

            if (node->Gradient().GetMatrixType() == MatrixType::SPARSE)
            {
                break;
            }

            // double mbEvalCri =
            // criterionNode should be a scalar
            // TODO: why is this value not used?
            criterionNodes[npos2]->Get00Element();
            double eGradErr = node->Gradient()(irow, icol);
            node->Gradient().TransferToDeviceIfNotThere(net->GetDeviceId(), true);

            double ePos = eOrg + EPSILON;
            double eNeg = eOrg - EPSILON;

            node->Value()(irow, icol) = (ElemType) ePos;
            node->Value().TransferToDeviceIfNotThere(net->GetDeviceId(), true);

            node->BumpEvalTimeStamp();
            net->ForwardProp(criterionNodes[npos2]);
            // criterionNode should be a scalar

            double mbEvalCriPos = criterionNodes[npos2]->Get00Element(); // TODO: make Get00Element() a function of ComputationNodeBase

            node->Value()(irow, icol) = (ElemType) eNeg;
            node->Value().TransferToDeviceIfNotThere(net->GetDeviceId(), true);

            node->BumpEvalTimeStamp();
            net->ForwardProp(criterionNodes[npos2]);

            // criterionNode should be a scalar
            double mbEvalCriNeg = criterionNodes[npos2]->Get00Element();

            // back to its original parameter value
            node->Value()(irow, icol) = (ElemType) eOrg;
            node->Value().TransferToDeviceIfNotThere(net->GetDeviceId(), true);

            // check if they are consistent
            double eGradNum = ((mbEvalCriPos - mbEvalCriNeg) / (ePos - eNeg));
            double threshold = pow(10.0,
                                   max(0.0,
                                       ceil(log10(min(fabs(eGradErr),
                                                      fabs(eGradNum))))) -
                                       (int) m_gradientCheckSigDigit);
            double diff = fabs(eGradErr - eGradNum);
            bool wrong = (std::isnan(diff) || diff > threshold);
            if (wrong)
            {
                fprintf(stderr, "\n");
                LOGPRINTF(stderr, "d%ls Numeric gradient = %e, Error BP gradient = %e\n",
                          node->NodeName().c_str(), eGradNum, eGradErr);
                sprintf(wstrtmp, "\nd%ls Numeric gradient = %e, Error BP gradient = %e\n",
                        node->NodeName().c_str(), eGradNum, eGradErr);
                errMsgs.push_back(wstrtmp);
            }
        }
    }

    return errMsgs.empty();
}

template <class ElemType>
void SGD<ElemType>::MarkDropoutNodesEvalTimeStampAsOutdated(const ComputationNetworkPtr& net, const ComputationNodeBasePtr& criterionNode)
{
    list<ComputationNodeBasePtr> dropoutNodes = net->GetNodesWithType(OperationNameOf(DropoutNode), criterionNode);
    for (auto& nodeIter : dropoutNodes)
        nodeIter->SetEvalTimeStampOutdatedWrtAll();
}

template class SGD<float>;
template class SGD<double>;

// =======================================================================
// class SGDParams
// =======================================================================

static AdaptationRegType ParseAdaptationRegType(const wstring& s)
{
    if      (EqualCI(s, L"") || EqualCI(s, L"none"))    return AdaptationRegType::None;
    else if (EqualCI(s, L"kl") || EqualCI(s, L"klReg")) return AdaptationRegType::KL;
    else
        InvalidArgument("ParseAdaptationRegType: Invalid Adaptation Regularization Type. Valid values are (none | kl)");
}

static GradientsUpdateType ParseGradUpdateType(const wstring& s)
{
    if      (EqualCI(s, L"") || EqualCI(s, L"none")) return GradientsUpdateType::None;
    else if (EqualCI(s, L"adagrad"))                 return GradientsUpdateType::AdaGrad;
    else if (EqualCI(s, L"rmsProp"))                 return GradientsUpdateType::RmsProp;
    else if (EqualCI(s, L"fsAdagrad"))               return GradientsUpdateType::FSAdaGrad;
    // legacy, deprecated
    else if (EqualCI(s, L"normal") || EqualCI(s, L"simple")) return GradientsUpdateType::None;
    else InvalidArgument("ParseGradUpdateType: Invalid Gradient Updating Type. Valid values are (none | adagrad | rmsProp | fsAdagrad )");
}

static ParallelizationMethod ParseParallelizationMethod(const wstring& s)
{
    if      (EqualCI(s, L"") || EqualCI(s, L"none")) return ParallelizationMethod::none;
    else if (EqualCI(s, L"DataParallelSGD"))         return ParallelizationMethod::dataParallelSGD;
    else if (EqualCI(s, L"ModelAveragingSGD"))       return ParallelizationMethod::modelAveragingSGD;
    else if (EqualCI(s, L"BlockMomentumSGD"))        return ParallelizationMethod::blockMomentumSGD;
    else if (EqualCI(s, L"dataParallelASGD"))        return ParallelizationMethod::dataParallelASGD;
    else InvalidArgument("ParseParallelizationMethod: Invalid Parallelization Method. Valid values are (none | DataParallelSGD | ModelAveragingSGD | BlockMomentumSGD | dataParallelASGD)");
}

static LearningRateSearchAlgorithm ParseLearningRateSearchType(const wstring& s)
{
    if      (EqualCI(s, L"false") || EqualCI(s, L"none")) return LearningRateSearchAlgorithm::None;
    else if (EqualCI(s, L"searchBeforeEpoch"))            return LearningRateSearchAlgorithm::SearchBeforeEpoch;
    else if (EqualCI(s, L"adjustAfterEpoch"))             return LearningRateSearchAlgorithm::AdjustAfterEpoch;
    // legacy, deprecated
    else if (EqualCI(s, L"beforeEpoch") || EqualCI(s, L"before")) return LearningRateSearchAlgorithm::SearchBeforeEpoch;
    else if (EqualCI(s, L"afterEpoch")  || EqualCI(s, L"after"))  return LearningRateSearchAlgorithm::AdjustAfterEpoch;
    else InvalidArgument("autoAdjustLR: Invalid learning rate search type. Valid values are (none | searchBeforeEpoch | adjustAfterEpoch)");
}
  
#ifdef ASGD_PARALLEL_SUPPORT
static AdjustLearningRateAtBeginning AdjustLearningRateAtBeginningType(const wstring& s)
{
    if      (EqualCI(s.c_str(), L"") || EqualCI(s.c_str(), L"none")) return AdjustLearningRateAtBeginning::None;
    else if (EqualCI(s.c_str(), L"linearly"))                        return AdjustLearningRateAtBeginning::Linearly;
    else if (EqualCI(s.c_str(), L"staircase"))                       return AdjustLearningRateAtBeginning::Staircase;
    else InvalidArgument("AdjustLearningRateatBeginningType: Invalid Type. Valid values are (None | Linearly | Staircase)");
}
#endif
  
template<class ConfigRecordType>
SGDParams::SGDParams(const ConfigRecordType& configSGD, size_t sizeofElemType)
{
    floatargvector learningRatesPerMB = configSGD(L"learningRatesPerMB", ConfigRecordType::Array(floatargvector()));

    floatargvector learningRatesPerSample = configSGD(L"learningRatesPerSample", ConfigRecordType::Array(floatargvector()));

    string executionEngineValue = configSGD(L"executionEngine", "synchronous");

    // AutoAdjust Parameters
    const ConfigRecordType& configAALR(configSGD(L"AutoAdjust", ConfigRecordType::Record()));
    m_autoLearnRateSearchType = ParseLearningRateSearchType(configAALR(L"autoAdjustLR", L"None"));
    m_reduceLearnRateIfImproveLessThan = configAALR(L"reduceLearnRateIfImproveLessThan", 0.0);
    m_adjustLRAfterSecondTry = configAALR(L"adjustLRAfterSecondTry", false);
    m_continueReduce = configAALR(L"continueReduce", false);
    m_learnRateAdjustInterval = configAALR(L"learnRateAdjustInterval", (size_t) 1);
    m_learnRateAdjustInterval = max((size_t) 1, m_learnRateAdjustInterval); // minimum interval is 1 epoch
    m_learnRateDecreaseFactor = configAALR(L"learnRateDecreaseFactor", 0.618);
    m_increaseLearnRateIfImproveMoreThan = configAALR(L"increaseLearnRateIfImproveMoreThan", numeric_limits<double>::infinity());
    m_learnRateIncreaseFactor = configAALR(L"learnRateIncreaseFactor", 1.382);

    // AutoAdjust Auto Adjust Minibatch Parameters
    m_autoAdjustMinibatch = configAALR(L"autoAdjustMinibatch", false);
    m_minibatchSizeTuningFrequency = configAALR(L"minibatchSizeTuningFrequency", (size_t) 1);
    m_minibatchSizeTuningMax = configAALR(L"minibatchSizeTuningMax", (size_t) 1048576);
    m_minibatchSearchCriterionErrorMargin = configAALR(L"minibatchSearchCriterionErrorMargin", (size_t) 1);

    m_numPrevLearnRates = configAALR(L"numPrevLearnRates", (size_t) 5);
    m_numBestSearchEpoch = configAALR(L"numBestSearchEpoch", (size_t) 1);
    m_loadBestModel = configAALR(L"loadBestModel", true);
    m_useCVSetControlLRIfCVExists = configAALR(L"UseCVSetControlLRIfCVExists", true);
    m_useEvalCriterionControlLR = configAALR(L"UseEvalCriterionControlLR", false);

    // TODO: mbSize and truncated should be specified differently for truncated BPTT:
    //       mbSize = total number of samples after which a model update should happen
    //       truncated = truncation length
    m_mbSize = configSGD(L"minibatchSize", ConfigRecordType::Array(intargvector(vector<int>{256})));
    m_truncated = configSGD(L"truncated", false);
    m_maxSamplesInRAM = configSGD(L"maxSamplesInRAM", (size_t) SIZE_MAX);
    m_numSubminiBatches = configSGD(L"numSubminibatches", (size_t) 1);
    m_useTwoPassTraining = configSGD(L"useTwoPassTraining", false);

    m_packThresholdSizeInBytes = configSGD(L"packThresholdSizeInKB", DEFAULT_PACK_THRESHOLD_SIZE_IN_KB) * 1024;

    if (configAALR.Exists(L"numMiniBatch4LRSearch"))
    {
        LOGPRINTF(stderr, "WARNING: 'numMiniBatch4LRSearch' is deprecated, please remove it and use 'numSamples4Search' instead.\n");
        // the number of minibatches used to search
        // the learning rate. It's typically set to 10-20% of
        // the total minibatches in an epoch.
        auto numMiniBatch4LRSearch = configAALR(L"numMiniBatch4LRSearch", ConfigRecordType::Array(intargvector(vector<int>{500})));
        m_numSamples4Search.resize(numMiniBatch4LRSearch.size());
        for (size_t i = 0; i < numMiniBatch4LRSearch.size(); ++i)
            m_numSamples4Search[i] = numMiniBatch4LRSearch[i] * m_mbSize[i];
    }
    else
    {
        // Default is default mbSize * 500, same as above.
        intargvector defaultValues;
        defaultValues.resize(m_mbSize.size());
        std::transform(m_mbSize.begin(), m_mbSize.end(), defaultValues.begin(), [](int v) { return v * 500; });
        m_numSamples4Search = configAALR(L"numSamples4Search", ConfigRecordType::Array(defaultValues));
    }

    // the number of samples in each epoch (0 means, use all the samples in each epoch).
    m_epochSize = configSGD(L"epochSize", (size_t) 0);
    // the number of samples in each epoch (0 means, use all the samples in each epoch).
    if (m_epochSize == 0)
        m_epochSize = requestDataSize;
    m_maxComputedEpochSize = m_epochSize;

    // the total number of epochs to run.
    m_maxEpochs = configSGD(L"maxEpochs");

    // Note: Momentum is best specified as a MB-size agnostic fashion.
    // Because momentum per sample is a number very close to 1, it is more handy to use a logarithmic specification.
    // We use 'momentumAsTimeConstant' to specify the time constant of the low-pass filter that momentum really is.
    // To convert a typical per-MB momentum value of 'm' used with a MB size of 'N', use momentumAsTimeConstant = -N/ln(m).
    // For the common configuration of momentum 0.9 at MB size of 256, that is momentumAsTimeConstant = 2429.8.
    floatargvector momentumPerMB = configSGD(L"momentumPerMB", ConfigRecordType::Array(floatargvector()));
    floatargvector momentumPerSample = configSGD(L"momentumPerSample", ConfigRecordType::Array(floatargvector()));
    floatargvector momentumAsTimeConstant = configSGD(L"momentumAsTimeConstant", ConfigRecordType::Array(floatargvector()));
    bool useNesterovMomentum = configSGD(L"useNAG", false);

    m_maxTempMemSizeInSamplesForCNN = configSGD(L"maxTempMemSizeInSamplesForCNN", (size_t) 0);

    m_traceLevel = configSGD(L"traceLevel", 0);
    m_numMBsToShowResult = configSGD(L"numMBsToShowResult", (size_t)10);
    m_firstMBsToShowResult = configSGD(L"firstMBsToShowResult", (size_t)0);
    m_numMBsToCUDAProfile = configSGD(L"numMBsToCUDAProfile", (size_t)0);

    // Parameters that control logging of training progress in TensorBoard.
    // Directory to create TensorBoard event files in. If empty (default), the progress is not logged as event files.
    m_tensorBoardLogDir = msra::strfun::utf16(configSGD(L"tensorBoardLogDir", L""));
    // Frequency at which to log intermediate training progress results. Used only when tensorBoardLogDir is not empty.
    // Setting this to 0 disables intermediate progress logging (only per-epoch loss/eval metric are logged).
    // Setting this to any other value (n) will log average loss/eval metric for each n minibatches.
    m_tensorBoardNumMBsToLogResult = configSGD(L"tensorBoardNumMBsToLogResult", m_numMBsToShowResult);

    m_gradientClippingWithTruncation = configSGD(L"gradientClippingWithTruncation", true);
    m_clippingThresholdPerSample = configSGD(L"clippingThresholdPerSample", numeric_limits<double>::infinity());

    // sequence-training parameters
    m_hSmoothingWeight = configSGD(L"hSmoothingWeight", 0.95);
    m_frameDropThresh = configSGD(L"frameDropThresh", 1e-10);
    m_doReferenceAlign = configSGD(L"doReferenceAlign", false);
    m_seqGammarCalcUsesMBR = configSGD(L"seqGammarUsesMBR", false);
    m_seqGammarCalcAMF = configSGD(L"seqGammarAMF", 14.0);
    m_seqGammarCalcLMF = configSGD(L"seqGammarLMF", 14.0);
    m_seqGammarCalcbMMIFactor = configSGD(L"seqGammarBMMIFactor", 0.0);
    m_seqGammarCalcWP = configSGD(L"seqGammarWordPen", 0.0);
    m_disableRegInBatchNormalization = configSGD(L"disableRegInBatchNormalization", false);

    m_dropoutRates = configSGD(L"dropoutRate", ConfigRecordType::Array(doubleargvector(vector<double>{0.0})));
    m_batchNormalizationTimeConstant = configSGD(L"batchNormalizationTimeConstant", ConfigRecordType::Array(doubleargvector(vector<double>{0})));
    m_batchNormalizationBlendTimeConstant = configSGD(L"batchNormalizationBlendTimeConstant", ConfigRecordType::Array(doubleargvector(vector<double>{0})));

    GradientsUpdateType gradUpdateType = ParseGradUpdateType(configSGD(L"gradUpdateType", L"None"));
    m_gradType.type = gradUpdateType;
    m_gradType.gaussianNoiseInjectStd = (float)configSGD(L"gaussianNoiseInjectStd", 0.0);

    // parameters for FSAdaGrad
    m_gradType.varianceTimeConstant = configSGD(L"varianceTimeConstant", 2 * 3600 * 100); // default originates from 2h of speech
    m_gradType.targetAdagradAvDenom = configSGD(L"fsAdagradTargetAvDenom", 1.0); // TODO: deprecated parameter kept for back compat (set to 0.0025 inconjunction with reenabling the static bug)

    // extract RMSProp parameters from config, if they exist. Default to reasonable values.
    m_rpi.dec = configSGD(L"rms_wgt_dec", 0.75);
    m_rpi.inc = configSGD(L"rms_wgt_inc", 1.2);
    m_rpi.min = configSGD(L"rms_wgt_min", 0.1);
    m_rpi.max = configSGD(L"rms_wgt_max", 10.0);
    m_rpi.gamma = configSGD(L"rms_gamma", 0.99);

    m_needAveMultiplier = configSGD(L"normWithAveMultiplier", true);
    m_L2RegWeight = configSGD(L"L2RegWeight", 0.0);
    m_L1RegWeight = configSGD(L"L1RegWeight", 0.0);

    // for backward support. future setups should use gradUpdateType='AdaGrad', instead of useAdagrad=true
    if (configSGD(L"useAdagrad", false))
        m_gradType.type = GradientsUpdateType::AdaGrad;

    m_adaptationRegType = ParseAdaptationRegType(configSGD(L"adaptationRegType", L"None"));
    m_adaptationRegWeight = configSGD(L"adaptationRegWeight", 0.0);

    // gradient check setup
    m_doGradientCheck = configSGD(L"gradientcheck", false);
    m_gradientCheckSigDigit = configSGD(L"sigFigs", 6.0); // TODO: why is this a double?

    if (m_doGradientCheck && sizeofElemType != sizeof(double))
    {
        LogicError("Gradient check needs to use precision = 'double'.");
    }

    m_useAllDataForPreComputedNode = configSGD(L"UseAllDataForPreComputedNode", true);

    // consistency checks
    for (size_t i = 0; i < m_mbSize.size(); i++)
    {
        if (m_epochSize != requestDataSize && m_epochSize < m_mbSize[i])
        {
            InvalidArgument("epoch size must be larger than mbsize.");
        }
    }

    if (m_autoLearnRateSearchType == LearningRateSearchAlgorithm::None &&
        (learningRatesPerSample.size() == 0 && learningRatesPerMB.size() == 0))
    {
        InvalidArgument("If autoLearnRateSearchType is false you must specify the learningRatesPerSample or learningRatesPerMB parameter.");
    }

    if (learningRatesPerSample.size() > 0 && learningRatesPerMB.size() > 0)
    {
        InvalidArgument("You specified both learningRatesPerSample and learningRatesPerMB. Please comment out one of them.");
    }

    if (learningRatesPerSample.size() > 0)
    {
        m_learningRatesParam = learningRatesPerSample;
        m_learningRatesSpecifiedForMBSize = intargvector(L"1");
    }
    else if (learningRatesPerMB.size() > 0) // this actually means per specified minibatch size
    {
        m_learningRatesParam = learningRatesPerMB;
        m_learningRatesSpecifiedForMBSize = m_mbSize;
    }

    if ((int) (momentumPerSample.size() > 0) + (int) (momentumPerMB.size() > 0) + (int) (momentumAsTimeConstant.size() > 0) > 1)
    {
        InvalidArgument("You specified more than one of momentumPerSample, momentumPerMB, and momentumAsTimeConstant. Please only specify one.");
    }

    if (momentumPerSample.size() > 0) // note: noone would ever use this; use momentumAsTimeConstant instead
    {
        m_momentumParam = momentumPerSample;
        m_momentumSpecifiedForMBSize = intargvector(L"1");
    }
    else if (momentumAsTimeConstant.size() > 0)
    {
        vector<float> momentumPerSampleVec;
        for (int i = 0; i < momentumAsTimeConstant.size(); i++)
        {
            double momTC = momentumAsTimeConstant[i];
            double momPS = momTC == 0.0 ? 0 : exp(-1.0 / momTC);
            momentumPerSampleVec.push_back((float) momPS);
        }
        m_momentumParam = momentumPerSampleVec;
        m_momentumSpecifiedForMBSize = intargvector(L"1");
    }
    else if (momentumPerMB.size() > 0)
    {
        m_momentumParam = momentumPerMB;
        m_momentumSpecifiedForMBSize = m_mbSize;
    }
    else // default: momentumPerMB = 0.9 per MB
    {
        m_momentumParam = floatargvector(L"0.9");
        m_momentumSpecifiedForMBSize = m_mbSize;
    }
    m_useNesterovMomentum = useNesterovMomentum;

    for (int i = 0; i < m_momentumParam.size(); i++)
    {
        if (m_momentumParam[i] >= 1.0 || m_momentumParam[i] < 0.0)
        {
            InvalidArgument("Momentum parameter must be in [0, 1).");
        }
    }

    if (m_learnRateDecreaseFactor > 1 || m_learnRateIncreaseFactor < 1)
    {
        InvalidArgument("learnRateIncreaseFactor must be >= 1 and learnRateDecreaseFactor must be <= 1.");
    }

    for (size_t i = 0; i < m_dropoutRates.size(); i++)
    {
        if (m_dropoutRates[i] >= 1 || m_dropoutRates[i] < 0)
        {
            InvalidArgument("dropoutRate must be >= 0 and < 1.");
        }
    }

    if (m_adaptationRegWeight > 1 || m_adaptationRegWeight < 0)
        InvalidArgument("adaptationRegWeight must be in [0 1]");

    m_minLearnRate = configSGD(L"minLearningRatePerSample", 1e-9f);

    m_needAdaptRegularization = false;

    // BUGBUG: these are not passed to Init()
    m_doUnitTest = configSGD(L"unitTest", false);

    // parallel training
    m_parallelizationMethod = ParallelizationMethod::none;
    m_numGradientBits = vector<int>{8 * (int)sizeofElemType}; // means no quantization
    m_zeroThresholdFor1Bit = true;
    m_bufferedAsyncGradientAggregation = false;
    m_enableDistributedMBReading = false;
    m_parallelizationStartEpochNum = 0;
    m_modelAggregationBlockSize = 0; 

    if (configSGD.Exists(L"ParallelTrain"))
    {
        MPIWrapperPtr pMPI = MPIWrapper::GetInstance(); 
        if (!pMPI) 
        {
            // some users may forget to specify parallelTrain option 
            // in this case, falling back to normal SGD
            fprintf(stderr, "parallelTrain option is not enabled. ParallelTrain config will be ignored.\n");
        }
        else
        {
            size_t numMPIWorkers = pMPI->NumNodesInUse();            
            const ConfigRecordType& configParallelTrain(configSGD(L"ParallelTrain", ConfigRecordType::Record()));
            m_parallelizationMethod = ParseParallelizationMethod(configParallelTrain(L"parallelizationMethod", L"none"));
            m_parallelizationStartEpochNum = configParallelTrain(L"parallelizationStartEpoch", (int)1) - 1; // Internally, epoch numbers are 0-based
            if (m_parallelizationStartEpochNum < 0 /* sic */)
            // Be explicit that user-facing epoch numbers are 1-based
            InvalidArgument("parallelizationStartEpoch must be greater or equal to 1");
            m_enableDistributedMBReadingNotSpecified = !configParallelTrain.Exists(L"distributedMBReading");
            m_enableDistributedMBReading = configParallelTrain(L"distributedMBReading", false);
            m_syncStatsTrace = configParallelTrain(L"syncPerfStats", (int)0);

        if (configParallelTrain.Exists(L"DataParallelSGD"))
        {
            const ConfigRecordType& configDataParallelSGD(configParallelTrain(L"DataParallelSGD", ConfigRecordType::Record()));
            let defaultGradientBits = 8 * (int)sizeofElemType;
            m_numGradientBits = configDataParallelSGD(L"gradientBits", ConfigRecordType::Array(intargvector(vector<int>{defaultGradientBits})));
            m_zeroThresholdFor1Bit = configDataParallelSGD(L"useZeroThresholdFor1BitQuantization", true);
            m_bufferedAsyncGradientAggregation = configDataParallelSGD(L"useBufferedAsyncGradientAggregation", false);
            for (size_t i = 0; i < m_numGradientBits.size(); i++)
            {
                if (m_numGradientBits[i] < 1 || m_numGradientBits[i] > defaultGradientBits)
                    InvalidArgument("gradientBits values must be in the range [1, 32] when using precision=float and in range [1, 64] when using precision=double.");
            }
        }
        if (configParallelTrain.Exists(L"ModelAveragingSGD"))
        {
            const ConfigRecordType& configMASGD(configParallelTrain(L"ModelAveragingSGD", ConfigRecordType::Record()));
            if (configMASGD.Exists(L"blockSizePerWorker") && configMASGD.Exists(L"blockSize"))
                InvalidArgument("It is only allowed to set blockSizePerWorker or blockSize, not both of them");
            else if (configMASGD.Exists(L"blockSize"))
                m_modelAggregationBlockSize = configMASGD(L"blockSize");
            else if (configMASGD.Exists(L"blockSizePerWorker"))
            {
                m_modelAggregationBlockSize = configMASGD(L"blockSizePerWorker");
                m_modelAggregationBlockSize *= numMPIWorkers;
            }
            else
                m_modelAggregationBlockSize = 40000 * numMPIWorkers;    // default value 
#if 1           // legacy option 
            if (configMASGD.Exists(L"syncFrequencyInFrames"))
            {
                if (configMASGD.Exists(L"blockSizePerWorker") || configMASGD.Exists(L"blockSize"))
                    InvalidArgument("syncFrequencyInFrames is a deprecated alias of blockSizePerWorker. It is not allowed to specify both of them");
                m_modelAggregationBlockSize = configMASGD(L"syncFrequencyInFrames");
                m_modelAggregationBlockSize *= numMPIWorkers;
                fprintf(stderr, "WARNING: option syncFrequencyInFrames in ModelAveragingSGD is going to be deprecated. Please use blockSizePerWorker instead\n");
            }
            if (configMASGD.Exists(L"syncPeroid"))
            {
                if (configMASGD.Exists(L"blockSizePerWorker") || configMASGD.Exists(L"blockSize"))
                    InvalidArgument("syncPeriod is a deprecated alias of blockSizePerWorker. It is not allowed to specify both of them");
                m_modelAggregationBlockSize = configMASGD(L"syncPeriod");
                m_modelAggregationBlockSize *= numMPIWorkers;
                fprintf(stderr, "WARNING: option syncPeroid in ModelAveragingSGD is going to be deprecated. Please use blockSizePerWorker instead in the future.\n");
            }
#endif
        }
        if (configParallelTrain.Exists(L"BlockMomentumSGD"))
        {
#ifndef CNTK_PARALLEL_TRAINING_SUPPORT
            InvalidArgument("BlockMomentumSGD is not enabled in this version.\n");
#else
            const ConfigRecordType& configBMSGD(configParallelTrain(L"BlockMomentumSGD", ConfigRecordType::Record()));
            if (configBMSGD.Exists(L"blockSize") && configBMSGD.Exists(L"blockSizePerWorker"))
                InvalidArgument("It is only allowed to set blockSizePerWorker or blockSize, not both of them");
            else if (configBMSGD.Exists(L"blockSizePerWorker"))
            {
                m_modelAggregationBlockSize = configBMSGD(L"blockSizePerWorker");
                m_modelAggregationBlockSize *= numMPIWorkers;
            }
            else if (configBMSGD.Exists(L"blockSize"))
                m_modelAggregationBlockSize = configBMSGD(L"blockSize");
            else
                m_modelAggregationBlockSize = 120000 * numMPIWorkers; // default value 
#if 1           // legacy option
            if (configBMSGD.Exists(L"syncPeriod"))
            {
                if (configBMSGD.Exists(L"blockSizePerWorker") || configBMSGD.Exists(L"blockSize"))
                    InvalidArgument("syncPeriod is a deprecated alias of blockSizePerWorker. It is not allowed to specify both of them");
                m_modelAggregationBlockSize = configBMSGD(L"syncPeriod");
                m_modelAggregationBlockSize *= numMPIWorkers;
                fprintf(stderr, "WARNING: option syncPeroid in BlockMomentumSGD is going to be deprecated. Please use blockSizePerWorker instead in the future.\n");
            }
#endif 
            m_resetSGDMomentum = configBMSGD(L"resetSGDMomentum", true);
            m_useNesterovBlockMomentum = configBMSGD(L"useNesterovMomentum", true);
            m_blockLearningRate = configBMSGD(L"blockLearningRate", 1.0); 

            if (configBMSGD.Exists(L"blockMomentumPerSync") && configBMSGD.Exists(L"blockMomentumAsTimeConstant"))
            {
                InvalidArgument("It is only allowed to set either blockMomentumPerSync or blockMomentumAsTimeConstant, not both of them");
            }
            else if (configBMSGD.Exists(L"blockMomentumAsTimeConstant"))
            {
                m_blockMomentumAsTimeConstant = configBMSGD(L"blockMomentumAsTimeConstant"); 
            }
#if 1           // This option "blockMomentumPerSync" is going to be deprecated in the future 
            else if (configBMSGD.Exists(L"blockMomentumPerSync"))
            {
                double blockMomentum = configBMSGD(L"blockMomentumPerSync");
                m_blockMomentumAsTimeConstant = BlockMomentumSGD<double>::Momentum2TimeConstant(blockMomentum, m_modelAggregationBlockSize);
            }
#endif 
            else /*if (!configBMSGD.Exists(L"blockMomentumPerSync") && !configBMSGD.Exists(L"blockMomentumAsTimeConstant"))*/
            {
                double blockMomentum = 1.0 - 1.0 / (double)numMPIWorkers;   // this is a default value which ensures each block update contributes equally
                m_blockMomentumAsTimeConstant = BlockMomentumSGD<double>::Momentum2TimeConstant(blockMomentum, m_modelAggregationBlockSize);
            }
#endif 
        }

        if (configParallelTrain.Exists(L"DataParallelASGD"))
        {
#ifndef ASGD_PARALLEL_SUPPORT
            InvalidArgument("DataParallelASGD is not enabled in this version.\n");
#else
            const ConfigRecordType & configDataParallelASGD(configParallelTrain(L"DataParallelASGD", ConfigRecordType::Record()));
            m_nSyncSamplesPerWorker = configDataParallelASGD(L"syncPeriodPerWorker", ConfigRecordType::Array(intargvector(vector<int>{256})));
#if 1       // legacy option
            if (configDataParallelASGD.Exists(L"syncPeriod"))
            {
                if (configDataParallelASGD.Exists(L"syncPeriodPerWorker"))
                    InvalidArgument("syncPeriod is a deprecated alias of syncPeriodPerWorker. It is not allowed to specify both of them");
                m_nSyncSamplesPerWorker = configDataParallelASGD(L"syncPeriod", ConfigRecordType::Array(intargvector(vector<int>{256})));
            }
#endif
            m_isAsyncBufferEnabled = configDataParallelASGD(L"UsePipeline", false);
            m_isSimulateMA = configDataParallelASGD(L"SimModelAverage", false); // using parameter server-based version of ModelAveragingSGD
            if (configDataParallelASGD.Exists(L"AdjustLearningRateAtBeginning")) // adjust learning rate per m_adjustNumInBatch minibatches until to original one,
                                                                                 // this option could be used to takcle the unstableness of DataParallelASGD if you get a chance
            {
                const ConfigRecordType & configAdjustLearningRateAtBeginning(configDataParallelASGD(L"AdjustLearningRateAtBeginning", ConfigRecordType::Record()));
                m_adjustLearningRateAtBeginning = AdjustLearningRateAtBeginningType(configAdjustLearningRateAtBeginning(L"adjustType", L"staircase"));
                m_adjustCoefficient = configAdjustLearningRateAtBeginning(L"adjustCoefficient", (double)0.1);
                m_adjustPerMinibatches = configAdjustLearningRateAtBeginning(L"adjustPerMinibatches", (size_t)256);
            }
#endif
        }
        } // if (!pMPI)
    } // if (configSGD.Exists(L"ParallelTrain"))
}

static size_t GetSizeOfPrecision(const ScriptableObjects::IConfigRecordPtr configp)
{
    wstring precision = configp->Get(L"precision");
    if (precision == L"float")
        return sizeof(float);
    else if (precision == L"double")
        return sizeof(double);
    else
        RuntimeError("invalid value '%ls' for 'precision', must be 'float' or 'double'", precision.c_str());
}

SGDParams::SGDParams(const ScriptableObjects::IConfigRecordPtr configp)
    : SGDParams(*configp, GetSizeOfPrecision(configp))
{
}

void SGDParams::InitializeAndCheckBlockMomentumSGDParameters()
{
#ifdef CNTK_PARALLEL_TRAINING_SUPPORT 
    // final argument checking in case of user specifying a bad parameter
    size_t numMPIWorker = MPIWrapper::GetInstance()->NumNodesInUse();
    double blockMomentum = BlockMomentumSGD<double>::TimeConstant2Momentum(m_blockMomentumAsTimeConstant, m_modelAggregationBlockSize);
    if ((1 - blockMomentum)*m_blockLearningRate*numMPIWorker >= 2.0)
    {
        fprintf(stderr, "WARNING: (1-blockMomentumPerSync)*blockLearningRate is larger than 2*numWorkers; it is possible to overshoot.");
    }
    if (blockMomentum == 0.0)
    {
        fprintf(stderr, "WARNING: blockMomentum equals to zero. \n");
    }
#else
    // don't need do anything here 
    m_blockMomentumAsTimeConstant = 0.0;
    m_blockLearningRate = 1.0;
#endif 
}

// register SGD<> with the ScriptableObject system
ScriptableObjects::ConfigurableRuntimeTypeRegister::AddFloatDouble<SGD<float>, SGD<double>> registerSGDOptimizer(L"SGDOptimizer");

}}}<|MERGE_RESOLUTION|>--- conflicted
+++ resolved
@@ -681,17 +681,10 @@
             LOGPRINTF(stderr, "Finished Epoch[%2d of %d]: [Training] ", i + 1, (int)m_maxEpochs);
             epochCriterion.LogCriterion(criterionNodes[0]->NodeName());
 
-<<<<<<< HEAD
             m_lastFinishedEpochTrainLoss = epochCriterion.Average();
             for (size_t j = 0; j < epochEvalErrors.size(); j++)
                 epochEvalErrors[j].LogCriterion(evaluationNodes[j]->NodeName());
             fprintf(stderr, "totalSamplesSeen = %d; learningRatePerSample = %.8g; epochTime=%.6gs\n", (int)totalTrainingSamplesSeen, learnRatePerSample, epochTime);
-=======
-        m_lastFinishedEpochTrainLoss = epochCriterion.Average();
-        for (size_t j = 0; j < epochEvalErrors.size(); j++)
-            epochEvalErrors[j].LogCriterion(evaluationNodes[j]->NodeName());
-        fprintf(stderr, "totalSamplesSeen = %zu; learningRatePerSample = %.8g; epochTime=%.6gs\n", totalTrainingSamplesSeen, learnRatePerSample, epochTime);
->>>>>>> 63118565
 #if 0
             // TODO: This was only printed if >1 eval criterion. Why? Needed?
             LOGPRINTF(stderr, "Finished Epoch[%2d of %d]:     Criterion Node [%ls] Per Sample = %.8g\n",
