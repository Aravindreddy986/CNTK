// SGD.cpp -- implements SGD with all bells and whistles, parallelization, randomization, etc.

#define _CRT_SECURE_NO_WARNINGS // "secure" CRT not available on all platforms  --add this at the top of all CPP files that give "function or variable may be unsafe" warnings

#include "Basics.h"
#include "SGD.h"
#include "NonlinearityNodes.h"          // for DropoutNode
#include "SpecialPurposeNodes.h"        // for SequenceWithSoftmaxNode
#include "DataReaderHelpers.h"
#include "MatrixQuantizerImpl.h"

#ifdef CNTK_PARALLEL_TRAINING_SUPPORT
//static inline bool operator==(const std::pair<double,size_t>& a, double b) { assert(b==0); return a.first == b; }
// ^^ workaround until this line in AggregateGradientsImpl() gets updated: assert(headerCPU->evalErrors[i] == 0);
#include "AllReduceDistGradAggregator.h"
#include "BlockMomentumSGD.h"
#endif

#include "SimpleDistGradAggregator.h"
#include "ProgressTracing.h"
#include "LatticeFreeMMINode.h"

#include <map>
#include <set>

namespace Microsoft { namespace MSR { namespace CNTK {

using namespace std;

// =======================================================================
// class SGD
// =======================================================================

template SGD<float>::SGD(const ConfigParameters&);
template SGD<double>::SGD(const ConfigParameters&);
template SGD<float>::SGD(const ScriptableObjects::IConfigRecord&);
template SGD<double>::SGD(const ScriptableObjects::IConfigRecord&);

// -----------------------------------------------------------------------
// Train() -- perform a multi-epoch training end-to-end with checkpointing
// -----------------------------------------------------------------------

template <class ElemType>
void SGD<ElemType>::Train(shared_ptr<ComputationNetwork> net, DEVICEID_TYPE deviceId,
                          IDataReader* trainSetDataReader,
                          IDataReader* validationSetDataReader, int startEpoch, bool loadNetworkFromCheckpoint)
{
    // log the device we are computing on
    LOGPRINTF(stderr, "\nModel has %d nodes. Using ", (int)net->GetTotalNumberOfNodes());
    if (net->GetDeviceId() < 0)
        fprintf(stderr, "CPU.\n");
    else
        fprintf(stderr, "GPU %d.\n", (int) net->GetDeviceId());

    // TODO: BUGBUG: if not starting from checkpoint, need to synchronize initial model
    // strategy should be to run the initializer above on mpiRank==0, and then broadcast parameters.

    startEpoch = max(startEpoch, 0);
    m_needAdaptRegularization = false;

    // set tracing flags
    net->EnableNodeTracing(m_traceNodeNamesReal, m_traceNodeNamesCategory, m_traceNodeNamesSparse);

    TrainOrAdaptModel(startEpoch, net, loadNetworkFromCheckpoint, net, nullptr, trainSetDataReader, validationSetDataReader);
}

// -----------------------------------------------------------------------
// Adapt() -- similar to Train(), but for purpose of adapting
// -----------------------------------------------------------------------

template <class ElemType>
void SGD<ElemType>::Adapt(wstring origModelFileName, wstring refNodeName,
                          IDataReader* trainSetDataReader,
                          IDataReader* validationSetDataReader,
                          const DEVICEID_TYPE deviceId, const bool makeMode)
{
    int startEpoch = DetermineStartEpoch(makeMode);
    if (startEpoch == m_maxEpochs)
    {
        LOGPRINTF(stderr, "No further training is necessary.\n");
        return;
    }

    ComputationNetworkPtr net;
    bool networkLoadedFromCheckpoint = false;
    if (startEpoch >= 0)
    {
        wstring modelFileName = GetModelNameForEpoch(int(startEpoch) - 1);
        LOGPRINTF(stderr, "Starting from checkpoint. Loading network from '%ls'.\n", modelFileName.c_str());
        net = ComputationNetwork::CreateFromFile<ElemType>(deviceId, modelFileName);
        networkLoadedFromCheckpoint = true;
    }
    else
    {
        LOGPRINTF(stderr, "Load Network From the original model file %ls.\n", origModelFileName.c_str());
        net = ComputationNetwork::CreateFromFile<ElemType>(deviceId, origModelFileName);
    }

    startEpoch = max(startEpoch, 0);

    ComputationNetworkPtr refNet;
    m_needAdaptRegularization = m_adaptationRegType != AdaptationRegType::None && m_adaptationRegWeight > 0;
    if (m_needAdaptRegularization)
    {
        LOGPRINTF(stderr, "Load reference Network From the original model file %ls.\n", origModelFileName.c_str());
        refNet = ComputationNetwork::CreateFromFile<ElemType>(deviceId, origModelFileName);
    }

    ComputationNodeBasePtr refNode;
    if (m_needAdaptRegularization && m_adaptationRegType == AdaptationRegType::KL)
    {
        LOGPRINTF(stderr, "Checking refNodeName %ls.\n", origModelFileName.c_str());
        if (refNodeName == L"")
            InvalidArgument("refNodeName does not exist and is needed when adaptationRegType is KL.");
        refNode = refNet->GetNodeFromName(refNodeName);
    }

    TrainOrAdaptModel(startEpoch, net, networkLoadedFromCheckpoint, refNet, refNode, trainSetDataReader, validationSetDataReader);
}

// -----------------------------------------------------------------------
// TrainOrAdaptModel() -- main training end-to-end, given a start model
// -----------------------------------------------------------------------

static double MomentumPerMB(double momentumPerSample, size_t minibatchSize);

template <class ElemType>
void SGD<ElemType>::TrainOrAdaptModel(int startEpoch, ComputationNetworkPtr net,
                                      bool networkLoadedFromCheckpoint,
                                      ComputationNetworkPtr refNet,
                                      ComputationNodeBasePtr refNode,
                                      IDataReader* trainSetDataReader,
                                      IDataReader* validationSetDataReader)
{
    let& criterionNodes = GetTrainCriterionNodes(net);

    fprintf(stderr, "\n");
    if (criterionNodes.size() == 1)
    {
        LOGPRINTF(stderr, "Training criterion:   %ls = %ls\n", criterionNodes.front()->NodeName().c_str(), criterionNodes.front()->OperationName().c_str());
    }
    else
    {
        LOGPRINTF(stderr, "Training criteria:\n");
    for (const auto& node : criterionNodes)
    {
        LOGPRINTF(stderr, "\t%ls = %ls\n", node->NodeName().c_str(), node->OperationName().c_str());
    }
    if (criterionNodes.empty())
    {
        LOGPRINTF(stderr, "\t(none)\n");
        InvalidArgument("TrainOrAdaptModel: No criterion node was specified.");
    }
    }

    // determine evaluationNodes from GetEvalCriterionNodes(), ensuring each criterion is only logged once
    std::vector<ComputationNodeBasePtr> evaluationNodes;
    {
        auto originalEvaluationNodes = GetEvalCriterionNodes(net);
        set<ComputationNodeBasePtr> criteriaLogged; // set to make sure we don't double-log criteria
        for (const auto& node : criterionNodes)
            criteriaLogged.insert(node);

        for (const auto& node : originalEvaluationNodes)
            if (criteriaLogged.insert(node).second)
                evaluationNodes.push_back(node);

        if (evaluationNodes.size() == 1)
        {
            LOGPRINTF(stderr, "Evaluation criterion: %ls = %ls\n", evaluationNodes.front()->NodeName().c_str(), evaluationNodes.front()->OperationName().c_str());
        }
        else if (!evaluationNodes.empty())
        {
            fprintf(stderr, "\n");
            LOGPRINTF(stderr, "Evaluation criteria:\n");
            for (const auto& node : evaluationNodes)
            {
                LOGPRINTF(stderr, "\t%ls = %ls\n", node->NodeName().c_str(), node->OperationName().c_str());
            }
        }
    }

    std::vector<ComputationNodeBasePtr> additionalNodesToEvaluate;
    auto& outputNodes = net->OutputNodes();
    additionalNodesToEvaluate.insert(additionalNodesToEvaluate.end(), outputNodes.cbegin(), outputNodes.cend());

    auto preComputeNodesList = net->GetNodesRequiringPreComputation();
    additionalNodesToEvaluate.insert(additionalNodesToEvaluate.end(), preComputeNodesList.cbegin(), preComputeNodesList.cend());

    // allocate memory for forward and backward computation
    net->AllocateAllMatrices(evaluationNodes, additionalNodesToEvaluate, criterionNodes[0]); // TODO: use criterionNodes.front() throughout

    // get feature and label nodes into an array of matrices that will be passed to GetMinibatch()
    // TODO: instead, remember the nodes directly, to be able to handle both float and double nodes; current version will crash for mixed networks
    StreamMinibatchInputs* inputMatrices = new StreamMinibatchInputs();
    // TODO: ^^ change to shared_ptr or unique_ptr
    let& featureNodes = net->FeatureNodes();
    let& labelNodes = net->LabelNodes();
    // BUGBUG: ^^ should not get all feature/label nodes, but only the ones referenced in a criterion
    for (size_t pass = 0; pass < 2; pass++)
    {
        auto& nodes = (pass == 0) ? featureNodes : labelNodes;
        for (const auto & node : nodes)
            inputMatrices->AddInput(node->NodeName(), node->ValuePtr(), node->GetMBLayout(), node->GetSampleLayout());
    }

    // get hmm file for sequence training
    bool isSequenceTrainingCriterion = (criterionNodes[0]->OperationName() == L"SequenceWithSoftmax");
    if (isSequenceTrainingCriterion)
    {
        // SequenceWithSoftmaxNode<ElemType>* node = static_cast<SequenceWithSoftmaxNode<ElemType>*>(criterionNodes[0]);
        auto node = dynamic_pointer_cast<SequenceWithSoftmaxNode<ElemType>>(criterionNodes[0]);
        auto hmm = node->gethmm();
        trainSetDataReader->GetHmmData(hmm);
    }

    // used for KLD regularized adaptation. For all other adaptation techniques
    // use MEL to edit the model and using normal training algorithm
    // TODO: Should this be done in SGD::Adapt()?
    // TODO: Redo this leveraging that we now have shared_ptrs. It is probably even OK if both networks share feature nodes.
    // TODO: Then we can also share the MBLayout; which currently is copied by value.
    std::vector<ComputationNodeBasePtr> refFeatureNodes; // we keep the original network's features here
    if (m_needAdaptRegularization && m_adaptationRegType == AdaptationRegType::KL && refNode != nullptr)
    {
        refNet->InvalidateCompiledNetwork(); // prepare to re-compile
        // replace input nodes in ref network by input nodes of the main network
        refFeatureNodes.resize(featureNodes.size());
        for (size_t i = 0; i < featureNodes.size(); i++)
        {
            // we need to keep this info to undo this later
            // TODO: After the change to shared_ptrs, this may no longer be necessary.
            refFeatureNodes[i] = refNet->GetNodeFromName(featureNodes[i]->NodeName()); // remember so that we can restore them later
            refNet->ReplaceNode(featureNodes[i]->NodeName(), featureNodes[i]);
        }
        //const_cast<MBLayoutPtr&>(refNet->GetMBLayoutPtrOfNetwork()) = net->GetMBLayoutPtrOfNetwork(); // WORKAROUND
        refNet->CompileNetwork();

        // allocate memory for forward computation
        refNet->AllocateAllMatrices({refNode}, {}, nullptr);
    }

    // initializing weights and gradient holder
    // only one criterion so far TODO: support multiple ones?
    auto& learnableNodes = net->LearnableParameterNodes(criterionNodes[0]);
    list<Matrix<ElemType>> smoothedGradients;
    vector<double> smoothedCounts; // currently used by FSAdaGradUpdate()
    size_t numParameters = 0;

    vector<wstring> nodesToUpdateDescriptions; // for logging only
    for (auto nodeIter = learnableNodes.begin(); nodeIter != learnableNodes.end(); nodeIter++)
    {
        ComputationNodePtr node = dynamic_pointer_cast<ComputationNode<ElemType>>(*nodeIter);
        // Note: We don't actually need the smoothedGradients if !IsParameterUpdateRequired().
        // However, this is hard to fix since lots of code assumes smoothedGradients to be in the same order as learnableNodes.
        // V2 API fixes this.
        smoothedGradients.push_back(Matrix<ElemType>(node->Value().GetNumRows(),
                                                     node->Value().GetNumCols(),
                                                     net->GetDeviceId()));
        smoothedCounts.push_back(0);
        if (node->IsParameterUpdateRequired())
        {
            nodesToUpdateDescriptions.push_back(node->NodeDescription() + L" : [" + msra::strfun::utf16(string(node->GetSampleLayout())) + L"]");
            numParameters += node->GetSampleLayout().GetNumElements();
        }
    }
    size_t numNeedsGradient = 0;
    for (let node : net->GetEvalOrder(criterionNodes[0]))
    {
        if (node->NeedsGradient())
            numNeedsGradient++;
    }
    fprintf(stderr, "\n");
    LOGPRINTF(stderr, "Training %.0f parameters in %d ",
              (double)numParameters, (int)nodesToUpdateDescriptions.size());
    if (m_traceLevel == 0)
        fprintf(stderr, "parameter tensors.\n");
    else
    {
        fprintf(stderr, "out of %d parameter tensors and %d nodes with gradient:\n\n",
            (int)learnableNodes.size(), (int)numNeedsGradient);
    for (let nodeDescription : nodesToUpdateDescriptions)
    {
        LOGPRINTF(stderr, "\t%ls\n", nodeDescription.c_str());
    }
    }

    // one blank line before training progress log
    fprintf(stderr, "\n");

    double avgCriterion, lrControlCriterion;
    lrControlCriterion = avgCriterion = numeric_limits<double>::infinity();
    size_t epochsNotCountedInAvgCriterion = startEpoch % m_learnRateAdjustInterval;

    std::vector<wstring> evalNodeNames;
    for (size_t i = 0; i < evaluationNodes.size(); i++)
        evalNodeNames.push_back(evaluationNodes[i]->NodeName());

    double learnRatePerSample = 0.5f / m_mbSize[startEpoch];

    double learningRateAdjustmentFactor = 1.0f;
    vector<double> prevLearnRates;
    prevLearnRates.resize(m_numPrevLearnRates);
    for (int i = 0; i < m_numPrevLearnRates; i++)
        prevLearnRates[i] = -1.0;

    if (GetParallelizationMethod() == ParallelizationMethod::dataParallelSGD)
    {
        InitDistGradAgg(evaluationNodes.size(), m_traceLevel);
    }
    else if (GetParallelizationMethod() == ParallelizationMethod::modelAveragingSGD || 
             GetParallelizationMethod() == ParallelizationMethod::blockMomentumSGD)
    {
        InitModelAggregationHandler(m_syncStatsTrace, net->GetDeviceId());
    }
    
    // precompute mean and invStdDev nodes and save initial model
    // When no precompute, only save if we did not load the model from a 
    // checkpoint but instead built it from a network description
    if (PreCompute(net, trainSetDataReader, featureNodes, labelNodes, inputMatrices) || !networkLoadedFromCheckpoint)
    {
        // Synchronize all ranks before writing the model to ensure that
        // everyone is done loading the model
        if (m_mpi != nullptr)
        {
            m_mpi->WaitAll();
        }

        // In case of parallel training only the main node should we saving the model to prevent
        // the parallel training nodes from colliding to write the same file
        if ((m_mpi == nullptr) || m_mpi->IsMainNode())
            net->Save(GetModelNameForEpoch(int(startEpoch) - 1));
    }

    size_t totalTrainingSamplesSeen = 0; // aggregated over all epochs, for logging purposes only

    bool learnRateInitialized = false;
    double prevCriterion = numeric_limits<double>::infinity();
    if (startEpoch > 0)
    {
        learnRateInitialized = TryLoadCheckPointInfo(startEpoch - 1,
                                                     /*out*/ totalTrainingSamplesSeen,
                                                     /*out*/ learnRatePerSample,
                                                     smoothedGradients,
                                                     /*out*/ prevCriterion,
                                                     /*out*/ m_prevChosenMinibatchSize);
        if (learnRateInitialized)
            prevLearnRates[startEpoch % m_numPrevLearnRates] = learnRatePerSample;
    }

    if (m_autoLearnRateSearchType == LearningRateSearchAlgorithm::AdjustAfterEpoch &&
        !learnRateInitialized && m_learningRatesParam.size() <= startEpoch)
    {
        InvalidArgument(
            "When using \"AdjustAfterEpoch\", there must either exist a checkpoint file, "
            "or an explicit learning rate must be specified in config for the starting epoch.");
    }

    // TODO this assumes training is picked up with nodes with zero parameters
    double prevDropoutRate = 0;
    double prevNormalizationTimeConstant = 0;
    double prevNormalizationBlendTimeConstant = 0;

    bool learnRateReduced = false;

    // pass user config on memory allocation for convolution operations to the Network
    ComputationNetwork::SetMaxTempMemSizeForCNN(net, criterionNodes[0], m_maxTempMemSizeInSamplesForCNN);
    if (m_needAdaptRegularization && m_adaptationRegType == AdaptationRegType::KL && refNode)
    {
        ComputationNetwork::SetMaxTempMemSizeForCNN(refNet, refNode, m_maxTempMemSizeInSamplesForCNN);
    }

    // likewise for sequence training parameters
    if (isSequenceTrainingCriterion)
    {
        ComputationNetwork::SetSeqParam<ElemType>(net, criterionNodes[0], m_hSmoothingWeight, m_frameDropThresh, m_doReferenceAlign,
                                                  m_seqGammarCalcAMF, m_seqGammarCalcLMF, m_seqGammarCalcWP, m_seqGammarCalcbMMIFactor, m_seqGammarCalcUsesMBR);
    }

    // --- MAIN EPOCH LOOP
    for (int i = startEpoch; i < (int) m_maxEpochs; i++) // TODO: why is this an int, and not a size_t?
    {
        // Synchronize all ranks before proceeding to ensure that
        // rank 0 has finished writing the previous model file
        if (m_mpi != nullptr)
        {
            m_mpi->WaitAll();
        }

        Timer timer;
        timer.Start();

        // set dropout rate for this epoch
        // We use the same seed across workers until parallel training kicks in to ensure that the workers have identical models
        size_t parallelWorkerIdx = ((m_mpi == nullptr) || !UsingParallelTrain(i)) ? 0 : m_mpi->CurrentNodeRank();
        size_t dropoutRandSeedBase = (parallelWorkerIdx * m_maxEpochs) + i;
        ComputationNetwork::SetDropoutRate<ElemType>(net, criterionNodes[0], m_dropoutRates[i], prevDropoutRate, dropoutRandSeedBase);
        ComputationNetwork::SetBatchNormalizationTimeConstants<ElemType>(net, criterionNodes[0], 
                                                                         m_batchNormalizationTimeConstant[i], prevNormalizationTimeConstant,
                                                                         m_batchNormalizationBlendTimeConstant[i], prevNormalizationBlendTimeConstant);
        
        // learning rate adjustment
        if (m_autoLearnRateSearchType == LearningRateSearchAlgorithm::None || i < m_learningRatesParam.size())
        {
            // BUGBUG: GetNumParallelSequences() returns 1 under certain situations; it seems when restarting from checkpoint
            learnRatePerSample = GetLearningRatePerSample(i /*BUGBUG workaround:*/, trainSetDataReader->GetNumParallelSequencesForFixingBPTTMode());
        }
        else if (m_autoLearnRateSearchType == LearningRateSearchAlgorithm::SearchBeforeEpoch)
        {
            double largestPrevLearnRatePerSample = prevLearnRates[0];
            for (int j = 1; j < m_numPrevLearnRates; j++)
            {
                largestPrevLearnRatePerSample = max(largestPrevLearnRatePerSample, prevLearnRates[j]);
            }

            // return a reasonable learning rate based on the initial minibatchSize
            double newLearningRatePerSample = SearchForBestLearnRate(net, refNet, refNode, i, learnRatePerSample,
                                                                     trainSetDataReader, featureNodes, labelNodes,
                                                                     criterionNodes, evaluationNodes, inputMatrices,
                                                                     learnableNodes, smoothedGradients, smoothedCounts,
                                                                     learnRateInitialized, largestPrevLearnRatePerSample);
            learningRateAdjustmentFactor = newLearningRatePerSample / learnRatePerSample;
            learnRatePerSample = newLearningRatePerSample;

            // save per sample learn rate to support changeable minibatchSize
            prevLearnRates[i % m_numPrevLearnRates] = learnRatePerSample;
        }

        learnRateInitialized = true;

        if (learnRatePerSample < m_minLearnRate)
        {
            LOGPRINTF(stderr, "Learn Rate Per Sample for Epoch[%d] = %.8g is less than minLearningRatePerSample %.8g. Training complete.\n",
                      i + 1, learnRatePerSample, m_minLearnRate);
            if (m_autoLearnRateSearchType != LearningRateSearchAlgorithm::None)
            {
                // In case of parallel training only the main node should we saving the model to prevent
                // the parallel training nodes from colliding to write the same file
                if ((m_mpi == nullptr) || m_mpi->IsMainNode())
                    net->Save(m_modelPath);
            }
            break;
        }

        size_t chosenMinibatchSize;
        size_t actualMinibatchSize;

        // Through the command line or config file the user can set minibatch sizes on a per epoch
        // basis for a set number of epochs.  For epochs after that point, m_mbSize.size(), either
        // we just keep using
        // the last minibatch size, or we use tuning to try and find a better one.
        if (m_autoAdjustMinibatch && i >= m_mbSize.size())
        {
            size_t numFramesToUseInSearch = m_numMiniBatch4LRSearch[i] * m_mbSize[i];
            if (m_epochSize != requestDataSize)
            {
                // ensure the numFramesToUseInSearch does not exceed the total number of frames in the epoch
                numFramesToUseInSearch = min(numFramesToUseInSearch, m_epochSize);
            }

            // Use tuning to try and find a better minibatch size
            chosenMinibatchSize = AdaptiveMinibatchSizing(net, refNet, refNode, i,
                                                          numFramesToUseInSearch,
                                                          trainSetDataReader, learnRatePerSample,
                                                          m_mbSize[i], featureNodes, labelNodes,
                                                          criterionNodes, evaluationNodes,
                                                          inputMatrices, learnableNodes,
                                                          smoothedGradients, smoothedCounts, learningRateAdjustmentFactor);
            m_prevChosenMinibatchSize = chosenMinibatchSize;
        }
        else
        {
            // use the explicitly set minibatch size
            chosenMinibatchSize = m_mbSize[i];
        }

        actualMinibatchSize = FixUpEffectiveMBSize(chosenMinibatchSize /*BUGBUG workaround:*/, trainSetDataReader->GetNumParallelSequencesForFixingBPTTMode());

        double momentumPerSample = GetMomentumPerSample(i /*BUGBUG workaround:*/, trainSetDataReader->GetNumParallelSequencesForFixingBPTTMode());
        // time constant = number of samples after which a contribution has been reduced to e^-1
        double momentumAsTimeConstant = momentumPerSample == 0.0 ? 0.0
                                                                 : momentumPerSample >= 1.0 ? 0.0
                                                                                            : -1.0 / log(momentumPerSample);
        if (m_traceLevel > 0)
        {
            fprintf(stderr, "\n");
            LOGPRINTF(stderr, "Starting Epoch %d: learning rate per sample = %f  effective momentum = %f  momentum as time constant = %.1f samples\n",
                      i + 1, learnRatePerSample, MomentumPerMB(momentumPerSample, actualMinibatchSize), momentumAsTimeConstant);
        }

        EpochCriterion epochCriterion; // criterion values are returned in this
        std::vector<EpochCriterion> epochEvalErrors(evaluationNodes.size());
        TrainOneEpoch(net,
                      refNet,
                      refNode,
                      i,
                      m_epochSize,
                      trainSetDataReader,
                      learnRatePerSample,
                      chosenMinibatchSize,
                      featureNodes,
                      labelNodes,
                      criterionNodes,
                      evaluationNodes,
                      inputMatrices,
                      learnableNodes, smoothedGradients, smoothedCounts,
                      epochCriterion, epochEvalErrors);
        totalTrainingSamplesSeen += epochCriterion.second; // aggregate #training samples, for logging purposes only

        timer.Stop();
        double epochTime = timer.ElapsedSeconds();

        if (m_useEvalCriterionControlLR && epochEvalErrors.size() > 0)
            lrControlCriterion = epochEvalErrors[0].Average();
        else
            lrControlCriterion = epochCriterion.Average();

        LOGPRINTF(stderr, "Finished Epoch[%2d of %d]: [Training] ", i + 1, (int)m_maxEpochs);
        epochCriterion.LogCriterion(criterionNodes[0]->NodeName());

        m_lastFinishedEpochTrainLoss = epochCriterion.Average();
        for (size_t j = 0; j < epochEvalErrors.size(); j++)
            epochEvalErrors[j].LogCriterion(evaluationNodes[j]->NodeName());
        fprintf(stderr, "totalSamplesSeen = %d; learningRatePerSample = %.8g; epochTime=%.6gs\n", (int)totalTrainingSamplesSeen, learnRatePerSample, epochTime);
#if 0
        // TODO: This was only printed if >1 eval criterion. Why? Needed?
        LOGPRINTF(stderr, "Finished Epoch[%2d of %d]:     Criterion Node [%ls] Per Sample = %.8g\n",
            i + 1, (int)m_maxEpochs, criterionNodes[0]->NodeName().c_str(), epochCriterion.Average());

        for (size_t j = 0; j < epochEvalErrors.size(); j++)
        {
            LOGPRINTF(stderr, "Finished Epoch[%2d of %d]:     Evaluation Node [%ls] Per Sample = %.8g\n",
                i + 1, (int) m_maxEpochs, evalNodeNames[j].c_str(), epochEvalErrors[j].Average());
        }
#endif

        if (validationSetDataReader != trainSetDataReader && validationSetDataReader != nullptr)
        {
            SimpleEvaluator<ElemType> evalforvalidation(net, m_mpi, m_enableDistributedMBReading, 100, 0, 0, m_useTwoPassTraining ? m_maxSamplesInRAM : SIZE_MAX, 1, m_useTwoPassTraining);
            vector<wstring> cvSetTrainAndEvalNodes;
            if (criterionNodes.size() > 0)
            {
                cvSetTrainAndEvalNodes.push_back(criterionNodes[0]->NodeName());
            }
            for (let node : evaluationNodes)
            {
                cvSetTrainAndEvalNodes.push_back(node->NodeName());
            }

            // BUGBUG: We should not use the training MB size. The training MB size is constrained by both convergence and memory. Eval is only constrained by memory.
            let vScore = evalforvalidation.Evaluate(validationSetDataReader, cvSetTrainAndEvalNodes, m_mbSize[i]);
            LOGPRINTF(stderr, "Finished Epoch[%2d of %d]: [Validate] ", i + 1, (int)m_maxEpochs);
            for (size_t k = 0; k < vScore.size() /*&& k < 2*/; k++)
                vScore[k].LogCriterion(cvSetTrainAndEvalNodes[k], /*addSemicolon=*/k + 1 < vScore.size());
                //fprintf(stderr, "%s %ls = %.8f * %d", k ? ";" : "", cvSetTrainAndEvalNodes[k].c_str(), vScore[k].Average(), (int)vScore[k].second);
            fprintf(stderr, "\n");

            if (m_useCVSetControlLRIfCVExists)
            {
                if (m_useEvalCriterionControlLR && vScore.size() > 1)
                    lrControlCriterion = vScore[1].Average(); // use the first of possibly multiple eval criteria
                else
                    lrControlCriterion = vScore[0].Average(); // the first one is the training criterion
            }
        }

        // broadcast epochCriterion to make sure each processor will have the same learning rate schedule
        if ((GetParallelizationMethod() == ParallelizationMethod::modelAveragingSGD 
            ||
            GetParallelizationMethod() == ParallelizationMethod::blockMomentumSGD) 
            && (m_mpi->NumNodesInUse() > 1))
        {
            m_mpi->Bcast(&epochCriterion.first,  1, m_mpi->MainNodeRank());
            m_mpi->Bcast(&epochCriterion.second, 1, m_mpi->MainNodeRank());
            m_mpi->Bcast(&lrControlCriterion,    1, m_mpi->MainNodeRank());
        }

        bool loadedPrevModel = false;
        size_t epochsSinceLastLearnRateAdjust = i % m_learnRateAdjustInterval + 1;
        if (avgCriterion == numeric_limits<double>::infinity())
        {
            avgCriterion = lrControlCriterion;
        }
        else
        {
            avgCriterion = ((epochsSinceLastLearnRateAdjust - 1 - epochsNotCountedInAvgCriterion) *
                                avgCriterion +
                            lrControlCriterion) /
                           (epochsSinceLastLearnRateAdjust - epochsNotCountedInAvgCriterion);
        }

        if (m_autoLearnRateSearchType == LearningRateSearchAlgorithm::AdjustAfterEpoch &&
            m_learningRatesParam.size() <= i && epochsSinceLastLearnRateAdjust == m_learnRateAdjustInterval)
        {
            if (std::isnan(avgCriterion) || (prevCriterion - avgCriterion < 0 && prevCriterion != numeric_limits<double>::infinity()))
            {
                if (m_loadBestModel)
                {
                    // roll back
                    auto bestModelPath = GetModelNameForEpoch(i - m_learnRateAdjustInterval);
                    LOGPRINTF(stderr, "Loading (rolling back to) previous model with best training-criterion value: %ls.\n", bestModelPath.c_str());
                    net->RereadPersistableParameters<ElemType>(bestModelPath);
                    LoadCheckPointInfo(i - m_learnRateAdjustInterval,
                                       /*out*/ totalTrainingSamplesSeen,
                                       /*out*/ learnRatePerSample,
                                       smoothedGradients,
                                       /*out*/ prevCriterion,
                                       /*out*/ m_prevChosenMinibatchSize);
                    loadedPrevModel = true;
                }
            }

            if (m_continueReduce)
            {
                if (std::isnan(avgCriterion) ||
                    (prevCriterion - avgCriterion <= m_reduceLearnRateIfImproveLessThan * prevCriterion &&
                     prevCriterion != numeric_limits<double>::infinity()))
                {
                    if (learnRateReduced == false)
                    {
                        learnRateReduced = true;
                    }
                    else
                    {
                        // In case of parallel training only the main node should we saving the model to prevent
                        // the parallel training nodes from colliding to write the same file
                        if ((m_mpi == nullptr) || m_mpi->IsMainNode())
                            net->Save(GetModelNameForEpoch(i, true));

                        LOGPRINTF(stderr, "Finished training and saved final model\n\n");
                        break;
                    }
                }

                if (learnRateReduced)
                {
                    learnRatePerSample *= m_learnRateDecreaseFactor;
                    LOGPRINTF(stderr, "learnRatePerSample reduced to %.8g\n", learnRatePerSample);
                }
            }
            else
            {
                if (std::isnan(avgCriterion) ||
                    (prevCriterion - avgCriterion <= m_reduceLearnRateIfImproveLessThan * prevCriterion &&
                     prevCriterion != numeric_limits<double>::infinity()))
                {

                    learnRatePerSample *= m_learnRateDecreaseFactor;
                    LOGPRINTF(stderr, "learnRatePerSample reduced to %.8g\n", learnRatePerSample);
                }
                else if (prevCriterion - avgCriterion > m_increaseLearnRateIfImproveMoreThan * prevCriterion &&
                         prevCriterion != numeric_limits<double>::infinity())
                {
                    learnRatePerSample *= m_learnRateIncreaseFactor;
                    LOGPRINTF(stderr, "learnRatePerSample increased to %.8g\n", learnRatePerSample);
                }
            }
        }
        else
        {
            if (std::isnan(avgCriterion))
                RuntimeError("The training criterion is not a number (NAN).");
        }

        // not loading previous values then set them
        if (!loadedPrevModel && epochsSinceLastLearnRateAdjust == m_learnRateAdjustInterval)
        {
            prevCriterion = avgCriterion;
            epochsNotCountedInAvgCriterion = 0;
        }

        // Synchronize all ranks before proceeding to ensure that
        // nobody tries reading the checkpoint file at the same time
        // as rank 0 deleting it below
        if (m_mpi != nullptr)
        {
            m_mpi->WaitAll();
        }

        // Persist model and check-point info
        if ((m_mpi == nullptr) || m_mpi->IsMainNode())
        {
            if (loadedPrevModel)
            {
                // If previous best model is loaded, we will first remove epochs that lead to worse results
                for (int j = 1; j < m_learnRateAdjustInterval; j++)
                {
                    int epochToDelete = i - j;
                    LOGPRINTF(stderr, "SGD: removing model and checkpoint files for epoch %d after rollback to epoch %lu\n", epochToDelete + 1, (size_t)(i - m_learnRateAdjustInterval) + 1);  // report 1 based epoch number
                    _wunlink(GetModelNameForEpoch(epochToDelete).c_str());
                    _wunlink(GetCheckPointFileNameForEpoch(epochToDelete).c_str());
                }

                // Set i back to the loaded model
                i -= m_learnRateAdjustInterval;
                LOGPRINTF(stderr, "SGD: revoke back to and update checkpoint file for epoch %d\n", i+1); // report 1 based epoch number
                SaveCheckPointInfo(i, totalTrainingSamplesSeen, learnRatePerSample, smoothedGradients, prevCriterion, chosenMinibatchSize);
            }
            else
            {
                SaveCheckPointInfo(i, totalTrainingSamplesSeen, learnRatePerSample, smoothedGradients, prevCriterion, chosenMinibatchSize);
                auto modelName = GetModelNameForEpoch(i);
                if (m_traceLevel > 0)
                    LOGPRINTF(stderr, "SGD: Saving checkpoint model '%ls'\n", modelName.c_str());
                net->Save(modelName);
                if (!m_keepCheckPointFiles)
                {
                    // delete previous checkpoint file to save space
                    if (m_autoLearnRateSearchType == LearningRateSearchAlgorithm::AdjustAfterEpoch && m_loadBestModel)
                    {
                        if (epochsSinceLastLearnRateAdjust != 1)
                        {
                            _wunlink(GetCheckPointFileNameForEpoch(i - 1).c_str());
                        }
                        if (epochsSinceLastLearnRateAdjust == m_learnRateAdjustInterval)
                        {
                            _wunlink(GetCheckPointFileNameForEpoch(i - m_learnRateAdjustInterval).c_str());
                        }
                    }
                    else
                    {
                        _wunlink(GetCheckPointFileNameForEpoch(i - 1).c_str());
                    }
                }
            }
        }
        else
        {
            if (loadedPrevModel)
            {
                // Set i back to the loaded model
                i -= m_learnRateAdjustInterval;
            }
        }

        if (learnRatePerSample < 1e-12)
        {
            LOGPRINTF(stderr, "learnRate per sample is reduced to %.8g which is below 1e-12. stop training.\n",
                      learnRatePerSample);
        }
    }
    // --- END OF MAIN EPOCH LOOP

    // Synchronize all ranks before proceeding to ensure that
    // rank 0 has finished writing the model file
    if (m_mpi != nullptr)
    {
        m_mpi->WaitAll();
    }

    // progress tracing for compute cluster management
    ProgressTracing::TraceProgressPercentage(m_maxEpochs, 0.0, true);
    ProgressTracing::TraceTrainLoss(m_lastFinishedEpochTrainLoss);

    // since we linked feature nodes. we need to remove it from the deletion
    if (m_needAdaptRegularization && m_adaptationRegType == AdaptationRegType::KL && refNode != nullptr)
    {
        for (size_t i = 0; i < refFeatureNodes.size(); i++)
        {
            // note we need to handle deletion carefully
            refNet->ReplaceNode(refFeatureNodes[i]->NodeName(), refFeatureNodes[i]);
        }
    }

    delete inputMatrices;
}

// -----------------------------------------------------------------------
// TrainOneEpoch() -- train one epoch
// -----------------------------------------------------------------------

template <class ElemType>
size_t SGD<ElemType>::TrainOneEpoch(ComputationNetworkPtr net,
                                    ComputationNetworkPtr refNet,
                                    const ComputationNodeBasePtr& refNode,
                                    const int epochNumber,
                                    const size_t epochSize,
                                    IDataReader* trainSetDataReader,
                                    const double learnRatePerSample,
                                    size_t tunedMBSize,
                                    const std::vector<ComputationNodeBasePtr>& featureNodes,
                                    const std::vector<ComputationNodeBasePtr>& labelNodes,
                                    const std::vector<ComputationNodeBasePtr>& criterionNodes,
                                    const std::vector<ComputationNodeBasePtr>& evaluationNodes,
                                    StreamMinibatchInputs* inputMatrices, // TODO: why is this a pointer?
                                    const std::list<ComputationNodeBasePtr>& learnableNodes,
                                    std::list<Matrix<ElemType>>& smoothedGradients, vector<double>& smoothedCounts,
                                    /*out*/ EpochCriterion& epochCriterion,
                                    /*out*/ std::vector<EpochCriterion>& epochEvalErrors,
                                    const std::string& prefixMsg)
{
    ScopedNetworkOperationMode modeGuard(net, NetworkOperationMode::training);

    // bring our 'out' values into consistent state
    epochCriterion = EpochCriterion(0);
    epochEvalErrors.assign(epochEvalErrors.size(), EpochCriterion(0));

    double totalTimeInMBs = 0; // use double since timer has sub-microsecond time resolution

    // initialize statistics
    size_t totalEpochSamples = 0;

    int numMBsRun = 0;
    int numMBsRunSinceLastLogged = 0;

    bool useGradientAggregation = UsingGradientAggregation(epochNumber);
    bool useModelAggregation = UsingModelAggregation(epochNumber);
    bool useParallelTrain = UsingParallelTrain(epochNumber);

    // MA-related variables
    size_t nSamplesSinceLastModelSync = 0;
    size_t blockSizePerWorker = 0;
    if (useParallelTrain && m_pMASGDHelper)
    {
        m_pMASGDHelper->OnEpochStart(learnableNodes);
        blockSizePerWorker = m_modelAggregationBlockSize / m_mpi->NumNodesInUse();
    }

    std::vector<Matrix<ElemType>*> learnParamsGradients;
    Profiler profiler(m_numMBsToCUDAProfile);

    // resetting this, so profiling is performed for one epoch only
    m_numMBsToCUDAProfile = 0;

    bool useDistributedMBReading = useParallelTrain &&
                                   m_enableDistributedMBReading &&
                                   trainSetDataReader->SupportsDistributedMBRead();
    if (useDistributedMBReading)
    {
        trainSetDataReader->StartDistributedMinibatchLoop(tunedMBSize, epochNumber, m_mpi->CurrentNodeRank(),
                                                          m_mpi->NumNodesInUse(), epochSize);
    }
    else
    {
        trainSetDataReader->StartMinibatchLoop(tunedMBSize, epochNumber, epochSize);
    }

    net->StartEvaluateMinibatchLoop(evaluationNodes);
    net->StartEvaluateMinibatchLoop(criterionNodes);
    if (m_needAdaptRegularization && m_adaptationRegType == AdaptationRegType::KL && refNode)
    {
        refNet->StartEvaluateMinibatchLoop(refNode);
    }

    // prepare for sub-minibatching
    // Sub-minibatching is used if a single minibatch is too large to fit into GPU RAM.
    DataReaderHelpers::SubminibatchDispatcher<ElemType> smbDispatcher;
    size_t numSubminibatchesNeeded = DataReaderHelpers::GetNumSubminibatchesNeeded<ElemType>(trainSetDataReader, m_maxSamplesInRAM, m_numSubminiBatches, tunedMBSize);

    // this is non-trivial, we need a manager object to handle this
    if (numSubminibatchesNeeded > 1 || m_useTwoPassTraining)
        smbDispatcher.Init(net, learnableNodes, criterionNodes, evaluationNodes, m_useTwoPassTraining);

    // The following is a special feature only supported by the Kaldi2Reader for more efficient sequence training.
    // This attemps to compute the error signal for the whole utterance, which will
    // be fed to the neural network as features. Currently it is a workaround
    // for the two-forward-pass sequence and ctc training, which allows
    // processing more utterances at the same time.
    // TODO: move the two-forward-pass support out of the reader, make a first-class citizen.
    AttemptUtteranceDerivativeFeatures(net, trainSetDataReader, featureNodes, inputMatrices);

    if (m_traceLevel > 0)
    {
        fprintf(stderr, "\n");
        LOGPRINTF(stderr, "Starting minibatch loop");
        if (useGradientAggregation)
        {
            fprintf(stderr, ", DataParallelSGD training (MyRank = %d, NumNodes = %d, NumGradientBits = %d)",
                    (int) m_mpi->CurrentNodeRank(), (int) m_mpi->NumNodesInUse(), (int) m_numGradientBits);

            if (m_bufferedAsyncGradientAggregation)
                fprintf(stderr, ", BufferedAsyncGradientAggregation is ENABLED");
        }

        if (useDistributedMBReading)
            fprintf(stderr, ", distributed reading is ENABLED");

        if (numSubminibatchesNeeded > 1 || m_useTwoPassTraining)
        {
            if (m_maxSamplesInRAM < SIZE_MAX)
                fprintf(stderr, ", with maximum %d samples in RAM", (int)m_maxSamplesInRAM);
            else
                fprintf(stderr, ", with %d subminibatch", (int)numSubminibatchesNeeded);
        }
        fprintf(stderr, ".\n");
    }

    Timer timer;
    timer.Start();

    // NOTE: the following two local matrices are not used in distGradAgg path
    // assume only one training criterion node for each epoch.
    // The criterion values are accumulated here over the minibatches (without having to pull them off the GPU).
    CriterionAccumulator<ElemType> localEpochCriterion(1, net->GetDeviceId());
    CriterionAccumulator<ElemType> localEpochEvalErrors(epochEvalErrors.size(), net->GetDeviceId());

    // --- MAIN MINIBATCH LOOP

    // for differential logging, we keep the previous criterion values around
    EpochCriterion         epochCriterionLastLogged  = epochCriterion;
    vector<EpochCriterion> epochEvalErrorsLastLogged = epochEvalErrors;
<<<<<<< HEAD

    // Now, we need to use a switch to enable/disable wk in BatchNormalization.
    // If we can determine whether wk added or not for each node, then, discard this
    // TODO: Define "wk" and say what this is for and in which context it is used.
    std::unordered_set<ComputationNodeBasePtr> batchNormalizationWeights;
    if (m_disableWkInBatchNormal) {
        for (auto& evalNode : evaluationNodes) 
        {
            shared_ptr<FlowControlNode> nestedNetwork = static_pointer_cast<FlowControlNode>(net->GetNestedNetwork(evalNode));
            for (auto& node : nestedNetwork->GetNestedNodes()) 
            {
                shared_ptr<BatchNormalizationNode<ElemType>> castNode =
                    dynamic_pointer_cast<BatchNormalizationNode<ElemType>>(node);
                if (castNode) 
                {
                    batchNormalizationWeights.insert(castNode->GetInputs()[1]);
                    batchNormalizationWeights.insert(castNode->GetInputs()[2]);
                }
            }
        }
    }

=======
>>>>>>> d6115fb7
    bool noMoreSamplesToProcess = false;
    auto lfMMINode = dynamic_cast<LatticeFreeMMINode<ElemType>*>(criterionNodes[0].get());
    for (;;)
    {
        // Per-minibatch performance measurements; only enabled when perfTraceLevel > 0
        Timer fineGrainedPerfMeasurementTimer;
        double readTime = 0;
        double computeTime = 0;
        double parameterUpdateTime = 0;
        if (m_perfTraceLevel > 0)
            fineGrainedPerfMeasurementTimer.Start();

        // get minibatch
        // TODO: is it guaranteed that the GPU is already completed at this point, is it safe to overwrite the buffers?
        size_t actualMBSize = 0;
        bool wasDataRead = DataReaderHelpers::GetMinibatchIntoNetwork<ElemType>(*trainSetDataReader, net, criterionNodes[0],
                                                                                useDistributedMBReading, useParallelTrain, *inputMatrices, actualMBSize, m_mpi, m_useTwoPassTraining);
        if (!wasDataRead && (!useDistributedMBReading || noMoreSamplesToProcess)) // in case of distributed reading, we do a few more loops until all ranks have completed
            break;                                                                // end of epoch

        if (m_perfTraceLevel > 0)
        {
            fineGrainedPerfMeasurementTimer.Stop();
            readTime = fineGrainedPerfMeasurementTimer.ElapsedSeconds();
            fineGrainedPerfMeasurementTimer.Start();
        }

        // Note: If !wasDataRead then the data that GetMinibatchIntoNetwork() was supposed to full in are undefined.
        // Must not touch them.

        if (!wasDataRead)
            actualMBSize = 0; // (undefined if !wasDataRead)

        nSamplesSinceLastModelSync += actualMBSize;

        // Dropout nodes have an implicit input in the form of the random mask that is applied to its explicit input
        // This mask is regerated every minibatch and hence dropout nodes with a non-zero dropout rate must me marked outdated
        // w.r.t. inputs to force evaluation in each minibatch
        MarkDropoutNodesEvalTimeStampAsOutdated(net, criterionNodes[0]);

        // node data was changed
        // TODO: move this to that function as well--just tired to pass everything as arguments
        // TODO: We should do this right after the GetMinibatch() call, since that's where these changed.
        //       Need to check whether that would cause unintended side effects.
        // TODO: original code did not call this for actualMBSize == 0
        ComputationNetwork::BumpEvalTimeStamp(featureNodes);
        ComputationNetwork::BumpEvalTimeStamp(labelNodes);

        if (actualMBSize > 0)
        {
            assert(wasDataRead);
#ifndef EVALDLL
            if (m_doGradientCheck && GradientCheck(net, criterionNodes, learnableNodes, 0) == false)
                LogicError("cannot pass gradient checker");
#endif
            // TODO: currently we only support one node for regularization
            if (m_needAdaptRegularization && m_adaptationRegType == AdaptationRegType::KL && refNode)
            {
                size_t actualMBSize2 = refNet->DetermineActualMBSizeFromFeatures();
                refNet->GetMBLayoutPtrOfNetwork()->CopyFrom(net->GetMBLayoutPtrOfNetwork()); // TODO: This is UNTESTED (before this was missing, seemingly inconsistently)

                if (actualMBSize2 != actualMBSize)
                    LogicError("TrainOneEpoch: refNet has different MB size than main net??");

                refNet->ForwardProp(refNode);
                Matrix<ElemType>::ScaleAndAdd((ElemType) m_adaptationRegWeight,
                                              dynamic_pointer_cast<ComputationNode<ElemType>>(refNode)->Value(),
                                              (ElemType)(1.0 - m_adaptationRegWeight),
                                              dynamic_pointer_cast<ComputationNode<ElemType>>(labelNodes[0])->Value());
            }

            // do forward and back propagation

            // We optionally break the minibatch into sub-minibatches.
            // This, when enabled, is used when a full minibatch does not fit into GPU RAM.
            if (m_useTwoPassTraining)
            {
                if (m_maxSamplesInRAM >= SIZE_MAX)
                    LogicError("m_maxSamplesInRAM should not be larger than SIZE_MAX when m_useTwoPassTraining is true.");

                numSubminibatchesNeeded = (actualMBSize + m_maxSamplesInRAM - 1) / m_maxSamplesInRAM;
                if (lfMMINode)
                {
                    lfMMINode->SetTotalFrameNumberofCurrentMinibatch(actualMBSize);
                }
            }
            
            size_t actualNumSubminibatches = numSubminibatchesNeeded <= 1 ? 1 : smbDispatcher.GetMinibatchIntoCache(*trainSetDataReader, *net, *inputMatrices, numSubminibatchesNeeded);
            for (size_t ismb = 0; ismb < actualNumSubminibatches; ismb++)
            {
                if (actualNumSubminibatches > 1)
                {
                    smbDispatcher.GetSubMinibatchToNet(ismb); // get sub-minibatch from full-size one
                    ComputationNetwork::BumpEvalTimeStamp(featureNodes);
                    ComputationNetwork::BumpEvalTimeStamp(labelNodes);
                }

                // ===========================================================
                // forward prop for evaluate eval nodes
                // ===========================================================

                // compute eval node first since when gradient is computed the forward function values
                // may be changed and need to be recomputed when gradient and function value share the same matrix
                net->ForwardProp(evaluationNodes); // the bulk of this evaluation is reused in ComputeGradient() below

                // ===========================================================
                // forward prop for training criterion
                // ===========================================================

                net->ForwardProp(criterionNodes[0]);

                // ===========================================================
                // backprop
                // ===========================================================

                if (!(m_useTwoPassTraining && lfMMINode && actualNumSubminibatches > 1))
                {
                    if (learnRatePerSample > 0.01 * m_minLearnRate) // only compute gradient when learning rate is large enough
                        net->Backprop(criterionNodes[0]);

                    // house-keeping for sub-minibatching
                    if (actualNumSubminibatches > 1)
                        smbDispatcher.DoneWithCurrentSubMinibatch(ismb); // page state out
                }
            }                                                        // end sub-minibatch loop

            if (m_useTwoPassTraining && lfMMINode && actualNumSubminibatches > 1 && learnRatePerSample > 0.01 * m_minLearnRate)
            {
                for (size_t ismb = 0; ismb < actualNumSubminibatches; ismb++)
                {
                    smbDispatcher.GetSubMinibatchToNet(ismb); // get sub-minibatch from full-size one
                    ComputationNetwork::BumpEvalTimeStamp(featureNodes);
                    ComputationNetwork::BumpEvalTimeStamp(labelNodes);

                    net->ForwardProp(evaluationNodes); // the bulk of this evaluation is reused in ComputeGradient() below
                    net->ForwardProp(criterionNodes[0]);

                    net->Backprop(criterionNodes[0]);

                    // house-keeping for sub-minibatching
                    smbDispatcher.DoneWithCurrentSubMinibatch(ismb); // page state out
                }
            }

            if (actualNumSubminibatches > 1)
                smbDispatcher.DoneWithCurrentMinibatch();
        } // if (actualMBSize > 0)
        // WARNING: If actualMBSize == 0, then criterion nodes have NOT been updated, and contain garbage (last MB's) values.

        if (m_perfTraceLevel > 0)
        {
            std::unique_ptr<MatrixComputeStreamEvent> mainStreamSyncEvent(MatrixComputeStreamEvent::Create(net->GetDeviceId()));
            mainStreamSyncEvent->SynchronizeEvent();
            fineGrainedPerfMeasurementTimer.Stop();
            computeTime = fineGrainedPerfMeasurementTimer.ElapsedSeconds();
            fineGrainedPerfMeasurementTimer.Start();
        }

        // for momentum/clipping/regularization/etc., as well as for progress and statistics, we should only count frames that are not gaps
        // #samples according to the default dynamic axis, for use with criterion nodes that do not have an MBLayout
        size_t numSamplesWithLabelOfNetwork = wasDataRead ? net->GetNumSamplesWithLabelOfNetwork(actualMBSize) : 0; // (0 for empty MB)
        // Note: All accumulation into an EpochCriterion uses 'numSamplesWithLabelOfNetwork' as the generic,
        // fallback minibatch size. If that is 0, then nodes are considered containing zero samples,
        // independent of their actual content (which is considered outdated).

        // Sum of actualMBSize across all nodes when using parallel training
        // 'aggregate' here means accross-worker aggregate for this one minibatch.
        size_t aggregateNumSamples = actualMBSize; // (0 for empty MB)
        size_t aggregateNumSamplesWithLabel = CriterionAccumulator<ElemType>::GetNumSamples(criterionNodes[0], numSamplesWithLabelOfNetwork); // (0 for empty MB)

        if (!useGradientAggregation)
        {
            // accumulate criterion values (objective, eval)
            assert(wasDataRead || numSamplesWithLabelOfNetwork == 0);
            // criteria are in Value()(0,0), we accumulate into another 1x1 Matrix (to avoid having to pull the values off the GPU)
            localEpochCriterion.Add(criterionNodes, 0, numSamplesWithLabelOfNetwork);
            for (size_t i = 0; i < evaluationNodes.size(); i++)
                localEpochEvalErrors.Add(evaluationNodes, i, numSamplesWithLabelOfNetwork);
        }
        else
        {
            // distributed gradient aggregation
            if (learnParamsGradients.size() == 0)
            {
                // lazily form the list of gradients to exchange
                learnParamsGradients.reserve(learnableNodes.size());
                for (auto nodeIter = learnableNodes.begin(); nodeIter != learnableNodes.end(); nodeIter++)
                {
                    ComputationNodePtr node = dynamic_pointer_cast<ComputationNode<ElemType>>(*nodeIter);
                    if (node->IsParameterUpdateRequired())
                    {
                        Matrix<ElemType>* currParamsGradient = &(node->Gradient()); // TODO: we can use shared_ptrs now
                        // Sometimes, in parallel training, the current node may not get any samples to process
                        // In this case, the gradient matrix may not have been sized yet. If so, lets size it.
                        if (currParamsGradient->GetNumCols() == 0)
                        {
                            Matrix<ElemType>* currParamsValues = &(node->Value());
                            currParamsGradient->Resize(currParamsValues->GetNumRows(), currParamsValues->GetNumCols());
                        }

                        learnParamsGradients.push_back(currParamsGradient);
                    }
                }
            }

            // hoist the criterion into CPU space for all-reduce
            localEpochCriterion.Assign(criterionNodes, 0, numSamplesWithLabelOfNetwork);
            for (size_t i = 0; i < evaluationNodes.size(); i++)
                localEpochEvalErrors.Assign(evaluationNodes, i, numSamplesWithLabelOfNetwork);

            // copy all values to be aggregated into the header
            m_gradHeader->numSamples = aggregateNumSamples;
            m_gradHeader->criterion           = localEpochCriterion.GetCriterion(0).first;
            m_gradHeader->numSamplesWithLabel = localEpochCriterion.GetCriterion(0).second; // same as aggregateNumSamplesWithLabel
            assert(m_gradHeader->numSamplesWithLabel == aggregateNumSamplesWithLabel);
            for (size_t i = 0; i < evaluationNodes.size(); i++)
                m_gradHeader->evalErrors[i] = localEpochEvalErrors.GetCriterion(i);

            // aggregate
            m_gradHeader->numEvalNode = evaluationNodes.size(); // TODO: rename numEvalNode (plural)
            bool samplesProcessed = m_distGradAgg->AggregateGradients(learnParamsGradients, m_gradHeader.get(), epochNumber);
            noMoreSamplesToProcess = !samplesProcessed;

            // read out the header--now everything is aggregated
            aggregateNumSamples          = m_gradHeader->numSamples;
            aggregateNumSamplesWithLabel = m_gradHeader->numSamplesWithLabel;
            epochCriterion += EpochCriterion(m_gradHeader->criterion, m_gradHeader->numSamplesWithLabel);
            for (size_t i = 0; i < epochEvalErrors.size(); i++)
                epochEvalErrors[i] += m_gradHeader->evalErrors[i];
        }

        // update model parameters
        if ((aggregateNumSamples > 0) && (learnRatePerSample > m_minLearnRate * 0.01))
        {
#if 1       // BUGBUG: We must skip gaps in our momentum, clipping, regularization etc. criteria.
            // This will break test cases. So for now, we will only enable this for per-sample criteria.
            size_t numSamplesInMinibatch = aggregateNumSamples;
            if (criterionNodes[0]->HasMBLayout())
#endif
            numSamplesInMinibatch = aggregateNumSamplesWithLabel;
#if 0
            if (numSamplesInMinibatch != aggregateNumSamples)
                fprintf(stderr, "SGD: using true #samples %d instead of MB size %d\n", (int)numSamplesInMinibatch, (int)aggregateNumSamples);
#endif
            auto smoothedGradientIter = smoothedGradients.begin();
            auto smoothedCountIter = smoothedCounts.begin();
            for (auto nodeIter = learnableNodes.begin(); nodeIter != learnableNodes.end(); nodeIter++, smoothedGradientIter++, smoothedCountIter++)
            {
                ComputationNodeBasePtr node = *nodeIter;
                if (node->IsParameterUpdateRequired())
                {
<<<<<<< HEAD
=======
                    Matrix<ElemType>& smoothedGradient = *smoothedGradientIter;

                    //char buffer[100];
                    //std::wcstombs(buffer, node->GetName().c_str(), node->GetName().length());
                    //smoothedGradient.Print(buffer, -3, -3, -3, -3);
                    //fwprintf(stderr, L"Node %ls:\n", node->GetName().c_str());
>>>>>>> d6115fb7
#ifdef _DEBUG
                    if (smoothedGradientIter->HasNan("TrainOneEpoch/UpdateWeights(): "))
                        LogicError("%ls %ls operation has NaNs in smoothedGradient.", node->NodeName().c_str(), node->OperationName().c_str());
#endif
                    double nodeDependentLearningRatePerSample = learnRatePerSample * node->GetLearningRateMultiplier();
                    double momentumPerSample = GetMomentumPerSample(epochNumber /*BUGBUG workaround:*/, net->GetMBLayoutPtrOfNetwork()->GetNumParallelSequences());
                    double l2Factor = batchNormalizationWeights.find(node) == batchNormalizationWeights.end() ? 1.0 : 0.0;
                    // TODO: Check why l2Factor is not applied to L1. Bug?
                    // BUGBUG (Issue #95): Access to net MBLayout can no longer be done if we have multiple input layouts
                    UpdateWeights(dynamic_pointer_cast<ComputationNode<ElemType>>(node)->Value(),
                                  dynamic_pointer_cast<ComputationNode<ElemType>>(node)->Gradient(),
                                  *smoothedGradientIter, *smoothedCountIter,
                                  nodeDependentLearningRatePerSample, momentumPerSample,
                                  numSamplesInMinibatch,
                                  m_L2RegWeight * l2Factor, m_L1RegWeight,
                                  m_needAveMultiplier, m_useNesterovMomentum);
                    node->BumpEvalTimeStamp();
#ifdef _DEBUG
                    if (dynamic_pointer_cast<ComputationNode<ElemType>>(node)->Value().HasNan("TrainOneEpoch/UpdateWeights(): "))
                        LogicError("%ls %ls operation has NaNs in functionValues after parameter update.", node->NodeName().c_str(), node->OperationName().c_str());
#endif
                }
            }
        }

        if (m_perfTraceLevel > 0)
        {
            std::unique_ptr<MatrixComputeStreamEvent> mainStreamSyncEvent(MatrixComputeStreamEvent::Create(net->GetDeviceId()));
            mainStreamSyncEvent->SynchronizeEvent();
            fineGrainedPerfMeasurementTimer.Stop();
            parameterUpdateTime = fineGrainedPerfMeasurementTimer.ElapsedSeconds();

            PREPENDTS(stderr);
            fprintf(stderr, "Perf trace: Worker MB size = %d, Read = %.5gs; Compute = %.5gs; Parameter update = %.5gs, Aggregate MB size = %d\n", (int)actualMBSize, readTime, computeTime, parameterUpdateTime, (int)aggregateNumSamples);
        }

        // aggregation by model averaging or block momentum 
        if (useModelAggregation)
        {
            if (nSamplesSinceLastModelSync >= blockSizePerWorker)
            {
                bool synced = m_pMASGDHelper->OnArrivingAtSyncPoint(learnableNodes, smoothedGradients, nSamplesSinceLastModelSync);
                if (synced)
                {
                    nSamplesSinceLastModelSync = 0;
                }
            }
            // prepare break condition
            if (useDistributedMBReading)
            {
                noMoreSamplesToProcess = !wasDataRead;
            }
        }

        timer.Stop();
        numMBsRun++;

        totalTimeInMBs += timer.ElapsedSeconds();
        //trainSamplesSinceLastLogged += (int)aggregateNumSamplesWithLabel; // now inside epochCriterionLastLogged

        // log
        // This shows the criterion since last logged.
        if (numMBsRun <= m_firstMBsToShowResult || (m_numMBsToShowResult && (numMBsRun % m_numMBsToShowResult == 0)))
        {
            // get the epoch Values updated
            if (!useGradientAggregation)
            {
                // if no aggregation, we directly get the values from the minibatch accumulators
                timer.Restart();
                epochCriterion = localEpochCriterion.GetCriterion(0);
                for (size_t i = 0; i < epochEvalErrors.size(); i++)
                    epochEvalErrors[i] = localEpochEvalErrors.GetCriterion(i);
                timer.Stop();

                // Add the last trailing compute
                totalTimeInMBs += timer.ElapsedSeconds();
            }

            // epochCriterion aggregates over entire epoch, but we only show difference to last time we logged
            EpochCriterion epochCriterionSinceLastLogged = epochCriterion - epochCriterionLastLogged;
            let trainLossSinceLastLogged    =      epochCriterionSinceLastLogged.Average(); // TODO: Check whether old trainSamplesSinceLastLogged matches this ^^ difference
            let trainSamplesSinceLastLogged = (int)epochCriterionSinceLastLogged.second;

            // determine progress in percent
            int mbProgNumPrecision = 2;
            double mbProg = 0.0;
            if (epochNumber > 0 || (int)epochSize > 0) // TODO: explain this condition in a comment
            {
                if (m_maxComputedEpochSize != 0)
                {
                    double numMBPerEpoch = (double)m_maxComputedEpochSize / (double)tunedMBSize;
                    mbProg = (double)numMBsRun / numMBPerEpoch;
                    mbProgNumPrecision = (int)ceil(log10(numMBPerEpoch / (double)(numMBsRun - numMBsRunSinceLastLogged)));
                    mbProgNumPrecision = max(mbProgNumPrecision - 2, 2);
                }
            }
            else // estimate epoch size
                m_maxComputedEpochSize = numMBsRun * trainSamplesSinceLastLogged / (numMBsRun - numMBsRunSinceLastLogged);

            // progress tracing for compute cluster management
            let wasProgressPrinted = ProgressTracing::TraceProgressPercentage(epochNumber, mbProg, false);

            // progress tracing for regular log
            if (m_traceLevel > 0)
            {
                PREPENDTS(stderr);
                fprintf(stderr, "%s Epoch[%2d of %d]-Minibatch[%4d-%4d",
                        prefixMsg.c_str(), epochNumber + 1, (int)m_maxEpochs,
<<<<<<< HEAD
                        (int)(numMBsRunSinceLastLogged + 1), numMBsRun);
=======
                        (int)(numMBsRun - m_numMBsToShowResult + 1), numMBsRun);

>>>>>>> d6115fb7
                if (epochNumber > 0 || (int)epochSize > 0) // got anything?  --TODO: why cast epochSize to (int) for this comparison?
                    fprintf(stderr, (", %2." + to_string(mbProgNumPrecision) + "f%%").c_str(), mbProg * 100); // --TODO: use a * format?
                fprintf(stderr, "]: ");
                epochCriterionSinceLastLogged.LogCriterion(criterionNodes[0]->NodeName());
                for (size_t i = 0; i < epochEvalErrors.size(); i++)
                    (epochEvalErrors[i] - epochEvalErrorsLastLogged[i]).LogCriterion(evaluationNodes[i]->NodeName());

                fprintf(stderr, ("time = " + GeneratePaddedFloatOrExpFormat(0, 4, totalTimeInMBs) + "s; samplesPerSecond = %.1f\n").c_str(),
                        totalTimeInMBs, trainSamplesSinceLastLogged / totalTimeInMBs);
            }

            // progress tracing for compute cluster management
            if (wasProgressPrinted)
                ProgressTracing::TraceTrainLoss(trainLossSinceLastLogged);

            if (m_traceLevel > 0)
                fflush(stderr);

            if (epochCriterion.IsNan())
                RuntimeError("The training criterion is not a number (NAN).");

            // reset statistics for differential logging
            epochCriterionLastLogged  = epochCriterion;
            epochEvalErrorsLastLogged = epochEvalErrors;
            numMBsRunSinceLastLogged = numMBsRun;

            totalTimeInMBs = 0;
        }

        timer.Restart();
        totalEpochSamples += aggregateNumSamplesWithLabel;

        // call DataEnd function
        // This signals something from SGD to the reader.
        // DataEnd does reader specific process if sentence ending is reached
        trainSetDataReader->DataEnd();

        // Attempts to compute the error signal for the whole utterance, which will
        // be fed to the neural network as features. Currently it is a workaround
        // for the two-forward-pass sequence and ctc training, which allows
        // processing more utterances at the same time. Only used in Kaldi2Reader.
        // TODO: move the two-forward-pass support out of the reader.
        AttemptUtteranceDerivativeFeatures(net, trainSetDataReader, featureNodes, inputMatrices);

        profiler.NextSample();
    }

    // --- END MAIN MINIBATCH LOOP

    if (useModelAggregation )
    {
        m_pMASGDHelper->OnEpochEnd(learnableNodes, smoothedGradients, nSamplesSinceLastModelSync);
        nSamplesSinceLastModelSync = 0;
    }

    // hoist the accumulated criterion value from GPU side to our 'out'  variables
    // (unless we useGradientAggregation, in which case they are accumulated in the 'out' variables directly)
    if (!useGradientAggregation)
    {
        epochCriterion = localEpochCriterion.GetCriterion(0);
        for (size_t i = 0; i < epochEvalErrors.size(); i++)
            epochEvalErrors[i] = localEpochEvalErrors.GetCriterion(i);
    }

    // in case of model averaging, do one more final aggregation of criteria
    if (useModelAggregation && (m_mpi->NumNodesInUse() > 1))
    {
        // 1. total epoch samples processed by all workers
        size_t totalEpochSamplesOfAllWorkers = totalEpochSamples;
        m_mpi->AllReduce(&totalEpochSamplesOfAllWorkers, 1);

        // get criteria for this worker
        assert(!useGradientAggregation); // (otherwise the data would not be in localEpochCriterion)
        epochCriterion = localEpochCriterion.GetCriterion(0);
        for (size_t i = 0; i < epochEvalErrors.size(); i++)
            epochEvalErrors[i] = localEpochEvalErrors.GetCriterion(i);

        // all-reduce epochCriterion and epochEvalErrors over nodes
        m_mpi->AllReduce(&epochCriterion.first,  1);
        m_mpi->AllReduce(&epochCriterion.second, 1);
        // to transfer the eval vectors, we must pull them apart into STL objects and exchange them separately
        // TODO: merge with training criteria
        vector<double> numer(epochEvalErrors.size());
        vector<size_t> denom(epochEvalErrors.size());
        for (size_t i = 0; i < epochEvalErrors.size(); i++)
        {
            numer[i] = epochEvalErrors[i].first;
            denom[i] = epochEvalErrors[i].second;
        }
        m_mpi->AllReduce(numer);
        m_mpi->AllReduce(denom);
        for (size_t i = 0; i < epochEvalErrors.size(); i++)
            epochEvalErrors[i] = EpochCriterion(numer[i], denom[i]);

        // 3. modify return value 
        totalEpochSamples = totalEpochSamplesOfAllWorkers;
    }
    return totalEpochSamples;
}

// -----------------------------------------------------------------------
// subroutines and helpers follow below
// -----------------------------------------------------------------------

static double MomentumPerMB(double momentumPerSample, size_t minibatchSize)
{
    return pow(momentumPerSample, minibatchSize);
}

// Get{Train,Eval}CriterionNodes() return a reference that is, unfortunately, dependent on the network.
// So we hold those inside here. Not very nice. Also not thread-safe. This may go away once we fix sequence-to-sequence models properly.
// TODO: merge them into one.
static map<ComputationNetworkPtr, vector<ComputationNodeBasePtr>> tmpCriterionNodeSets;
// TODO: test this, then remove this comment

template <class ElemType>
const std::vector<ComputationNodeBasePtr>& SGD<ElemType>::GetTrainCriterionNodes(ComputationNetworkPtr net)
{
    if (!m_trainCriterionNodeName.empty())
    {
        tmpCriterionNodeSets[net] = net->CriterionNodesFrom(m_trainCriterionNodeName);
        return tmpCriterionNodeSets[net];
    }
    else
        return net->FinalCriterionNodes();
}

template <class ElemType>
const std::vector<ComputationNodeBasePtr>& SGD<ElemType>::GetEvalCriterionNodes(ComputationNetworkPtr net)
{
    if (!m_evalCriterionNodeName.empty())
    {
        tmpCriterionNodeSets[net] = net->CriterionNodesFrom(m_evalCriterionNodeName);
        return tmpCriterionNodeSets[net];
    }
    else
        return net->EvaluationNodes();
}

// execute PreComputeNodes
// Returns true if precomputation was executed.
template <class ElemType>
bool SGD<ElemType>::PreCompute(ComputationNetworkPtr net,
                               IDataReader* trainSetDataReader,
                               const std::vector<ComputationNodeBasePtr>& featureNodes,
                               const std::vector<ComputationNodeBasePtr>& labelNodes,
                               StreamMinibatchInputs* inputMatrices)
{
    std::list<ComputationNodeBasePtr> nodes = net->GetNodesRequiringPreComputation(); // this tests all HasComputed() flags

    if (nodes.size() == 0)
    {
        if (m_traceLevel > 0)
        LOGPRINTF(stderr, "No PreCompute nodes found, or all already computed. Skipping pre-computation step.\n");
        return false;
    }

    fprintf(stderr, "\n");
    LOGPRINTF(stderr, "Precomputing --> %lu PreCompute nodes found.\n\n", nodes.size());
    if (m_traceLevel > 0)
    {
    for (const auto & node : nodes)
    {
        LOGPRINTF(stderr, "\t%ls = %ls()\n", node->NodeName().c_str(), node->OperationName().c_str());
    }
    }

    // compute
    ScopedNetworkOperationMode modeGuard(net, NetworkOperationMode::preComputing);

    // trainSetDataReader->StartMinibatchLoop(m_mbSize[0],  0 , requestDataSize);
    // trainSetDataReader->StartMinibatchLoop(m_mbSize[0],  0 , m_epochSize); // only based on one epoch
    // To support large dataset, we usually partition whole dataset into several epoch's,
    // so we need to use all the data to do precomputing
    if (m_useAllDataForPreComputedNode) // using all the data
        trainSetDataReader->StartMinibatchLoop(m_mbSize[0], 0);
    else // using only one epoch. Note: One epoch is often enough for feature mean/stddev, but not for estimating priors.
        trainSetDataReader->StartMinibatchLoop(m_mbSize[0], 0, m_epochSize);
    net->StartEvaluateMinibatchLoop(nodes);

    // initialize
    for (auto & node : nodes)
        dynamic_pointer_cast<IPreComputeNode>(node)->MarkComputed(false /*begin accumulating*/);

    const size_t numIterationsBeforePrintingProgress = 100;
    size_t numItersSinceLastPrintOfProgress = 0;
    size_t actualMBSizeDummy;
    while (DataReaderHelpers::GetMinibatchIntoNetwork<ElemType>(*trainSetDataReader, net, nullptr, false, false, *inputMatrices, actualMBSizeDummy, m_mpi, m_useTwoPassTraining))
    {
        // TODO: move these into GetMinibatchIntoNetwork()  --but those are passed around; necessary? Can't we get them from 'net'?
        ComputationNetwork::BumpEvalTimeStamp(featureNodes);
        ComputationNetwork::BumpEvalTimeStamp(labelNodes);

        net->ForwardProp(nodes);

        numItersSinceLastPrintOfProgress = ProgressTracing::TraceFakeProgress(numIterationsBeforePrintingProgress, numItersSinceLastPrintOfProgress);
    }

    // finalize
    for (auto & node : nodes)
        dynamic_pointer_cast<IPreComputeNode>(node)->MarkComputed(true /*done accumulating*/);

    fprintf(stderr, "\n");
    LOGPRINTF(stderr, "Precomputing --> Completed.\n\n");

    return true;
}

// return a reasonable initial learning rate based on the initial mbsize
template <class ElemType>
double SGD<ElemType>::SearchForBestLearnRate(ComputationNetworkPtr net,
                                             ComputationNetworkPtr refNet,
                                             const ComputationNodeBasePtr& refNode, const int epochNumber,
                                             const double curLearnRate,
                                             IDataReader* trainSetDataReader,
                                             const std::vector<ComputationNodeBasePtr>& featureNodes,
                                             const std::vector<ComputationNodeBasePtr>& labelNodes,
                                             const std::vector<ComputationNodeBasePtr>& criterionNodes,
                                             const std::vector<ComputationNodeBasePtr>& evaluationNodes,
                                             StreamMinibatchInputs* inputMatrices,
                                             const std::list<ComputationNodeBasePtr>& learnableNodes,
                                             std::list<Matrix<ElemType>>& smoothedGradients, vector<double> smoothedCounts,
                                             const bool learnRateInitialized,
                                             const double largestPrevLearnRatePerSample)
{
    double bestLearnRatePerSample = curLearnRate;

    size_t numFramesToUseInSearch = m_numMiniBatch4LRSearch[epochNumber] * m_mbSize[epochNumber];
    if (m_epochSize != requestDataSize)
    {
        // ensure the numFramesToUseInSearch does not exceed the total number of frames in the epoch
        numFramesToUseInSearch = min(numFramesToUseInSearch, m_epochSize);
    }

    double minLearnRate = m_minLearnRate * 0.3f;
    double learnRatePerSample = 1.0f / 8.0f / 0.618f / sqrt((double) m_mbSize[epochNumber]); // TODO: comment on these magic constants

    if (learnRateInitialized && largestPrevLearnRatePerSample > 0)
    {
        // largestPrevLearnRatePerSample is per sample, first 0.618f is for compensation, second one is for safety
        learnRatePerSample = largestPrevLearnRatePerSample / 0.618f / 0.618f;
    }

    int baseModelEpoch = epochNumber - 1;
    net->RereadPersistableParameters<ElemType>(GetModelNameForEpoch(baseModelEpoch));

    double learnRate = learnRatePerSample;
    size_t dummyMinibatchSize;            // (not used)
    size_t dummyTotalTrainingSamplesSeen; // (not used)
    double prevCriterion = numeric_limits<double>::infinity();
    LoadCheckPointInfo(baseModelEpoch,
                       /*out*/ dummyTotalTrainingSamplesSeen,
                       /*out*/ learnRate,
                       smoothedGradients,
                       /*out*/ prevCriterion,
                       /*out*/ dummyMinibatchSize);

    // if model is not changed this is what we will get
    EpochCriterion baseCriterion;
    vector<EpochCriterion> epochEvalErrors(evaluationNodes.size(), EpochCriterion::Infinity()); // these are ignored in this entire method
    TrainOneMiniEpochAndReloadModel(net, refNet, refNode, epochNumber,
                                    numFramesToUseInSearch, trainSetDataReader, 0, m_mbSize[epochNumber],
                                    featureNodes, labelNodes,
                                    criterionNodes, evaluationNodes,
                                    inputMatrices, learnableNodes,
                                    smoothedGradients, smoothedCounts,
                                    /*out*/ baseCriterion, /*out*/ epochEvalErrors,
                                    "BaseAdaptiveLearnRateSearch:");

    if (m_autoLearnRateSearchType == LearningRateSearchAlgorithm::SearchBeforeEpoch)
    {
        if (prevCriterion == numeric_limits<double>::infinity())
            prevCriterion = baseCriterion.Average();

        double ratio = 0.3;

        if (m_epochSize != requestDataSize)
            ratio = pow(((double) numFramesToUseInSearch) / m_epochSize, 1.0f / 2);

        // interpolate prevCriterion into 'baseCriterion'
        baseCriterion.first = baseCriterion.second * max(ratio * prevCriterion + (1 - ratio) * baseCriterion.Average(), baseCriterion.Average());
    }

    EpochCriterion epochCriterion(EpochCriterion::Infinity());
    do
    {
        learnRatePerSample *= 0.618;
        TrainOneMiniEpochAndReloadModel(net, refNet, refNode, epochNumber,
                                        numFramesToUseInSearch, trainSetDataReader,
                                        learnRatePerSample, m_mbSize[epochNumber], featureNodes,
                                        labelNodes, criterionNodes,
                                        evaluationNodes, inputMatrices,
                                        learnableNodes, smoothedGradients, smoothedCounts,
                                        /*out*/ epochCriterion, /*out*/ epochEvalErrors,
                                        "AdaptiveLearnRateSearch:");
    } while (epochCriterion.IsNan() || (epochCriterion.Average() > baseCriterion.Average() && learnRatePerSample > minLearnRate));

    bestLearnRatePerSample = learnRatePerSample;

    // grid search for the first m_numBestSearchEpoch  epochs
    if (epochNumber < m_numBestSearchEpoch)
    {
        double leftLearnRatePerSample = 0.01 / m_mbSize[epochNumber];
        double rightLearnRatePerSample = learnRatePerSample;
        EpochCriterion rightCriterion = epochCriterion;
        EpochCriterion leftCriterion; // we compute this from the mini epoch

        TrainOneMiniEpochAndReloadModel(net, refNet, refNode, epochNumber,
                                        numFramesToUseInSearch, trainSetDataReader,
                                        leftLearnRatePerSample, m_mbSize[epochNumber],
                                        featureNodes, labelNodes,
                                        criterionNodes, evaluationNodes,
                                        inputMatrices, learnableNodes,
                                        smoothedGradients, smoothedCounts,
                                        /*out*/ leftCriterion, /*out*/ epochEvalErrors,
                                        "DetailBaseAdaptiveLearnRateSearch:");

        while (rightLearnRatePerSample > leftLearnRatePerSample * 1.2)
        {
            if (rightCriterion.Average() > leftCriterion.Average())
            {
                rightLearnRatePerSample *= 0.618;

                TrainOneMiniEpochAndReloadModel(net, refNet, refNode,
                                                epochNumber, numFramesToUseInSearch,
                                                trainSetDataReader,
                                                rightLearnRatePerSample, m_mbSize[epochNumber],
                                                featureNodes, labelNodes,
                                                criterionNodes,
                                                evaluationNodes,
                                                inputMatrices,
                                                learnableNodes,
                                                smoothedGradients, smoothedCounts,
                                                /*out*/ rightCriterion,
                                                /*out*/ epochEvalErrors,
                                                "DetailRightAdaptiveLearnRateSearch:");
            }
            else
            {
                leftLearnRatePerSample /= 0.618;

                TrainOneMiniEpochAndReloadModel(net, refNet, refNode,
                                                epochNumber, numFramesToUseInSearch,
                                                trainSetDataReader,
                                                leftLearnRatePerSample, m_mbSize[epochNumber],
                                                featureNodes, labelNodes,
                                                criterionNodes,
                                                evaluationNodes,
                                                inputMatrices,
                                                learnableNodes,
                                                smoothedGradients, smoothedCounts,
                                                /*out*/ leftCriterion,
                                                /*out*/ epochEvalErrors,
                                                "DetailLeftAdaptiveLearnRateSearch:");
            }
        }

        bestLearnRatePerSample = (leftCriterion.Average() < rightCriterion.Average()) ? leftLearnRatePerSample : rightLearnRatePerSample;
    }

    LOGPRINTF(stderr, " SearchForBestLearnRate Epoch[%d]: Best learningRatePerSample = %.10g, baseCriterion=%.10g\n",
              (int) epochNumber + 1, bestLearnRatePerSample, baseCriterion.Average());

    return bestLearnRatePerSample;
}

// AdaptiveMinibatchSizing() -- choose the largest feasible minibatch size
// This is necessary for data-parallel operation. The aim is to minimize model updates, and hence bandwidth
// This implements
//    F. Seide, H. Fu, J. Droppo, G. Li, and D. Yu:
//    "On Parallelizability of Stochastic Gradient Descent for Speech DNNs"
//    In Proc. ICASSP 2014.
template <class ElemType>
size_t SGD<ElemType>::AdaptiveMinibatchSizing(ComputationNetworkPtr net,
                                              ComputationNetworkPtr refNet,
                                              const ComputationNodeBasePtr& refNode,
                                              const int epochNumber,
                                              const size_t numFramesToUseInSearch,
                                              IDataReader* trainSetDataReader,
                                              const double learnRatePerSample,
                                              const size_t initialMinibatchSize,
                                              const std::vector<ComputationNodeBasePtr>& featureNodes,
                                              const std::vector<ComputationNodeBasePtr>& labelNodes,
                                              const std::vector<ComputationNodeBasePtr>& criterionNodes,
                                              const std::vector<ComputationNodeBasePtr>& evaluationNodes,
                                              StreamMinibatchInputs* inputMatrices,
                                              const std::list<ComputationNodeBasePtr>& learnableNodes,
                                              std::list<Matrix<ElemType>>& smoothedGradients, vector<double> smoothedCounts,
                                              const double learningRateAdjustmentFactor)
{
    size_t minMinibatchSize = initialMinibatchSize;
    size_t chosenMinibatchSize = initialMinibatchSize;

    // do some pre-adjustment based on LR
    // Basically we assume that the LR for epoch 1 is safe for mbsize.
    // If LR control led to a smaller LR, then we can safely increase the lower bound of the MB size.
    double learningRateChangeSoFar = GetLearningRatePerSample(epochNumber /*BUGBUG workaround:*/, trainSetDataReader->GetNumParallelSequencesForFixingBPTTMode()) / GetLearningRatePerSample(0 /*BUGBUG workaround:*/, trainSetDataReader->GetNumParallelSequencesForFixingBPTTMode());
    learningRateChangeSoFar *= learningRateAdjustmentFactor;

    // increasing by the full factor is found to be too aggressive; sqrt() seems more robust
    learningRateChangeSoFar = sqrt(learningRateChangeSoFar);

    // LR was indeed reduced
    if (learningRateChangeSoFar < 1.0f)
    {
        // we can safely increase MB size (note: this may be bigger than our max)
        minMinibatchSize = (size_t)(minMinibatchSize / learningRateChangeSoFar);
    }

    if (epochNumber < 2 && m_prevChosenMinibatchSize != 0)
    {
        // newly started training: any previous MB size stored in the model is to be ignored
        LOGPRINTF(stderr, " Before Epoch[2], previous minibatchSize %d is considered invalid -> resetting.\n",
                  (int)m_prevChosenMinibatchSize);
        m_prevChosenMinibatchSize = 0;
    }

    // check if we need to skip
    if (m_prevChosenMinibatchSize != 0 &&
        (epochNumber + 1) > m_minibatchSizeTuningFrequency &&
        (epochNumber + 1) % m_minibatchSizeTuningFrequency != 0)
    {
        LOGPRINTF(stderr, " AdaptiveMinibatchSearch: Search for a better minibatchSize in epoch %d skipped, keeping minibatchSize of %d\n",
            (int)epochNumber + 1, (int)m_prevChosenMinibatchSize);
        chosenMinibatchSize = m_prevChosenMinibatchSize;
    }
    else
    {
        if (m_prevChosenMinibatchSize != 0)
        {
            // if m_prevChosenMinibatchSize (the chosen minibatch size for the previous epoch) div 2
            // is higher than initialMinibatchSize (the minibatch size we start with for this epoch),
            // then start the search with m_prevChosenMinibatchSize/2 instead of initialMinibatchSize.
            //LOGPRINTF(stderr, " AdaptiveMinibatchSearch: Limiting minMinibatchSize to largest of previous minibatchSize = (%d / 2) or %d\n",
            //          (int) m_prevChosenMinibatchSize, (int) minMinibatchSize);
            minMinibatchSize = max(minMinibatchSize, m_prevChosenMinibatchSize / 2);
        }

        size_t maxMinibatchSize = m_minibatchSizeTuningMax;

        // only grow at most 2 x compared to previous step
        if (m_prevChosenMinibatchSize != 0.0f)
        {
            assert(m_prevChosenMinibatchSize >= chosenMinibatchSize);

            //LOGPRINTF(stderr, " AdaptiveMinibatchSearch: Limiting maxMinibatchSize to previous minibatchSize %d*2\n",
            //          (int) m_prevChosenMinibatchSize);
            maxMinibatchSize = min(maxMinibatchSize, m_prevChosenMinibatchSize * 2);
        }

        chosenMinibatchSize = SearchForBestMinibatchSize(net, refNet, refNode, epochNumber,
                                                         numFramesToUseInSearch, trainSetDataReader,
                                                         learnRatePerSample, featureNodes,
                                                         labelNodes, criterionNodes,
                                                         evaluationNodes, inputMatrices,
                                                         learnableNodes, smoothedGradients, smoothedCounts,
                                                         minMinibatchSize, maxMinibatchSize);
    }

    return chosenMinibatchSize;
}

static size_t RoundToMultipleOf64(float val)
{
    return 64 * (size_t)((val + 32) / 64);
}

static size_t RoundToMultipleOf64(size_t val)
{
    return 64 * ((val + 32) / 64);
}

// uses a small percentage of training data of minibatch to
// speculatively train with various MB sizes; then picks the best
template <class ElemType>
size_t SGD<ElemType>::SearchForBestMinibatchSize(ComputationNetworkPtr net,
                                                 ComputationNetworkPtr refNet,
                                                 const ComputationNodeBasePtr& refNode,
                                                 const int epochNumber,
                                                 const size_t numFramesToUseInSearch,
                                                 IDataReader* trainSetDataReader,
                                                 const double learnRatePerSample,
                                                 const std::vector<ComputationNodeBasePtr>& featureNodes,
                                                 const std::vector<ComputationNodeBasePtr>& labelNodes,
                                                 const std::vector<ComputationNodeBasePtr>& criterionNodes,
                                                 const std::vector<ComputationNodeBasePtr>& evaluationNodes,
                                                 StreamMinibatchInputs* inputMatrices,
                                                 const std::list<ComputationNodeBasePtr>& learnableNodes,
                                                 std::list<Matrix<ElemType>>& smoothedGradients, std::vector<double> smoothedCounts,
                                                 const size_t minMinibatchSize, const size_t maxMinibatchSize)
{
    // may happen for automatically reduced learning rates
    if (minMinibatchSize > maxMinibatchSize)
    {
        return maxMinibatchSize;
    }

    size_t trialMinibatchSize = 0;
    bool isFirstIteration = true;
    EpochCriterion baseCriterion(0);

    // increase the minibatch size by a factor of sqrt(2) in each step.
    const float minibatchSizeTuningFactor = sqrtf(2.0f);

    LOGPRINTF(stderr, " AdaptiveMinibatchSearch Epoch[%d]: Evaluating minibatchSizes %d..%d\n",
        (int)epochNumber + 1, (int)RoundToMultipleOf64(minMinibatchSize), (int)RoundToMultipleOf64(maxMinibatchSize));

    size_t lastTriedTrialMinibatchSize = 0;
    EpochCriterion lastTriedTrialEpochCriterion(0);
    for (float trialMinibatchSizeFloat = (float) minMinibatchSize;
         trialMinibatchSizeFloat <= maxMinibatchSize;
         trialMinibatchSizeFloat *= minibatchSizeTuningFactor)
    {
        // round mbsize to something meaningful
        trialMinibatchSize = RoundToMultipleOf64(trialMinibatchSizeFloat);
        if (m_traceLevel > 0)
        {
            LOGPRINTF(stderr, " AdaptiveMinibatchSearch Epoch[%d]: Evaluating trial minibatchSize=%d (search range: %d..%d)...\n",
                      (int)epochNumber+1, (int)trialMinibatchSize, (int)RoundToMultipleOf64(minMinibatchSize), (int)RoundToMultipleOf64(maxMinibatchSize));
        }
        std::vector<EpochCriterion> epochEvalErrors(evaluationNodes.size(), EpochCriterion::Infinity());
        EpochCriterion epochCriterion(EpochCriterion::Infinity());

        // Train on a few minibatches and so we can observe the epochCriterion as we try increasing
        // minibatches with iteration of this loop.
        TrainOneMiniEpochAndReloadModel(net, refNet, refNode, epochNumber,
                                        numFramesToUseInSearch, trainSetDataReader,
                                        learnRatePerSample, trialMinibatchSize, featureNodes,
                                        labelNodes, criterionNodes,
                                        evaluationNodes, inputMatrices,
                                        learnableNodes, smoothedGradients, smoothedCounts,
                                        /*out*/ epochCriterion, /*out*/ epochEvalErrors,
                                        isFirstIteration ? "BaseAdaptiveMinibatchSearch:" : "AdaptiveMinibatchSearch:");

        if (isFirstIteration)
        {
            // for the first iteration of the loop only, set baseCriterion
            // to the result we got from TrainOneMiniEpochAndReloadModel().
            baseCriterion = epochCriterion;
            lastTriedTrialMinibatchSize = trialMinibatchSize;
            lastTriedTrialEpochCriterion = baseCriterion;
            isFirstIteration = false;

            if (m_traceLevel > 0)
            {
                LOGPRINTF(stderr, " AdaptiveMinibatchSearch Epoch[%d]: Computed baseCriterion %.8f for minibatchSize=%d\n",
                          (int)epochNumber + 1, baseCriterion.Average(), (int)trialMinibatchSize);
        }
        }
        else if (!epochCriterion.IsNan() &&
                 epochCriterion.Average() > (baseCriterion.Average() * (1.0 + (m_minibatchSearchCriterionErrorMargin / 100.0))))
        {
            // As soon as we see the Criterion (a measure of error) start to get larger than the
            // Criterion we started with, we stop.
            // TODO: if this is too sensitive, we can add a margin on the bases of percentage of
            // baseCriterion.
            break;
        }
        else
        {
            lastTriedTrialMinibatchSize = trialMinibatchSize;
            lastTriedTrialEpochCriterion = epochCriterion;
            if (m_traceLevel > 0 && trialMinibatchSizeFloat * minibatchSizeTuningFactor <= maxMinibatchSize)
            {
                LOGPRINTF(stderr, " AdaptiveMinibatchSearch Epoch[%d]: Keep searching... epochCriterion = %.8f vs. baseCriterion = %.8f\n",
                          (int)epochNumber+1, epochCriterion.Average(), baseCriterion.Average());
            }
        }
    }
    LOGPRINTF(stderr, " AdaptiveMinibatchSearch Epoch[%d]: Search successful. New minibatchSize is %d. epochCriterion = %.8f vs baseCriterion = %.8f\n",
              (int)epochNumber+1, (int) lastTriedTrialMinibatchSize, lastTriedTrialEpochCriterion.Average(), baseCriterion.Average());

    return lastTriedTrialMinibatchSize;
}

// run training over a small subset of an epoch, used by automatic LR and MB-size tuning
template <class ElemType>
void SGD<ElemType>::TrainOneMiniEpochAndReloadModel(ComputationNetworkPtr net,
                                                    ComputationNetworkPtr refNet,
                                                    const ComputationNodeBasePtr& refNode, const int epochNumber,
                                                    const size_t epochSize, IDataReader* trainSetDataReader,
                                                    const double learnRatePerSample,
                                                    const size_t minibatchSize,
                                                    const std::vector<ComputationNodeBasePtr>& featureNodes,
                                                    const std::vector<ComputationNodeBasePtr>& labelNodes,
                                                    const std::vector<ComputationNodeBasePtr>& criterionNodes,
                                                    const std::vector<ComputationNodeBasePtr>& evaluationNodes,
                                                    StreamMinibatchInputs* inputMatrices,
                                                    const std::list<ComputationNodeBasePtr>& learnableNodes,
                                                    std::list<Matrix<ElemType>>& smoothedGradients, vector<double> smoothedCounts,
                                                    /*out*/ EpochCriterion& epochCriterion,
                                                    /*out*/ std::vector<EpochCriterion>& epochEvalErrors,
                                                    std::string prefixMsg)
{
    TrainOneEpoch(net, refNet, refNode, epochNumber, epochSize,
                  trainSetDataReader, learnRatePerSample, minibatchSize, featureNodes,
                  labelNodes, criterionNodes, evaluationNodes,
                  inputMatrices, learnableNodes, smoothedGradients, smoothedCounts,
                  /*out*/ epochCriterion, /*out*/ epochEvalErrors,
                  "  " + prefixMsg); // indent log msg by 2 (that is 1 more than the Finished message below)

    LOGPRINTF(stderr, " Finished Mini-Epoch[%d]: ", (int)epochNumber+1);
    epochCriterion.LogCriterion(criterionNodes[0]->NodeName());
    for (size_t j = 0; j < epochEvalErrors.size(); j++)
        epochEvalErrors[j].LogCriterion(evaluationNodes[j]->NodeName());
    fprintf(stderr, "learningRatePerSample = %.8g; minibatchSize = %d\n", learnRatePerSample, (int)minibatchSize);

    // go back to where we came from
    int baseModelEpoch = epochNumber - 1;
    let path = GetModelNameForEpoch(baseModelEpoch);
    //fprintf(stderr, "Reverting parameters back to %ls\n", path.c_str());
    net->RereadPersistableParameters<ElemType>(path);

    double dummyLearnRate;
    double dummyPrevCriterion;
    size_t dummyTotalTrainingSamplesSeen; // (not used)
    size_t dummyMinibatchSize;
    LoadCheckPointInfo(baseModelEpoch,
                       /*out*/ dummyTotalTrainingSamplesSeen,
                       /*out*/ dummyLearnRate,
                       smoothedGradients,
                       /*out*/ dummyPrevCriterion,
                       /*out*/ dummyMinibatchSize);
}

// Attemps to compute the error signal for the whole utterance, which will
// be fed to the neural network as features. Currently it is a workaround
// for the two-forward-pass sequence and ctc training, which allows
// processing more utterances at the same time. Only used in Kaldi2Reader.
// TODO: move the two-forward-pass support out of the reader.
template <class ElemType>
void SGD<ElemType>::AttemptUtteranceDerivativeFeatures(ComputationNetworkPtr net,
                                                       IDataReader* trainSetDataReader,
                                                       const std::vector<ComputationNodeBasePtr>& featureNodes,
                                                       StreamMinibatchInputs* inputMatrices)
{
    assert(trainSetDataReader != NULL);
    std::vector<std::vector<std::pair<wstring, size_t>>> uttInfo;
    auto pMBLayout = make_shared<MBLayout>();
    // TODO: use GetMinibatchIntoNetwork().
    while (trainSetDataReader->GetMinibatchCopy(uttInfo, *inputMatrices, pMBLayout))
    {
        ComputationNetwork::BumpEvalTimeStamp(featureNodes);

        auto& outputNodes = net->OutputNodes();
        if (outputNodes.empty())
            LogicError("no output node was found.");

        // BUGBUG (Issue #95): This is no longer correct once we have multiple input layouts.
        trainSetDataReader->CopyMBLayoutTo(net->GetMBLayoutPtrOfNetwork());
        net->ForwardProp(outputNodes[0]); // only evaluate the first output
        trainSetDataReader->SetNetOutput(uttInfo,
                                         dynamic_pointer_cast<ComputationNode<ElemType>>(outputNodes[0])->Value(),
                                         pMBLayout);
    }
}

template <class ElemType>
void SGD<ElemType>::InitDistGradAgg(int numEvalNodes, int traceLevel)
{
    if (GetParallelizationMethod() == ParallelizationMethod::dataParallelSGD)
    {
        if (m_distGradAgg == nullptr)
        {
#ifdef CNTK_PARALLEL_TRAINING_SUPPORT
            m_distGradAgg = std::make_shared<AllReduceDistGradAggregator<ElemType>>(m_mpi, m_numGradientBits, m_zeroThresholdFor1Bit, true /*useQuantizationForSelfStripe*/, m_bufferedAsyncGradientAggregation, traceLevel, m_syncStatsTrace);
#else
            if (m_numGradientBits != (8 * sizeof(ElemType)))
            {
                RuntimeError("Gradient quantization is unsupported in CNTK binaries built without quantized gradient aggregation support!");
            }

            m_distGradAgg = std::make_shared<SimpleDistGradAggregator<ElemType>>(m_mpi, m_bufferedAsyncGradientAggregation, m_syncStatsTrace);
#endif // !CNTK_PARALLEL_TRAINING_SUPPORT
        }

        if (m_gradHeader == nullptr)
        {
            m_gradHeader.reset(DistGradHeader::Create(numEvalNodes), [](DistGradHeader* ptr) {
                DistGradHeader::Destroy(ptr);
            });
        }
    }
}

template <class ElemType>
void SGD<ElemType>::InitModelAggregationHandler(int traceLevel, DEVICEID_TYPE devID)
{
    if (m_pMASGDHelper)
    {
        return; // no need to do anything if already initialized. TODO: make it singleton 
    }
    if (GetParallelizationMethod() == ParallelizationMethod::modelAveragingSGD)
    {
        m_pMASGDHelper = make_shared<BasicModelAveragingSGD<ElemType>>(m_mpi, traceLevel, devID);
    }
    else if (GetParallelizationMethod() == ParallelizationMethod::blockMomentumSGD)
    {
#ifndef CNTK_PARALLEL_TRAINING_SUPPORT
        RuntimeError("Block Momentum is not supported in the main CNTK repo. You need to enable 1bit submodule.");
#else
        m_pMASGDHelper = make_shared<BlockMomentumSGD<ElemType>>(m_mpi, traceLevel, devID, 
                                                                 m_useNesterovBlockMomentum, m_resetSGDMomentum, 
                                                                 m_blockLearningRate, m_blockMomentumAsTimeConstant, 
                                                                 m_modelAggregationBlockSize);
#endif 
    }
}

// public:
// UpdateWeights() - actual weight update, implementing various update rules
template <class ElemType>
void SGD<ElemType>::UpdateWeights(Matrix<ElemType>& functionValues, Matrix<ElemType>& gradientValues,
                                  Matrix<ElemType>& smoothedGradient, double& smoothedCount,
                                  const double learnRatePerSample, const double momentumPerSample,
                                              size_t actualMBSize,
                                  const double L2RegWeight, const double L1RegWeight,
                                              const bool needAveMultiplier,
                                  const bool useNesterovMomentum) const
{
    // we use simple linear (instead of log linear) exponentiation here
    const double momentum = MomentumPerMB(momentumPerSample, actualMBSize);
#if DUMPOUTPUT
    LOGPRINTF(stderr, "learnRatePerSample=%0.8f, momentum=%0.8f, actualMBSize=%ld\n",
              learnRatePerSample, momentum, actualMBSize);
    LOGPRINTF(stderr, "GradUpdateType()=%d, GradientUpdateNoiseStd()=%0.8f\n",
              GradUpdateType(), GradientUpdateNoiseStd());
    gradientValues.Print("Gradient Input");
    smoothedGradient.Print("Smoothed Gradient Input");
#endif
    //gradientValues.Print("Gradient Input", -3, -3, -3, -3);

    // make actualMBSize is a valid value
    assert(actualMBSize > 0);

    // clipping gradients to prevent outliers
    ClipGradient(gradientValues, actualMBSize);

<<<<<<< HEAD
    GradientsUpdateType adpType = GradUpdateType();
    double noiseStd = GradientUpdateNoiseStd();
=======
    GradientsUpdateType adpType = sgd->GradUpdateType();
    double noiseStd = sgd->GradientUpdateNoiseStd();
    //fprintf(stderr, "noiseStd %lf\n", noiseStd);
>>>>>>> d6115fb7
    Matrix<ElemType> sgdUpdateNoise((DEVICEID_TYPE) functionValues.GetDeviceId());
    if (noiseStd > 0)
    {
        // get the gradient structure since gradient is sparse
        sgdUpdateNoise.SetValue(gradientValues);

        // reset its value to random
        sgdUpdateNoise.SetGaussianRandomValue(0, (ElemType) noiseStd);
    }

    // L2 regularizer
    if (L2RegWeight > 0)
    {
        fprintf(stderr, "L2RegWeight %lf\n", L2RegWeight);
        // multiply by actualMBSize so that it's invariant to minibatch size since learning rate is per sample
        Matrix<ElemType>::ScaleAndAdd((ElemType)(L2RegWeight * actualMBSize), functionValues, gradientValues);
    }

    if (adpType == GradientsUpdateType::None)
    {
        smoothedGradient.NormalGrad(gradientValues, functionValues,
                                    (ElemType) learnRatePerSample, (ElemType) momentum, useNesterovMomentum);
    }
    else if (adpType == GradientsUpdateType::AdaGrad ||
             (adpType == GradientsUpdateType::RmsProp && gradientValues.GetMatrixType() == MatrixType::SPARSE) ||
             (adpType == GradientsUpdateType::FSAdaGrad && gradientValues.GetMatrixType() == MatrixType::SPARSE))
    {
        // rmsprop for sparse is not implemented yet, delegate it with adagrad

        double aveMultiplier = smoothedGradient.Adagrad(gradientValues, needAveMultiplier);
        Matrix<ElemType>::ScaleAndAdd((ElemType)(-learnRatePerSample / aveMultiplier), gradientValues, functionValues);
    }
    else if (adpType == GradientsUpdateType::FSAdaGrad)
    {
        const double varMomentum = (exp(-1.0 * actualMBSize / m_gradType.varianceTimeConstant));
#if 0   // BUGBUG!!! This replicates a bug carried over from Alexey's original implementation.
        static double smoothedCount = 0;
#endif

        smoothedGradient.FSAdagradUpdate(actualMBSize,
                                         gradientValues, functionValues, smoothedCount,
                                         learnRatePerSample, m_gradType.targetAdagradAvDenom,
                                         momentum, varMomentum);
    }
    else if (adpType == GradientsUpdateType::RmsProp)
    {
        double aveMultiplier = smoothedGradient.RmsProp(gradientValues, (ElemType) m_rpi.gamma,
                                                        (ElemType) m_rpi.inc, (ElemType) m_rpi.max,
                                                        (ElemType) m_rpi.dec, (ElemType) m_rpi.min, needAveMultiplier);
        Matrix<ElemType>::ScaleAndAdd((ElemType)(-learnRatePerSample / aveMultiplier), gradientValues, functionValues);
    }

    if (noiseStd > 0)
    {
        Matrix<ElemType>::ScaleAndAdd(1.0, sgdUpdateNoise, functionValues);
    }

    // L1 regularizer with proximal gradient descent method
    if (L1RegWeight > 0)
    {
        fprintf(stderr, "L1RegWeight %lf\n", L1RegWeight);

        // multiply by actualMBSize so that it's invariant to minibatch size since learning rate is per sample
        functionValues.InplaceSoftThreshold((ElemType)(learnRatePerSample * L1RegWeight * actualMBSize));
    }

#if DUMPOUTPUT
    functionValues.Print("Parameter Update");
#endif
}

// protected:

template <class ElemType>
void SGD<ElemType>::ClipGradient(Matrix<ElemType>& gradient, const size_t actualMBSize) const
{
    if (m_clippingThresholdPerSample != std::numeric_limits<double>::infinity())
    {
        double maxGradientPerMB = m_clippingThresholdPerSample * actualMBSize;
        if (m_gradientClippingWithTruncation)
            gradient.InplaceTruncate((ElemType)(maxGradientPerMB));
        else
        {
            // norm2 normalized
            double gradientNorm = gradient.FrobeniusNorm();
            if (gradientNorm > maxGradientPerMB)
            {
                double normFactor = maxGradientPerMB / gradientNorm;
                gradient *= (ElemType) normFactor;
            }
        }
    }
}

template <class ElemType>
void SGD<ElemType>::SaveCheckPointInfo(const size_t epoch, const size_t totalSamplesSeen,
                                       const double learnRatePerSample,
                                       const std::list<Matrix<ElemType>>& smoothedGradients,
                                       const double prevCriterion,
                                       const size_t minibatchSize)
{
    // In case of parallel training only the main node should we saving the checkpoint to prevent
    // the parallel training nodes from colliding to write the same file
    if ((m_mpi == nullptr) || m_mpi->IsMainNode())
    {
        wstring checkPointFileName = GetCheckPointFileNameForEpoch(int(epoch));
        // Saving into temporary file and then renaming it to the checkPointFileName
        // This is a standard trick to avoid havign corrupted checkpoints files if process dies during writing
        wstring tempFileName = checkPointFileName + L".tmp";

        {
            File fstream(tempFileName, FileOptions::fileOptionsBinary | FileOptions::fileOptionsWrite);
            fstream.PutMarker(FileMarker::fileMarkerBeginSection, L"BVersion"); 
            fstream << (size_t)CURRENT_CNTK_CHECKPOINT_VERSION; 
            fstream.PutMarker(FileMarker::fileMarkerEndSection, L"EVersion");

            fstream.PutMarker(FileMarker::fileMarkerBeginSection, L"BCKP");
            fstream.PutMarker(FileMarker::fileMarkerBeginSection, L"BLearnRate");
            fstream << totalSamplesSeen << learnRatePerSample << prevCriterion;
            fstream.PutMarker(FileMarker::fileMarkerEndSection, L"ELearnRate");

            fstream.PutMarker(FileMarker::fileMarkerBeginSection, L"BMinibatchSize");
            fstream << minibatchSize;
            fstream.PutMarker(FileMarker::fileMarkerEndSection, L"EMinibatchSize");

            fstream.PutMarker(FileMarker::fileMarkerBeginSection, L"BGradient");

            for (auto smoothedGradientIter = smoothedGradients.begin(); smoothedGradientIter != smoothedGradients.end(); smoothedGradientIter++)
            {
                const Matrix<ElemType>& smoothedGradient = *smoothedGradientIter;
                fstream << smoothedGradient;
            }

            fstream.PutMarker(FileMarker::fileMarkerEndSection, L"EGradient");

            fstream.PutMarker(FileMarker::fileMarkerEndSection, L"ECKP");
            if (m_pMASGDHelper)
                m_pMASGDHelper->SaveToCheckPoint(fstream);
            // Ensuring that data is written
            fstream.Flush();
        }

        _wunlink(checkPointFileName.c_str());
        renameOrDie(tempFileName, checkPointFileName);
    }
}

template <class ElemType>
bool SGD<ElemType>::TryLoadCheckPointInfo(const size_t epochNumber,
                                          /*out*/ size_t& totalSamplesSeen,
                                          /*out*/ double& learnRatePerSample,
                                          std::list<Matrix<ElemType>>& smoothedGradients,
                                          /*out*/ double& prevCriterion,
                                          /*out*/ size_t& minibatchSize)
{
    // gracefully handle if a checkpoint file is missing
    // This means a user wanted to continue training from an older model, but that model had no checkpoint info anymore.
    // This is valid, we just don't get the features that require previous models, such as LR or MBSize control.
    let checkPointFileName = GetCheckPointFileNameForEpoch(int(epochNumber));
    if (!fexists(checkPointFileName.c_str()))
    {
        // initialize as if nothing
        totalSamplesSeen = 0;
        learnRatePerSample = numeric_limits<double>::quiet_NaN(); // must be overwritten
        prevCriterion = 0;
        minibatchSize = m_mbSize[epochNumber];

        LOGPRINTF(stderr, "Warning: Checkpoint file is missing. Parameter-learning state (such as momentum) will be reset.\n");
        return false;
    }

    LoadCheckPointInfo(epochNumber, totalSamplesSeen, learnRatePerSample, smoothedGradients, prevCriterion, minibatchSize);
    return true;
}

template <class ElemType>
void SGD<ElemType>::LoadCheckPointInfo(const size_t epochNumber,
                                       /*out*/ size_t& totalSamplesSeen,
                                       /*out*/ double& learnRatePerSample,
                                       std::list<Matrix<ElemType>>& smoothedGradients,
                                       /*out*/ double& prevCriterion,
                                       /*out*/ size_t& minibatchSize)
{
    let checkPointFileName = GetCheckPointFileNameForEpoch(int(epochNumber));
    //fprintf(stderr, "Loading checkpoint info from %ls\n", checkPointFileName.c_str());
    File fstream(checkPointFileName,
                 FileOptions::fileOptionsBinary | FileOptions::fileOptionsRead);

    // version info 
    size_t ckpVersion = CNTK_CHECKPOINT_VERSION_1; // if no version info is found -> version 1
    if (fstream.TryGetMarker(FileMarker::fileMarkerBeginSection, L"BVersion"))
    {
        fstream >> ckpVersion; 
        fstream.GetMarker(FileMarker::fileMarkerEndSection, L"EVersion");
    }

    fstream.GetMarker(FileMarker::fileMarkerBeginSection, L"BCKP");

    fstream.GetMarker(FileMarker::fileMarkerBeginSection, L"BLearnRate");
    fstream >> totalSamplesSeen >> learnRatePerSample >> prevCriterion;
    fstream.GetMarker(FileMarker::fileMarkerEndSection, L"ELearnRate");

    if (fstream.TryGetMarker(FileMarker::fileMarkerBeginSection, L"BMinibatchSize"))
    {
        fstream >> minibatchSize;
        fstream.GetMarker(FileMarker::fileMarkerEndSection, L"EMinibatchSize");
    }
    else // some legacy files do not have this
    {
        minibatchSize = m_mbSize[epochNumber];
    }

    fstream.GetMarker(FileMarker::fileMarkerBeginSection, L"BGradient");

    for (auto smoothedGradientIter = smoothedGradients.begin(); smoothedGradientIter != smoothedGradients.end(); smoothedGradientIter++)
    {
        Matrix<ElemType>& smoothedGradient = *smoothedGradientIter;
        fstream >> smoothedGradient;
    }
    fstream.GetMarker(FileMarker::fileMarkerEndSection, L"EGradient");

    fstream.GetMarker(FileMarker::fileMarkerEndSection, L"ECKP");

    if (m_pMASGDHelper)
    {
        m_pMASGDHelper->LoadFromCheckPoint(fstream);
    }

    return;
}

template <class ElemType>
wstring SGD<ElemType>::GetCheckPointFileNameForEpoch(const int epoch)
{
    return GetModelNameForEpoch(epoch) + L".ckp";
}

template <class ElemType>
wstring SGD<ElemType>::GetModelNameForEpoch(const int epoch, bool bLastModel)
{
    int epoch1Base = epoch + 1;
    if (epoch1Base == m_maxEpochs || bLastModel)
    {
        return m_modelPath;
    }
    else
    {
        wstring w = msra::strfun::wstrprintf(L"%ls.%d", m_modelPath.c_str(), (int) epoch1Base);
        return w;
    }
}

// return -1 if nothing exists
template <class ElemType> // TODO: needed?
int SGD<ElemType>::DetermineStartEpoch(const bool makeMode)
{
    if (!makeMode)
    {
        // always start from scratch
        return -1;
    }

    int firstEpoch = -1;

    wstring curEpochFile = GetModelNameForEpoch(int(m_maxEpochs) - 1);
    for (int e = int(m_maxEpochs) - 1; e >= -1; e--)
    {
        const wstring prevEpochFile = GetModelNameForEpoch(e - 1);

        if (msra::files::fuptodate(curEpochFile, prevEpochFile, false))
        {
            firstEpoch = e + 1;
            break;
        }
        else
        {
            curEpochFile = prevEpochFile;
        }
    }
    if (firstEpoch == m_maxEpochs)
        LOGPRINTF(stderr, "Final model exists: %ls\n", GetModelNameForEpoch(firstEpoch - 1).c_str());

    return firstEpoch;
}

#define EPSILON 1e-5

// this probes the automatic gradient computation with random inputs
template <class ElemType>
bool SGD<ElemType>::GradientCheck(ComputationNetworkPtr net,
                                  const std::vector<ComputationNodeBasePtr>& criterionNodes,
                                  const std::list<ComputationNodeBasePtr>& learnableNodes,
                                  int npos)
{
    ScopedNetworkOperationMode modeGuard(net, NetworkOperationMode::training);

    net->StartEvaluateMinibatchLoop(criterionNodes[npos]);

    vector<string> errMsgs; // TODO: These are created but actually not returned, only their count is checked.

    // gradient checking
    for (auto nodeIter = learnableNodes.begin(); nodeIter != learnableNodes.end(); nodeIter++)
    {
        ComputationNodePtr node = dynamic_pointer_cast<ComputationNode<ElemType>>(*nodeIter);
        char wstrtmp[2048];

        for (size_t itry = 0; itry < min((size_t) 50, node->Value().GetNumElements()); itry++)
        {
            // no support to sparse matrix yet
            int irow = (int)fmod(rand(), node->Value().GetNumRows() - 1);
            int icol = (int)fmod(rand(), node->Value().GetNumCols() - 1);
            irow = max(0, irow);
            icol = max(0, icol);

            fprintf(stderr, "\n");
            LOGPRINTF(stderr, "###### d%ls######\n", node->NodeName().c_str());

            double eOrg = node->Value()(irow, icol);
            node->Value().TransferToDeviceIfNotThere(net->GetDeviceId(), true);

            node->BumpEvalTimeStamp();

            net->ForwardProp(criterionNodes[npos]);
            net->Backprop(criterionNodes[npos]);

            if (node->Gradient().GetMatrixType() == MatrixType::SPARSE)
            {
                break;
            }

            // double mbEvalCri =
            // criterionNode should be a scalar
            // TODO: why is this value not used?
            criterionNodes[npos]->Get00Element();
            double eGradErr = node->Gradient()(irow, icol);
            node->Gradient().TransferToDeviceIfNotThere(net->GetDeviceId(), true);

            double ePos = eOrg + EPSILON;
            double eNeg = eOrg - EPSILON;

            node->Value()(irow, icol) = (ElemType) ePos;
            node->Value().TransferToDeviceIfNotThere(net->GetDeviceId(), true);

            node->BumpEvalTimeStamp();
            net->ForwardProp(criterionNodes[npos]);
            // criterionNode should be a scalar

            double mbEvalCriPos = criterionNodes[npos]->Get00Element(); // TODO: make Get00Element() a function of ComputationNodeBase

            node->Value()(irow, icol) = (ElemType) eNeg;
            node->Value().TransferToDeviceIfNotThere(net->GetDeviceId(), true);

            node->BumpEvalTimeStamp();
            net->ForwardProp(criterionNodes[npos]);

            // criterionNode should be a scalar
            double mbEvalCriNeg = criterionNodes[npos]->Get00Element();

            // back to its original parameter value
            node->Value()(irow, icol) = (ElemType) eOrg;
            node->Value().TransferToDeviceIfNotThere(net->GetDeviceId(), true);

            // check if they are consistent
            double eGradNum = ((mbEvalCriPos - mbEvalCriNeg) / (ePos - eNeg));
            double threshold = pow(10.0,
                                   max(0.0,
                                       ceil(log10(min(fabs(eGradErr),
                                                      fabs(eGradNum))))) -
                                       (int) m_gradientCheckSigDigit);
            double diff = fabs(eGradErr - eGradNum);
            bool wrong = (std::isnan(diff) || diff > threshold);
            if (wrong)
            {
                fprintf(stderr, "\n");
                LOGPRINTF(stderr, "d%ls Numeric gradient = %e, Error BP gradient = %e\n",
                          node->NodeName().c_str(), eGradNum, eGradErr);
                sprintf(wstrtmp, "\nd%ls Numeric gradient = %e, Error BP gradient = %e\n",
                        node->NodeName().c_str(), eGradNum, eGradErr);
                errMsgs.push_back(wstrtmp);
            }
        }
    }

    return errMsgs.empty();
}

template <class ElemType>
void SGD<ElemType>::MarkDropoutNodesEvalTimeStampAsOutdated(const ComputationNetworkPtr& net, const ComputationNodeBasePtr& criterionNode)
{
    list<ComputationNodeBasePtr> dropoutNodes = net->GetNodesWithType(OperationNameOf(DropoutNode), criterionNode);
    for (auto& nodeIter : dropoutNodes)
        nodeIter->SetEvalTimeStampOutdatedWrtAll();
}

template class SGD<float>;
template class SGD<double>;

// =======================================================================
// class SGDParams
// =======================================================================

static AdaptationRegType ParseAdaptationRegType(const wstring& s)
{
    if      (EqualCI(s, L"") || EqualCI(s, L"none"))    return AdaptationRegType::None;
    else if (EqualCI(s, L"kl") || EqualCI(s, L"klReg")) return AdaptationRegType::KL;
    else
        InvalidArgument("ParseAdaptationRegType: Invalid Adaptation Regularization Type. Valid values are (none | kl)");
}

static GradientsUpdateType ParseGradUpdateType(const wstring& s)
{
    if      (EqualCI(s, L"") || EqualCI(s, L"none")) return GradientsUpdateType::None;
    else if (EqualCI(s, L"adagrad"))                 return GradientsUpdateType::AdaGrad;
    else if (EqualCI(s, L"rmsProp"))                 return GradientsUpdateType::RmsProp;
    else if (EqualCI(s, L"fsAdagrad"))               return GradientsUpdateType::FSAdaGrad;
    // legacy, deprecated
    else if (EqualCI(s, L"normal") || EqualCI(s, L"simple")) return GradientsUpdateType::None;
    else InvalidArgument("ParseGradUpdateType: Invalid Gradient Updating Type. Valid values are (none | adagrad | rmsProp | fsAdagrad )");
}

static ParallelizationMethod ParseParallelizationMethod(const wstring& s)
{
    if      (EqualCI(s, L"") || EqualCI(s, L"none")) return ParallelizationMethod::none;
    else if (EqualCI(s, L"DataParallelSGD"))         return ParallelizationMethod::dataParallelSGD;
    else if (EqualCI(s, L"ModelAveragingSGD"))       return ParallelizationMethod::modelAveragingSGD;
    else if (EqualCI(s, L"BlockMomentumSGD"))        return ParallelizationMethod::blockMomentumSGD;
    else InvalidArgument("ParseParallelizationMethod: Invalid Parallelization Method. Valid values are (none | DataParallelSGD | ModelAveragingSGD | BlockMomentumSGD)");
}

static LearningRateSearchAlgorithm ParseLearningRateSearchType(const wstring& s)
{
    if      (EqualCI(s, L"false") || EqualCI(s, L"none")) return LearningRateSearchAlgorithm::None;
    else if (EqualCI(s, L"searchBeforeEpoch"))            return LearningRateSearchAlgorithm::SearchBeforeEpoch;
    else if (EqualCI(s, L"adjustAfterEpoch"))             return LearningRateSearchAlgorithm::AdjustAfterEpoch;
    // legacy, deprecated
    else if (EqualCI(s, L"beforeEpoch") || EqualCI(s, L"before")) return LearningRateSearchAlgorithm::SearchBeforeEpoch;
    else if (EqualCI(s, L"afterEpoch")  || EqualCI(s, L"after"))  return LearningRateSearchAlgorithm::AdjustAfterEpoch;
    else InvalidArgument("autoAdjustLR: Invalid learning rate search type. Valid values are (none | searchBeforeEpoch | adjustAfterEpoch)");
}

template <class ConfigRecordType>
SGDParams::SGDParams(const ConfigRecordType& configSGD, size_t sizeofElemType)
{
    floatargvector learningRatesPerMB = configSGD(L"learningRatesPerMB", ConfigRecordType::Array(floatargvector()));

    floatargvector learningRatesPerSample = configSGD(L"learningRatesPerSample", ConfigRecordType::Array(floatargvector()));

    string executionEngineValue = configSGD(L"executionEngine", "synchronous");

    // AutoAdjust Parameters
    const ConfigRecordType& configAALR(configSGD(L"AutoAdjust", ConfigRecordType::Record()));
    m_autoLearnRateSearchType = ParseLearningRateSearchType(configAALR(L"autoAdjustLR", L"None"));
    m_reduceLearnRateIfImproveLessThan = configAALR(L"reduceLearnRateIfImproveLessThan", 0.0);
    m_continueReduce = configAALR(L"continueReduce", false);
    m_learnRateAdjustInterval = configAALR(L"learnRateAdjustInterval", (size_t) 1);
    m_learnRateAdjustInterval = max((size_t) 1, m_learnRateAdjustInterval); // minimum interval is 1 epoch
    m_learnRateDecreaseFactor = configAALR(L"learnRateDecreaseFactor", 0.618);
    m_increaseLearnRateIfImproveMoreThan = configAALR(L"increaseLearnRateIfImproveMoreThan", numeric_limits<double>::infinity());
    m_learnRateIncreaseFactor = configAALR(L"learnRateIncreaseFactor", 1.382);

    // AutoAdjust Auto Adjust Minibatch Parameters
    m_autoAdjustMinibatch = configAALR(L"autoAdjustMinibatch", false);
    m_minibatchSizeTuningFrequency = configAALR(L"minibatchSizeTuningFrequency", (size_t) 1);
    m_minibatchSizeTuningMax = configAALR(L"minibatchSizeTuningMax", (size_t) 1048576);
    m_minibatchSearchCriterionErrorMargin = configAALR(L"minibatchSearchCriterionErrorMargin", (size_t) 1);

    // the number of minibatches used to search
    // the learning rate. It's typically set to 10-20% of
    // the total minibatches in an epoch.
    m_numMiniBatch4LRSearch = configAALR(L"numMiniBatch4LRSearch", ConfigRecordType::Array(intargvector(vector<int>{500})));

    m_numPrevLearnRates = configAALR(L"numPrevLearnRates", (size_t) 5);
    m_numBestSearchEpoch = configAALR(L"numBestSearchEpoch", (size_t) 1);
    m_loadBestModel = configAALR(L"loadBestModel", true);
    m_useCVSetControlLRIfCVExists = configAALR(L"UseCVSetControlLRIfCVExists", true);
    m_useEvalCriterionControlLR = configAALR(L"UseEvalCriterionControlLR", false);

    // TODO: mbSize and truncated should be specified differently for truncated BPTT:
    //       mbSize = total number of samples after which a model update should happen
    //       truncated = truncation length
    m_mbSize = configSGD(L"minibatchSize", ConfigRecordType::Array(intargvector(vector<int>{256})));
    m_truncated = configSGD(L"truncated", false);
    m_maxSamplesInRAM = configSGD(L"maxSamplesInRAM", (size_t) SIZE_MAX);
    m_numSubminiBatches = configSGD(L"numSubminibatches", (size_t) 1);
    m_useTwoPassTraining = configSGD(L"useTwoPassTraining", false);

    // the number of samples in each epoch (0 means, use all the samples in each epoch).
    m_epochSize = configSGD(L"epochSize", (size_t) 0);
    // the number of samples in each epoch (0 means, use all the samples in each epoch).
    if (m_epochSize == 0)
        m_epochSize = requestDataSize;
    m_maxComputedEpochSize = m_epochSize;

    // the total number of epochs to run.
    m_maxEpochs = configSGD(L"maxEpochs");

    // Note: Momentum is best specified as a MB-size agnostic fashion.
    // Because momentum per sample is a number very close to 1, it is more handy to use a logarithmic specification.
    // We use 'momentumAsTimeConstant' to specify the time constant of the low-pass filter that momentum really is.
    // To convert a typical per-MB momentum value of 'm' used with a MB size of 'N', use momentumAsTimeConstant = -N/ln(m).
    // For the common configuration of momentum 0.9 at MB size of 256, that is momentumAsTimeConstant = 2429.8.
    floatargvector momentumPerMB = configSGD(L"momentumPerMB", ConfigRecordType::Array(floatargvector()));
    floatargvector momentumPerSample = configSGD(L"momentumPerSample", ConfigRecordType::Array(floatargvector()));
    floatargvector momentumAsTimeConstant = configSGD(L"momentumAsTimeConstant", ConfigRecordType::Array(floatargvector()));
    bool useNesterovMomentum = configSGD(L"useNAG", false);

    m_maxTempMemSizeInSamplesForCNN = configSGD(L"maxTempMemSizeInSamplesForCNN", (size_t) 0);

    m_traceLevel = configSGD(L"traceLevel", 0);
    m_numMBsToShowResult = configSGD(L"numMBsToShowResult", (size_t)10);
    m_firstMBsToShowResult = configSGD(L"firstMBsToShowResult", (size_t)0);
    m_numMBsToCUDAProfile = configSGD(L"numMBsToCUDAProfile", (size_t)0);

    m_gradientClippingWithTruncation = configSGD(L"gradientClippingWithTruncation", true);
    m_clippingThresholdPerSample = configSGD(L"clippingThresholdPerSample", numeric_limits<double>::infinity());

    // sequence-training parameters
    m_hSmoothingWeight = configSGD(L"hSmoothingWeight", 0.95);
    m_frameDropThresh = configSGD(L"frameDropThresh", 1e-10);
    m_doReferenceAlign = configSGD(L"doReferenceAlign", false);
    m_seqGammarCalcUsesMBR = configSGD(L"seqGammarUsesMBR", false);
    m_seqGammarCalcAMF = configSGD(L"seqGammarAMF", 14.0);
    m_seqGammarCalcLMF = configSGD(L"seqGammarLMF", 14.0);
    m_seqGammarCalcbMMIFactor = configSGD(L"seqGammarBMMIFactor", 0.0);
    m_seqGammarCalcWP = configSGD(L"seqGammarWordPen", 0.0);

    m_disableWkInBatchNormal = configSGD(L"disableWkInBatchNormal", false);

    m_dropoutRates = configSGD(L"dropoutRate", ConfigRecordType::Array(doubleargvector(vector<double>{0.0})));
    m_batchNormalizationTimeConstant = configSGD(L"batchNormalizationTimeConstant", ConfigRecordType::Array(doubleargvector(vector<double>{0})));
    m_batchNormalizationBlendTimeConstant = configSGD(L"batchNormalizationBlendTimeConstant", ConfigRecordType::Array(doubleargvector(vector<double>{0})));

    GradientsUpdateType gradUpdateType = ParseGradUpdateType(configSGD(L"gradUpdateType", L"None"));
    m_gradType.type = gradUpdateType;
    m_gradType.gaussianNoiseInjectStd = (float)configSGD(L"gaussianNoiseInjectStd", 0.0);

    // parameters for FSAdaGrad
    m_gradType.varianceTimeConstant = configSGD(L"varianceTimeConstant", 2 * 3600 * 100); // default originates from 2h of speech
    m_gradType.targetAdagradAvDenom = configSGD(L"fsAdagradTargetAvDenom", 1.0); // TODO: deprecated parameter kept for back compat (set to 0.0025 inconjunction with reenabling the static bug)

    // extract RMSProp parameters from config, if they exist. Default to reasonable values.
    m_rpi.dec = configSGD(L"rms_wgt_dec", 0.75);
    m_rpi.inc = configSGD(L"rms_wgt_inc", 1.2);
    m_rpi.min = configSGD(L"rms_wgt_min", 0.1);
    m_rpi.max = configSGD(L"rms_wgt_max", 10.0);
    m_rpi.gamma = configSGD(L"rms_gamma", 0.99);

    m_needAveMultiplier = configSGD(L"normWithAveMultiplier", true);
    m_L2RegWeight = configSGD(L"L2RegWeight", 0.0);
    m_L1RegWeight = configSGD(L"L1RegWeight", 0.0);

    // for backward support. future setups should use gradUpdateType='AdaGrad', instead of useAdagrad=true
    if (configSGD(L"useAdagrad", false))
        m_gradType.type = GradientsUpdateType::AdaGrad;

    m_adaptationRegType = ParseAdaptationRegType(configSGD(L"adaptationRegType", L"None"));
    m_adaptationRegWeight = configSGD(L"adaptationRegWeight", 0.0);

    // gradient check setup
    m_doGradientCheck = configSGD(L"gradientcheck", false);
    m_gradientCheckSigDigit = configSGD(L"sigFigs", 6.0); // TODO: why is this a double?

    if (m_doGradientCheck && sizeofElemType != sizeof(double))
    {
        LogicError("Gradient check needs to use precision = 'double'.");
    }

    m_useAllDataForPreComputedNode = configSGD(L"UseAllDataForPreComputedNode", true);

    // consistency checks
    for (size_t i = 0; i < m_mbSize.size(); i++)
    {
        if (m_epochSize != requestDataSize && m_epochSize < m_mbSize[i])
        {
            InvalidArgument("epoch size must be larger than mbsize.");
        }
    }

    if (m_autoLearnRateSearchType == LearningRateSearchAlgorithm::None &&
        (learningRatesPerSample.size() == 0 && learningRatesPerMB.size() == 0))
    {
        InvalidArgument("If autoLearnRateSearchType is false you must specify the learningRatesPerSample or learningRatesPerMB parameter.");
    }

    if (learningRatesPerSample.size() > 0 && learningRatesPerMB.size() > 0)
    {
        InvalidArgument("You specified both learningRatesPerSample and learningRatesPerMB. Please comment out one of them.");
    }

    if (learningRatesPerSample.size() > 0)
    {
        m_learningRatesParam = learningRatesPerSample;
        m_learningRatesSpecifiedForMBSize = intargvector(L"1");
    }
    else if (learningRatesPerMB.size() > 0) // this actually means per specified minibatch size
    {
        m_learningRatesParam = learningRatesPerMB;
        m_learningRatesSpecifiedForMBSize = m_mbSize;
    }

    if ((int) (momentumPerSample.size() > 0) + (int) (momentumPerMB.size() > 0) + (int) (momentumAsTimeConstant.size() > 0) > 1)
    {
        InvalidArgument("You specified more than one of momentumPerSample, momentumPerMB, and momentumAsTimeConstant. Please only specify one.");
    }

    if (momentumPerSample.size() > 0) // note: noone would ever use this; use momentumAsTimeConstant instead
    {
        m_momentumParam = momentumPerSample;
        m_momentumSpecifiedForMBSize = intargvector(L"1");
    }
    else if (momentumAsTimeConstant.size() > 0)
    {
        vector<float> momentumPerSampleVec;
        for (int i = 0; i < momentumAsTimeConstant.size(); i++)
        {
            double momTC = momentumAsTimeConstant[i];
            double momPS = momTC == 0.0 ? 0 : exp(-1.0 / momTC);
            momentumPerSampleVec.push_back((float) momPS);
        }
        m_momentumParam = momentumPerSampleVec;
        m_momentumSpecifiedForMBSize = intargvector(L"1");
    }
    else if (momentumPerMB.size() > 0)
    {
        m_momentumParam = momentumPerMB;
        m_momentumSpecifiedForMBSize = m_mbSize;
    }
    else // default: momentumPerMB = 0.9 per MB
    {
        m_momentumParam = floatargvector(L"0.9");
        m_momentumSpecifiedForMBSize = m_mbSize;
    }
    m_useNesterovMomentum = useNesterovMomentum;

    for (int i = 0; i < m_momentumParam.size(); i++)
    {
        if (m_momentumParam[i] >= 1.0 || m_momentumParam[i] < 0.0)
        {
            InvalidArgument("Momentum parameter must be in [0, 1).");
        }
    }

    if (m_learnRateDecreaseFactor > 1 || m_learnRateIncreaseFactor < 1)
    {
        InvalidArgument("learnRateIncreaseFactor must be >= 1 and learnRateDecreaseFactor must be <= 1.");
    }

    for (size_t i = 0; i < m_dropoutRates.size(); i++)
    {
        if (m_dropoutRates[i] >= 1 || m_dropoutRates[i] < 0)
        {
            InvalidArgument("dropoutRate must be >= 0 and < 1.");
        }
    }

    if (m_adaptationRegWeight > 1 || m_adaptationRegWeight < 0)
        InvalidArgument("adaptationRegWeight must be in [0 1]");

    m_minLearnRate = configSGD(L"minLearningRatePerSample", 1e-9f);

    m_needAdaptRegularization = false;

    // BUGBUG: these are not passed to Init()
    m_doUnitTest = configSGD(L"unitTest", false);

    m_perfTraceLevel = configSGD(L"perfTraceLevel", (int)0);

    // parallel training
    m_parallelizationMethod = ParallelizationMethod::none;
    m_numGradientBits = 32;
    m_zeroThresholdFor1Bit = true;
    m_bufferedAsyncGradientAggregation = false;
    m_enableDistributedMBReading = false;
    m_parallelizationStartEpochNum = 0;
    m_modelAggregationBlockSize = 0; 

    if (configSGD.Exists(L"ParallelTrain"))
    {
        MPIWrapperPtr pMPI = MPIWrapper::GetInstance(); 
        if (!pMPI) 
        {
            // some users may forget to specify parallelTrain option 
            // in this case, falling back to normal SGD
            fprintf(stderr, "parallelTrain option is not enabled. ParallelTrain config will be ignored.\n");
        }
        else
        {
            size_t numMPIWorkers = pMPI->NumNodesInUse();            
            const ConfigRecordType& configParallelTrain(configSGD(L"ParallelTrain", ConfigRecordType::Record()));
            m_parallelizationMethod = ParseParallelizationMethod(configParallelTrain(L"parallelizationMethod", L"none"));
            m_parallelizationStartEpochNum = configParallelTrain(L"parallelizationStartEpoch", (int) 1) - 1; // Epoch numbers internally are 0 based
            m_enableDistributedMBReading = configParallelTrain(L"distributedMBReading", false);
            m_syncStatsTrace = configParallelTrain(L"syncPerfStats", (int) 0);

            if (configParallelTrain.Exists(L"DataParallelSGD"))
            {
                const ConfigRecordType& configDataParallelSGD(configParallelTrain(L"DataParallelSGD", ConfigRecordType::Record()));
                size_t defaultGradientBits = 8 * sizeofElemType;
                m_numGradientBits = configDataParallelSGD(L"gradientBits", defaultGradientBits);
                m_zeroThresholdFor1Bit = configDataParallelSGD(L"useZeroThresholdFor1BitQuantization", true);
                m_bufferedAsyncGradientAggregation = configDataParallelSGD(L"useBufferedAsyncGradientAggregation", false);
                    if ( m_numGradientBits < 1 || m_numGradientBits > (8 * sizeofElemType) )
                {
                    InvalidArgument("gradientBits must be in the range [1, 32] when using precision=float and in range [1, 64] when using precision=double!");
                }
            }
            if (configParallelTrain.Exists(L"ModelAveragingSGD"))
            {
                const ConfigRecordType& configMASGD(configParallelTrain(L"ModelAveragingSGD", ConfigRecordType::Record()));
                if (configMASGD.Exists(L"blockSizePerWorker") && configMASGD.Exists(L"blockSize"))
                    InvalidArgument("It is only allowed to set blockSizePerWorker or blockSize, not both of them");
                else if (configMASGD.Exists(L"blockSize"))
                    m_modelAggregationBlockSize = configMASGD(L"blockSize");
                else if (configMASGD.Exists(L"blockSizePerWorker"))
                {
                    m_modelAggregationBlockSize = configMASGD(L"blockSizePerWorker");
                    m_modelAggregationBlockSize *= numMPIWorkers;
                }
                else
                    m_modelAggregationBlockSize = 40000 * numMPIWorkers;    // default value 
#if 1           // legacy option 
<<<<<<< HEAD
            if (configMASGD.Exists(L"syncFrequencyInFrames"))
            {
=======
                if (configMASGD.Exists(L"syncFrequencyInFrames"))
                {
>>>>>>> d6115fb7
                    if (configMASGD.Exists(L"blockSizePerWorker") || configMASGD.Exists(L"blockSize"))
                        InvalidArgument("syncFrequencyInFrames is a deprecated alias of blockSizePerWorker. It is not allowed to specify both of them");
                    m_modelAggregationBlockSize = configMASGD(L"syncFrequencyInFrames");
                    m_modelAggregationBlockSize *= numMPIWorkers;
                    fprintf(stderr, "WARNING: option syncFrequencyInFrames in ModelAveragingSGD is going to be deprecated. Please use blockSizePerWorker instead\n");
                }
                if (configMASGD.Exists(L"syncPeroid"))
                {
                    if (configMASGD.Exists(L"blockSizePerWorker") || configMASGD.Exists(L"blockSize"))
                        InvalidArgument("syncPeriod is a deprecated alias of blockSizePerWorker. It is not allowed to specify both of them");
                    m_modelAggregationBlockSize = configMASGD(L"syncPeriod");
                    m_modelAggregationBlockSize *= numMPIWorkers;
                    fprintf(stderr, "WARNING: option syncPeroid in ModelAveragingSGD is going to be deprecated. Please use blockSizePerWorker instead in the future.\n");
                }
#endif
            }
            if (configParallelTrain.Exists(L"BlockMomentumSGD"))
            {
#ifndef CNTK_PARALLEL_TRAINING_SUPPORT
                InvalidArgument("BlockMomentumSGD is not enabled in this version.\n"); 
#else
                const ConfigRecordType& configBMSGD(configParallelTrain(L"BlockMomentumSGD", ConfigRecordType::Record()));
                if (configBMSGD.Exists(L"blockSize") && configBMSGD.Exists(L"blockSizePerWorker"))
                    InvalidArgument("It is only allowed to set blockSizePerWorker or blockSize, not both of them");
                else if (configBMSGD.Exists(L"blockSizePerWorker"))
                {
                    m_modelAggregationBlockSize = configBMSGD(L"blockSizePerWorker");
                    m_modelAggregationBlockSize *= numMPIWorkers;
                }
                else if (configBMSGD.Exists(L"blockSize"))
                    m_modelAggregationBlockSize = configBMSGD(L"blockSize");
                else
                    m_modelAggregationBlockSize = 120000 * numMPIWorkers; // default value 
#if 1           // legacy option
                if (configBMSGD.Exists(L"syncPeriod"))
                {
                    if (configBMSGD.Exists(L"blockSizePerWorker") || configBMSGD.Exists(L"blockSize"))
                        InvalidArgument("syncPeriod is a deprecated alias of blockSizePerWorker. It is not allowed to specify both of them");
                    m_modelAggregationBlockSize = configBMSGD(L"syncPeriod");
                    m_modelAggregationBlockSize *= numMPIWorkers;
                    fprintf(stderr, "WARNING: option syncPeroid in BlockMomentumSGD is going to be deprecated. Please use blockSizePerWorker instead in the future.\n");
                }
#endif 
                m_resetSGDMomentum = configBMSGD(L"resetSGDMomentum", true);
                m_useNesterovBlockMomentum = configBMSGD(L"useNesterovMomentum", true);
                m_blockLearningRate = configBMSGD(L"blockLearningRate", 1.0); 

<<<<<<< HEAD
            if (configBMSGD.Exists(L"blockMomentumPerSync") && configBMSGD.Exists(L"blockMomentumAsTimeConstant"))
            {
                InvalidArgument("It is only allowed to set either blockMomentumPerSync or blockMomentumAsTimeConstant, not both of them");
            }
            else if (configBMSGD.Exists(L"blockMomentumAsTimeConstant"))
            {
                m_blockMomentumAsTimeConstant = configBMSGD(L"blockMomentumAsTimeConstant"); 
            }
#if 1           // This option "blockMomentumPerSync" is going to be deprecated in the future 
            else if (configBMSGD.Exists(L"blockMomentumPerSync"))
            {
                double blockMomentum = configBMSGD(L"blockMomentumPerSync");
                    m_blockMomentumAsTimeConstant = BlockMomentumSGD<double>::Momentum2TimeConstant(blockMomentum, m_modelAggregationBlockSize);
            }
=======
                if (configBMSGD.Exists(L"blockMomentumPerSync") && configBMSGD.Exists(L"blockMomentumAsTimeConstant"))
                {
                    InvalidArgument("It is only allowed to set either blockMomentumPerSync or blockMomentumAsTimeConstant, not both of them");
                }
                else if (configBMSGD.Exists(L"blockMomentumAsTimeConstant"))
                {
                    m_blockMomentumAsTimeConstant = configBMSGD(L"blockMomentumAsTimeConstant"); 
                }
#if 1           // This option "blockMomentumPerSync" is going to be deprecated in the future 
                else if (configBMSGD.Exists(L"blockMomentumPerSync"))
                {
                    double blockMomentum = configBMSGD(L"blockMomentumPerSync");
                        m_blockMomentumAsTimeConstant = BlockMomentumSGD<double>::Momentum2TimeConstant(blockMomentum, m_modelAggregationBlockSize);
                }
>>>>>>> d6115fb7
#endif 
                else /*if (!configBMSGD.Exists(L"blockMomentumPerSync") && !configBMSGD.Exists(L"blockMomentumAsTimeConstant"))*/
                {
                        double blockMomentum = 1.0 - 1.0 / (double)numMPIWorkers;   // this is a default value which ensures each block update contributes equally
                        m_blockMomentumAsTimeConstant = BlockMomentumSGD<double>::Momentum2TimeConstant(blockMomentum, m_modelAggregationBlockSize);
                }
#endif 
                InitializeAndCheckBlockMomentumSGDParameters();
<<<<<<< HEAD
        }
=======
            }
>>>>>>> d6115fb7
        } // if (!pMPI)
    } // if (configSGD.Exists(L"ParallelTrain"))
}

static size_t GetSizeOfPrecision(const ScriptableObjects::IConfigRecordPtr configp)
{
    wstring precision = configp->Get(L"precision");
    if (precision == L"float")
        return sizeof(float);
    else if (precision == L"double")
        return sizeof(double);
    else
        RuntimeError("invalid value '%ls' for 'precision', must be 'float' or 'double'", precision.c_str());
}

SGDParams::SGDParams(const ScriptableObjects::IConfigRecordPtr configp)
    : SGDParams(*configp, GetSizeOfPrecision(configp))
{
}

void SGDParams::InitializeAndCheckBlockMomentumSGDParameters()
{
#ifdef CNTK_PARALLEL_TRAINING_SUPPORT 
    // final argument checking in case of user specifying a bad parameter
    size_t numMPIWorker = MPIWrapper::GetInstance()->NumNodesInUse();
    double blockMomentum = BlockMomentumSGD<double>::TimeConstant2Momentum(m_blockMomentumAsTimeConstant, m_modelAggregationBlockSize);
    if ((1 - blockMomentum)*m_blockLearningRate*numMPIWorker >= 2.0)
    {
        fprintf(stderr, "WARNING: (1-blockMomentumPerSync)*blockLearningRate is larger than 2*numWorkers; it is possible to overshoot.");
    }
    if (blockMomentum == 0.0)
    {
        fprintf(stderr, "WARNING: blockMomentum equals to zero. \n");
    }
#else
    // don't need do anything here 
    m_blockMomentumAsTimeConstant = 0.0;
    m_blockLearningRate = 1.0;
#endif 
}

// register SGD<> with the ScriptableObject system
ScriptableObjects::ConfigurableRuntimeTypeRegister::AddFloatDouble<SGD<float>, SGD<double>> registerSGDOptimizer(L"SGDOptimizer");

}}}<|MERGE_RESOLUTION|>--- conflicted
+++ resolved
@@ -18,7 +18,7 @@
 
 #include "SimpleDistGradAggregator.h"
 #include "ProgressTracing.h"
-#include "LatticeFreeMMINode.h"
+#include "LatticeFreeMMINode.h" // TODO: can this dependency be removed?
 
 #include <map>
 #include <set>
@@ -898,7 +898,6 @@
     // for differential logging, we keep the previous criterion values around
     EpochCriterion         epochCriterionLastLogged  = epochCriterion;
     vector<EpochCriterion> epochEvalErrorsLastLogged = epochEvalErrors;
-<<<<<<< HEAD
 
     // Now, we need to use a switch to enable/disable wk in BatchNormalization.
     // If we can determine whether wk added or not for each node, then, discard this
@@ -921,8 +920,6 @@
         }
     }
 
-=======
->>>>>>> d6115fb7
     bool noMoreSamplesToProcess = false;
     auto lfMMINode = dynamic_cast<LatticeFreeMMINode<ElemType>*>(criterionNodes[0].get());
     for (;;)
@@ -1040,12 +1037,12 @@
 
                 if (!(m_useTwoPassTraining && lfMMINode && actualNumSubminibatches > 1))
                 {
-                    if (learnRatePerSample > 0.01 * m_minLearnRate) // only compute gradient when learning rate is large enough
-                        net->Backprop(criterionNodes[0]);
-
-                    // house-keeping for sub-minibatching
-                    if (actualNumSubminibatches > 1)
-                        smbDispatcher.DoneWithCurrentSubMinibatch(ismb); // page state out
+                if (learnRatePerSample > 0.01 * m_minLearnRate) // only compute gradient when learning rate is large enough
+                    net->Backprop(criterionNodes[0]);
+
+                // house-keeping for sub-minibatching
+                if (actualNumSubminibatches > 1)
+                    smbDispatcher.DoneWithCurrentSubMinibatch(ismb); // page state out
                 }
             }                                                        // end sub-minibatch loop
 
@@ -1097,11 +1094,11 @@
         {
             // accumulate criterion values (objective, eval)
             assert(wasDataRead || numSamplesWithLabelOfNetwork == 0);
-            // criteria are in Value()(0,0), we accumulate into another 1x1 Matrix (to avoid having to pull the values off the GPU)
-            localEpochCriterion.Add(criterionNodes, 0, numSamplesWithLabelOfNetwork);
-            for (size_t i = 0; i < evaluationNodes.size(); i++)
-                localEpochEvalErrors.Add(evaluationNodes, i, numSamplesWithLabelOfNetwork);
-        }
+                // criteria are in Value()(0,0), we accumulate into another 1x1 Matrix (to avoid having to pull the values off the GPU)
+                localEpochCriterion.Add(criterionNodes, 0, numSamplesWithLabelOfNetwork);
+                for (size_t i = 0; i < evaluationNodes.size(); i++)
+                    localEpochEvalErrors.Add(evaluationNodes, i, numSamplesWithLabelOfNetwork);
+            }
         else
         {
             // distributed gradient aggregation
@@ -1174,15 +1171,6 @@
                 ComputationNodeBasePtr node = *nodeIter;
                 if (node->IsParameterUpdateRequired())
                 {
-<<<<<<< HEAD
-=======
-                    Matrix<ElemType>& smoothedGradient = *smoothedGradientIter;
-
-                    //char buffer[100];
-                    //std::wcstombs(buffer, node->GetName().c_str(), node->GetName().length());
-                    //smoothedGradient.Print(buffer, -3, -3, -3, -3);
-                    //fwprintf(stderr, L"Node %ls:\n", node->GetName().c_str());
->>>>>>> d6115fb7
 #ifdef _DEBUG
                     if (smoothedGradientIter->HasNan("TrainOneEpoch/UpdateWeights(): "))
                         LogicError("%ls %ls operation has NaNs in smoothedGradient.", node->NodeName().c_str(), node->OperationName().c_str());
@@ -1291,12 +1279,7 @@
                 PREPENDTS(stderr);
                 fprintf(stderr, "%s Epoch[%2d of %d]-Minibatch[%4d-%4d",
                         prefixMsg.c_str(), epochNumber + 1, (int)m_maxEpochs,
-<<<<<<< HEAD
                         (int)(numMBsRunSinceLastLogged + 1), numMBsRun);
-=======
-                        (int)(numMBsRun - m_numMBsToShowResult + 1), numMBsRun);
-
->>>>>>> d6115fb7
                 if (epochNumber > 0 || (int)epochSize > 0) // got anything?  --TODO: why cast epochSize to (int) for this comparison?
                     fprintf(stderr, (", %2." + to_string(mbProgNumPrecision) + "f%%").c_str(), mbProg * 100); // --TODO: use a * format?
                 fprintf(stderr, "]: ");
@@ -2035,14 +2018,8 @@
     // clipping gradients to prevent outliers
     ClipGradient(gradientValues, actualMBSize);
 
-<<<<<<< HEAD
     GradientsUpdateType adpType = GradUpdateType();
     double noiseStd = GradientUpdateNoiseStd();
-=======
-    GradientsUpdateType adpType = sgd->GradUpdateType();
-    double noiseStd = sgd->GradientUpdateNoiseStd();
-    //fprintf(stderr, "noiseStd %lf\n", noiseStd);
->>>>>>> d6115fb7
     Matrix<ElemType> sgdUpdateNoise((DEVICEID_TYPE) functionValues.GetDeviceId());
     if (noiseStd > 0)
     {
@@ -2056,7 +2033,7 @@
     // L2 regularizer
     if (L2RegWeight > 0)
     {
-        fprintf(stderr, "L2RegWeight %lf\n", L2RegWeight);
+        //fprintf(stderr, "L2RegWeight %lf\n", L2RegWeight);
         // multiply by actualMBSize so that it's invariant to minibatch size since learning rate is per sample
         Matrix<ElemType>::ScaleAndAdd((ElemType)(L2RegWeight * actualMBSize), functionValues, gradientValues);
     }
@@ -2103,8 +2080,7 @@
     // L1 regularizer with proximal gradient descent method
     if (L1RegWeight > 0)
     {
-        fprintf(stderr, "L1RegWeight %lf\n", L1RegWeight);
-
+        //fprintf(stderr, "L1RegWeight %lf\n", L1RegWeight);
         // multiply by actualMBSize so that it's invariant to minibatch size since learning rate is per sample
         functionValues.InplaceSoftThreshold((ElemType)(learnRatePerSample * L1RegWeight * actualMBSize));
     }
@@ -2764,13 +2740,8 @@
                 else
                     m_modelAggregationBlockSize = 40000 * numMPIWorkers;    // default value 
 #if 1           // legacy option 
-<<<<<<< HEAD
-            if (configMASGD.Exists(L"syncFrequencyInFrames"))
-            {
-=======
                 if (configMASGD.Exists(L"syncFrequencyInFrames"))
                 {
->>>>>>> d6115fb7
                     if (configMASGD.Exists(L"blockSizePerWorker") || configMASGD.Exists(L"blockSize"))
                         InvalidArgument("syncFrequencyInFrames is a deprecated alias of blockSizePerWorker. It is not allowed to specify both of them");
                     m_modelAggregationBlockSize = configMASGD(L"syncFrequencyInFrames");
@@ -2818,22 +2789,6 @@
                 m_useNesterovBlockMomentum = configBMSGD(L"useNesterovMomentum", true);
                 m_blockLearningRate = configBMSGD(L"blockLearningRate", 1.0); 
 
-<<<<<<< HEAD
-            if (configBMSGD.Exists(L"blockMomentumPerSync") && configBMSGD.Exists(L"blockMomentumAsTimeConstant"))
-            {
-                InvalidArgument("It is only allowed to set either blockMomentumPerSync or blockMomentumAsTimeConstant, not both of them");
-            }
-            else if (configBMSGD.Exists(L"blockMomentumAsTimeConstant"))
-            {
-                m_blockMomentumAsTimeConstant = configBMSGD(L"blockMomentumAsTimeConstant"); 
-            }
-#if 1           // This option "blockMomentumPerSync" is going to be deprecated in the future 
-            else if (configBMSGD.Exists(L"blockMomentumPerSync"))
-            {
-                double blockMomentum = configBMSGD(L"blockMomentumPerSync");
-                    m_blockMomentumAsTimeConstant = BlockMomentumSGD<double>::Momentum2TimeConstant(blockMomentum, m_modelAggregationBlockSize);
-            }
-=======
                 if (configBMSGD.Exists(L"blockMomentumPerSync") && configBMSGD.Exists(L"blockMomentumAsTimeConstant"))
                 {
                     InvalidArgument("It is only allowed to set either blockMomentumPerSync or blockMomentumAsTimeConstant, not both of them");
@@ -2848,7 +2803,6 @@
                     double blockMomentum = configBMSGD(L"blockMomentumPerSync");
                         m_blockMomentumAsTimeConstant = BlockMomentumSGD<double>::Momentum2TimeConstant(blockMomentum, m_modelAggregationBlockSize);
                 }
->>>>>>> d6115fb7
 #endif 
                 else /*if (!configBMSGD.Exists(L"blockMomentumPerSync") && !configBMSGD.Exists(L"blockMomentumAsTimeConstant"))*/
                 {
@@ -2857,11 +2811,7 @@
                 }
 #endif 
                 InitializeAndCheckBlockMomentumSGDParameters();
-<<<<<<< HEAD
-        }
-=======
-            }
->>>>>>> d6115fb7
+            }
         } // if (!pMPI)
     } // if (configSGD.Exists(L"ParallelTrain"))
 }
