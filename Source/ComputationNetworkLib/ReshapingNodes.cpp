//
// Copyright (c) Microsoft. All rights reserved.
// Licensed under the MIT license. See LICENSE.md file in the project root for full license information.
//
// ReshapingNodes.cpp -- collection of nodes that reshape or sub-sample matrices leading to layout changes
//

#include "Basics.h"
#include "ReshapingNodes.h"
#include "Matrix.h"
#include "ComputationNode.h"
#include "Sequences.h"

#include <unordered_set>
#include <map>
#include <string>
#include <vector>
#include <stdexcept>
#include <list>
#include <memory>
#include <algorithm>
#include <assert.h>
#include <stack>
#include <unordered_map>

namespace Microsoft { namespace MSR { namespace CNTK {

// -----------------------------------------------------------------------
// ReduceElements (op, axis=, input)
// -----------------------------------------------------------------------

template <class ElemType>
/*virtual*/ void ReduceElementsNode<ElemType>::CopyTo(ComputationNodeBasePtr nodeP, const std::wstring& newName, const CopyNodeFlags flags) const /*override*/
{
    Base::CopyTo(nodeP, newName, flags);
    if (flags & CopyNodeFlags::copyNodeValue)
    {
        auto node = dynamic_pointer_cast<ReduceElementsNode<ElemType>>(nodeP);
        node->m_axis        = m_axis;
        node->m_operation   = m_operation;
        node->m_reductionOp = m_reductionOp;
        node->m_scale       = m_scale;
        node->m_keepDimensions = m_keepDimensions;
    }
}

template <class ElemType>
/*virtual*/ void ReduceElementsNode<ElemType>::Load(File& fstream, size_t modelVersion) /*override*/
{
    Base::Load(fstream, modelVersion);
    fstream >> m_axis >> m_operation;
    if (modelVersion >= CNTK_MODEL_VERSION_24)
        fstream >> m_keepDimensions;
    else
        m_keepDimensions = DefaultKeepDimensionsSetting(m_axis);

    ValidateOp();
}

template <class ElemType>
/*virtual*/ void ReduceElementsNode<ElemType>::Save(File& fstream) const /*override*/
{
    Base::Save(fstream);
    fstream << m_axis << m_operation; // note: we serialize the string and not the opcode, since opcodes may change
    fstream << m_keepDimensions;
}

template <class ElemType>
/*virtual*/ void ReduceElementsNode<ElemType>::ForwardProp(const FrameRange& fr) /*override*/
{
    // We are mixing two kinds of operations here; elementwise and whole-batch or sequence reduction (ReduceAllAxes()).
    // In the latter case, we must mimic the behaviour of ComputationNodeNonLooping.
    if ((ReduceAllAxes() || ReduceSequenceAxis() || ReduceBatchAxis()) && !fr.IsAllFrames())
        LogicError("%ls: %s node should never be in a loop when reducing over all static and dynamic axes or just the sequence axis.", Base::NodeDescription().c_str(), typeid(*this).name());

    const auto frInput = (ReduceAllAxes() || ReduceBatchAxis()) ? FrameRange(InputRef(0).GetMBLayout()) : fr; // can't use 'fr' for ReduceAllAxes() and ReduceBatchAxis() as it refers to the result (same as for training criteria)

    // when reducing all, we must mask gaps
    if (ReduceAllAxes() || ReduceBatchAxis())
    {
        InputRef(0).MaskMissingValueColumnsTo(frInput, NeutralValue(m_reductionOp));
        if (IsMean())
        {
            // In mean reduction for all axes or batch axis, we need to carefully compute the scaling factor
            auto actual_samples = InputRef(0).HasMBLayout() ? InputRef(0).GetMBLayout()->GetActualNumSamples() : 1;
            m_scale = ElemType(1.0 / actual_samples);
            if (ReduceAllAxes())
                m_scale /= ElemType(GetInputSampleLayout(0).GetNumElements());
        }
    }

    // Create a new layout if we are reducing the sequence axis
    if (ReduceSequenceAxis())
    {
        auto inputMBLayout = InputRef(0).GetMBLayout();
        if (inputMBLayout->HasSequenceBeyondBegin() || inputMBLayout->HasSequenceBeyondEnd())
            LogicError("%ls: %s node cannot perform sequence axis reduction for truncated sequence.", Base::NodeDescription().c_str(), typeid(*this).name());

        GetMBLayout()->InitAsFrameMode(inputMBLayout->GetNumSequences());
        UpdateFunctionValuesSize();
    }
    // get the args
    size_t rank = DetermineElementwiseTensorRank();
    TensorView<ElemType> input;
    if (ReduceSequenceAxis())
    {
        ElemType gapPadValue = NeutralValue(m_reductionOp);
        input = ComputationNode<ElemType>::Unpack(GetSampleLayout(), InputRef(0).Value(), InputRef(0).GetMBLayout(), m_tempUnpackedData, m_tempScatterIndices, m_tempMask, /*batchMajor=*/ true, &gapPadValue);
    }
    else
        input = InputRef(0).ValueTensorFor(rank, frInput);

    auto result = ReduceAllAxes() ? TensorView<ElemType>(ValuePtr(), TensorShape(1)) : ValueTensorFor(rank, fr);

    switch (m_reductionOp)
    {
    case ElementWiseOperator::opArgmin:
    case ElementWiseOperator::opArgmax:
        result.DoArgReductionOpOf(input, m_reductionOp);
        break;
    default:
        // the actual operation is a Copy with reduction, where the magic is in the reduction op
        // For "Mean", m_scale is 1/#elements, and 1 otherwise.
        result.DoUnaryOpOf(0, input, m_scale, ElementWiseOperator::opCopy, m_reductionOp);
    }
}

template <class ElemType>
/*virtual*/ void ReduceElementsNode<ElemType>::BackpropTo(const size_t inputIndex, const FrameRange& fr) /*override*/
{
    assert(inputIndex == 0), inputIndex;

    if (ReduceSequenceAxis())
    {
        // Broadcast along the sequence
        auto result = ValueFor(fr);
        ComputationNode<ElemType>::BroadcastToPacked(Gradient(), GetMBLayout(), /*beta =*/ 1, InputRef(0).Gradient(), FrameRange(InputRef(0).GetMBLayout()), m_tempGatherIndices);
    }
    else
    {
        const auto frInput = (ReduceAllAxes() || ReduceBatchAxis()) ? FrameRange(InputRef(0).GetMBLayout()) : fr; // can't use 'fr' for ReduceAllAxes() as it refers to the result (same as for training criteria)
                                                                                        // get the args
        size_t rank = DetermineElementwiseTensorRank();
        auto sliceOutputGrad = ReduceAllAxes() ? TensorView<ElemType>(GradientPtr(), TensorShape(1)) : GradientTensorFor(rank, fr); // propagate from this one...
        auto sliceInputGrad = InputRef(0).GradientTensorFor(rank, frInput); // ...to this one

        // gradients are not as simple as passing an op-code, unfortunately
        switch (m_reductionOp)
        {
        case ElementWiseOperator::opSum:
            // "Sum":  broadcast the gradient
            // "Mean": same as "Sum" with scaling by 1/#dims
            sliceInputGrad.AddCopyOf(sliceOutputGrad, m_scale);
            break;

        case ElementWiseOperator::opLogSum:
        {
            auto input = InputRef(inputIndex).ValueTensorFor(rank, frInput);
            auto output = ValueTensorFor(rank, fr.AllowBroadcast());
            // Let: f(x, y, z) = log(exp x + exp y + exp z)
            // For the derivative we get:
            // df / dx = exp(x)/exp(f)
            //         = exp(x - f)
            sliceInputGrad.AddElementwiseProductWithExpOfDiffOf(sliceOutputGrad, input, output);
        }
        break;

        case ElementWiseOperator::opMin:
        case ElementWiseOperator::opMax:
        {
            auto input = InputRef(inputIndex).ValueTensorFor(rank, frInput);
            auto output = ValueTensorFor(rank, fr.AllowBroadcast());

            // POTENTIAL PROBLEM:
            // For ReduceMin/Max there are combinations of input values where the gradient is not defined because the function has an edge at these points.
            // E.g. for ReduceMin this is the case when the minimum input value is attained by several inputs at the same time.
            // In these cases there is no correct gradient.The question is if this could lead to any problems.
            // Let's look at two scenarios where this might happen:
            //
            // * Scenario 1: The input comes from a layer of nodes like e.g. ReLU and some of them might operate in the regime where they clip to a constant value.
            //   In this case it's not a problem that the input gradient is kind of bad as the derivative of the concerning input nodes will be zero anyway.
            //
            // * Scenario 2: The input data is directly coming from training data. Here bad gradients don't matter as we wouldn't wan't to propagate gradients to the training data.
            //
            // So as we don't have a better solution yet and it probably doesn't have impact let's stay with the current solution.
            // Also note that for Clip , Min, Max and ReLU we have the same kind of problem.
            sliceInputGrad.AddCopyIfEqualOf(input, output, sliceOutputGrad);
        }
        break;
        case ElementWiseOperator::opElementwiseProduct:
        {
            auto input  = InputRef(inputIndex).ValueTensorFor(rank, frInput);
            auto output =                      ValueTensorFor(rank, fr.AllowBroadcast());
            sliceInputGrad.AddElementwiseProductWithQuotientOf(sliceOutputGrad, output, input);
            break;
        }
        case ElementWiseOperator::opArgmin:
        case ElementWiseOperator::opArgmax:
            break;

            // more coming
        }
    }
}

template <class ElemType>
/*virtual*/ bool ReduceElementsNode<ElemType>::OutputUsedInComputingInputNodesGradients() const /*override*/
{
    switch (m_reductionOp)
    {
    case ElementWiseOperator::opSum:                   return false;
    case ElementWiseOperator::opLogSum:                return true;
    case ElementWiseOperator::opMin:                   return true;
    case ElementWiseOperator::opMax:                   return true;
    case ElementWiseOperator::opElementwiseProduct:    return true;
    case ElementWiseOperator::opArgmin:                return false;
    case ElementWiseOperator::opArgmax:                return false;
    }
    LogicError("Should not get here.");
}

template <class ElemType>
/*virtual*/ bool ReduceElementsNode<ElemType>::InputUsedInComputingInputNodesGradients(size_t inputIndex) const /*override*/
{
    switch (m_reductionOp)
    {
    case ElementWiseOperator::opSum:                   return false;
    case ElementWiseOperator::opLogSum:                return true;
    case ElementWiseOperator::opMin:                   return true;
    case ElementWiseOperator::opMax:                   return true;
    case ElementWiseOperator::opElementwiseProduct:    return true;
    case ElementWiseOperator::opArgmin:                return false;
    case ElementWiseOperator::opArgmax:                return false;
    }
    LogicError("Should not get here.");
}

// map the operation specified as a string to an ElementWiseOperator value.
template <class ElemType>
void ReduceElementsNode<ElemType>::ValidateOp()
{
    m_reductionOp = ReductionOpEnumValue(m_operation);
}

template <class ElemType>
/*virtual*/ void ReduceElementsNode<ElemType>::Validate(bool isFinalValidationPass) /*override*/
{
    // validate the opcode (in case we got instantiated empty and never updated)
    ValidateOp();
    m_scale = (ElemType)1;
    if (ReduceAllAxes())
        Base::ValidateUnaryReduce(isFinalValidationPass, m_keepDimensions);
    else if (ReduceSequenceAxis())
    {
        Base::Validate(isFinalValidationPass);

        // we generate its own MBLayout
        if (isFinalValidationPass && !Input(0)->HasMBLayout())
            InvalidArgument("%ls %ls operation can perform sequence axis reduction only on minibatch data (which have a layout).", NodeName().c_str(), OperationName().c_str());

        if ((m_operation != L"Sum") && (m_operation != L"Plus"))
            InvalidArgument("%ls %ls operation can perform sequence axis reduction only for the 'sum' reduction operation, specified operation %ls.", NodeName().c_str(), OperationName().c_str(), m_operation.c_str());

        if (!m_pMBLayout)
        {
            m_pMBLayout = make_shared<MBLayout>(); // this generates a new layout
            m_pMBLayout->SetUniqueAxisName(ComputationNodeBase::DefaultNoSequenceAxisName);
        }

        SetDims(Input(0)->GetSampleLayout(), HasMBLayout());
    }
    else if (ReduceBatchAxis())
    {
        Base::Validate(isFinalValidationPass);
        if (isFinalValidationPass && !Input(0)->HasMBLayout())
            InvalidArgument("%ls %ls operation can perform batch axis reduction only on minibatch data (which have a layout).", NodeName().c_str(), OperationName().c_str());

        SetDims(Input(0)->GetSampleLayout(), false);
    }
    else
    {
        Base::Validate(isFinalValidationPass);
        InferMBLayoutFromInputsForStandardCase(isFinalValidationPass);

        let shape = Input(0)->GetSampleLayout();
        auto dims = shape.GetDims();
        size_t reducedDim = 0; // (init to keep compiler happy)
        if (ReduceAllStaticAxes())
        {
            reducedDim = shape.GetNumElements();
<<<<<<< HEAD
            dims = { 1 };                       // entire sample is reduced to a scalar
        } 
=======
            dims = m_keepDimensions ? SmallVector<size_t>(shape.GetRank(), 1) : SmallVector<size_t>({ 1 }); // entire sample is reduced to a scalar
        }
>>>>>>> a6850117
        else if (m_axis - 1 >= 0 && m_axis - 1 < dims.size())
        {
            reducedDim = dims[m_axis - 1];
            // one axis is reduced to a scalar
            if (m_keepDimensions)
                dims[m_axis - 1] = 1;
            else
            {
                SmallVector<size_t> reducedDims(dims.size() - 1);
                for (size_t i = 0, j = 0; i < dims.size(); ++i)
                {
                    if (i == (m_axis - 1))
                        continue;

                    reducedDims[j] = dims[i];
                    j++;
                }
                dims = reducedDims;
            }
        }
        else if (isFinalValidationPass)
            InvalidArgument("The shape of %ls [%s] has no axis %d", NodeDescription().c_str(), string(shape).c_str(), m_axis);

        // for "Mean", we must divide by #elements
        if (isFinalValidationPass && IsMean())
            m_scale = (ElemType)(1.0 / reducedDim);

        SetDims(TensorShape(dims), Input(0)->HasMBLayout());
    }
}

template class ReduceElementsNode<float>;
template class ReduceElementsNode<double>;

// -----------------------------------------------------------------------
// Where(bitVector) -- extract indices of non-0 values in a sequence
// -----------------------------------------------------------------------

// wrapper class to pass MBLayout sequence vector to PackSequences()
struct SequenceLengthVector
{
    typedef vector<vector<size_t>> SequenceVector;
    typedef MBLayout::SequenceInfo SequenceInfo;
    const SequenceVector& m_sequenceVector;        // vector of sequences (to get sequence length)
    const vector<SequenceInfo>& m_sequenceInfo;    // original sequence info (for seqId)
    SequenceLengthVector(const vector<SequenceInfo>& sequenceInfo, const SequenceVector& sequenceVector) : m_sequenceInfo(sequenceInfo), m_sequenceVector(sequenceVector) { }
    size_t size() const { return m_sequenceInfo.size(); }
    MBLayout::SequenceInfo operator[](size_t i) const // return a descriptor of the new sequence
    {
        SequenceInfo seq;
        seq.seqId = m_sequenceInfo[i].seqId;
        seq.s = i;
        seq.tBegin = 0;
        seq.tEnd = m_sequenceVector[i].size();
        return seq;
    }
    void operator=(const SequenceLengthVector&) = delete;
};

// TODO: Where should the MBLayout be created--in BeginForwardProp() or ForwardProp()?
//       BeginForwardProp() should generally have no access to the actual values,
//       while ForwardProp() might be too late. We may have to define the semantics here.
// BUGBUG: This is the first node with value-dependent MBLayout. It resizes Value(), which we otherwise always do before.
template <class ElemType>
/*virtual*/ void WhereNode<ElemType>::ForwardPropNonLooping() /*override*/
{
    // gather all sequences
    let& inMBLayout = InputRef(0).GetMBLayout();
    let& input = InputRef(0).Value();
    let& sequences = inMBLayout->GetAllSequences();
    auto& indexSequences = m_indexSequenceBuffer;
    if (indexSequences.size() < sequences.size())
        indexSequences.resize(sequences.size());
    for (size_t i = 0; i < sequences.size(); i++)
    {
        let& seq = sequences[i];
        if (seq.seqId == GAP_SEQUENCE_ID)
            continue;
        auto& indexSequence = indexSequences[i];
        // create index map for one sequence
        // this is the condition check that this node performs; the meat
        indexSequence.clear();
        double desiredCount = 0.0;
        for (size_t t = 0; t < seq.GetNumTimeSteps(); t++)
        {
            double delta = input(0, inMBLayout->GetColumnIndex(seq, t)); // how many frames the current time step should expand into
            desiredCount += delta; // this is now how many frames we should have
            // use a margin against round-off errors, so that we get non-binary ratios like 1/3 and 1/5 right
            // This really means generate a frame if too few, unless we are within machine accuracy of the target.
            // The assumption is that the delta has this error, while accumulation (in double) has no error.
            ElemType relativeMargin = 1 - std::numeric_limits<ElemType>::epsilon();
            while ((indexSequence.empty() && desiredCount > 0)  // no margin for the first frame (always include unless flag is 0)
                   || indexSequence.size() < desiredCount * relativeMargin)
                indexSequence.push_back(t);
        }
        // Note: The above accesses m_value directly on the CPU, putting it into BOTH state, possibly for other consumers as well.
    }
    input.CollapseDataLocation(); // BUGBUG: Move back, since BOTH state is broken at present.
    // create a new MBLayout
    let& outMBLayout = GetMBLayout();
    outMBLayout->InitAsPackedSequences(SequenceLengthVector(sequences, indexSequences), /*temp*/m_placementBuffer, /*temp*/m_rowAllocationsBuffer);
    // copy to output
    vector<ElemType> buf(outMBLayout->GetNumCols(), numeric_limits<ElemType>::quiet_NaN()); // STL cannot easily avoid initializing, so we might as well init with NaN for gaps
    let size = min(sequences.size(), outMBLayout->GetAllSequences().size()); // no non-gap sequence has an index beyond this
    for (size_t i = 0; i < size; i++)
    {
        let& seq = outMBLayout->GetAllSequences()[i];
        if (seq.seqId == GAP_SEQUENCE_ID) // gaps will keep the NaN
            continue;
        let& indexSequence = indexSequences[i];
        for (size_t t = 0; t < seq.GetNumTimeSteps(); t++)
            buf[outMBLayout->GetColumnIndex(seq, t)] = (ElemType)indexSequence[t];
    }
    // there may be dangling gaps at the end. Take the opportunity to verify this.
    for (size_t i = size; i < sequences.size(); i++)
        assert(sequences[i].seqId == GAP_SEQUENCE_ID);
    for (size_t i = size; i < outMBLayout->GetAllSequences().size(); i++)
        assert(outMBLayout->GetAllSequences()[i].seqId == GAP_SEQUENCE_ID);
    // the result will be kept in CPUDEVICE, since most likely we will access it again in PackedIndexNode
    Value().TransferToDeviceIfNotThere(CPUDEVICE, /*isBeingMoved=*/ true, /*emptyTransfer=*/ true, /*updatePreferredDevice=*/ true);
    Value().SetValue(1, outMBLayout->GetNumCols(), CPUDEVICE, buf.data(), MatrixFormat::matrixFormatColMajor);
}

template <class ElemType>
/*virtual*/ void WhereNode<ElemType>::BackpropToNonLooping(size_t /*inputIndex*/) /*override*/
{
    // we cannot backprop through a condition
    return;
}

template <class ElemType>
/*virtual*/ void WhereNode<ElemType>::Validate(bool isFinalValidationPass) /*override*/
{
    ComputationNodeBase::Validate(isFinalValidationPass);
    // we generate its own MBLayout
    if (isFinalValidationPass && !Input(0)->HasMBLayout())
        InvalidArgument("%ls %ls operation can only operate on minibatch data (which have a layout).", NodeName().c_str(), OperationName().c_str());
    if (!m_pMBLayout)
    {
        m_pMBLayout = make_shared<MBLayout>(); // this generates a new layout
        m_pMBLayout->SetUniqueAxisName(m_dynamicAxisName);
    }
    // we map scalars to scalars
    if (isFinalValidationPass && Input(0)->GetSampleLayout().GetNumElements() != 1)
        InvalidArgument("%ls %ls operation can only operate on scalar input.", NodeName().c_str(), OperationName().c_str());
    SetDims(TensorShape(1), true);
}

template class WhereNode<float>;
template class WhereNode<double>;

// -----------------------------------------------------------------------
// PackedIndexNode(targetObject, indexSequence) -- map sequence
// -----------------------------------------------------------------------

template <class ElemType>
/*virtual*/ void PackedIndexNode<ElemType>::ForwardPropNonLooping() /*override*/
{
    let& sourceMBLayout = InputRef(SOURCEDATA).GetMBLayout(); // only used for index conversion
    let& indexMBLayout  = InputRef(INDEXDATA).GetMBLayout();
    let&  index  = InputRef(INDEXDATA).Value(); // per-seq index values that are to be mapped
    auto& result =                     Value(); // packed index values as mapped to sourceData's layout
    // loop over sourceSequences
    // Input matrix contains time indices for each sequence that refer to frames inside that sequence.
    // We replace every per-sequence index by the resolved column index w.r.t. the same MBLayout.
    let& sourceSequences = sourceMBLayout->GetAllSequences();
    for (size_t i = 0; i < sourceSequences.size(); i++)
    {
        let& sourceSeq = sourceSequences[i];
        if (sourceSeq.seqId == GAP_SEQUENCE_ID)
            continue;
        let& indexSeq = indexMBLayout->FindMatchingSequence(sourceSequences, i); // find corresponding entry in indexMBLayout
        for (size_t tIndex = 0; tIndex < indexSeq.GetNumTimeSteps(); tIndex++)   // map all index values in index sequence
        {
            let jIndex  = indexMBLayout->GetColumnIndex(indexSeq, tIndex);    // map time index to actual location in the matrix storage object
            let tSource = (size_t)index(0, jIndex);                           // the new time location (relative to source sequence)
            let jSource = sourceMBLayout->GetColumnIndex(sourceSeq, tSource); // map new time index as well. This performs a range check.
            result(0, jIndex) = (ElemType)jSource;
        }
    }
    // Note: maybe this is no longer needed, now that we do the same inside UpdateFunctionValueSize() for all nodes.
    result.CollapseDataLocation(); // BUGBUG: Move back, since BOTH state is broken at present.
}

template <class ElemType>
/*virtual*/ void PackedIndexNode<ElemType>::BackpropToNonLooping(size_t /*inputIndex*/) /*override*/
{
    // we cannot backprop through a condition
    // Can we?
    return;
}

template <class ElemType>
/*virtual*/ void PackedIndexNode<ElemType>::Validate(bool isFinalValidationPass) /*override*/
{
    ComputationNodeBase::Validate(isFinalValidationPass);

    // inherit both MBLayout and sample dimension (scalar) from indexData
    // Because we map (per-seq) index sequence to (packed) index sequence. Target is only for index calculation.
    m_pMBLayout = Input(INDEXDATA)->GetMBLayout();
    if (isFinalValidationPass && (!Input(INDEXDATA)->HasMBLayout() || !Input(SOURCEDATA)->HasMBLayout()))
        LogicError("%ls %ls operation requires both inputs to be minibatch data (must have MBLayouts).", NodeName().c_str(), OperationName().c_str());

    if (isFinalValidationPass && Input(INDEXDATA)->GetSampleLayout().GetNumElements() != 1)
        InvalidArgument("%ls %ls operation requires the second argument (indexData) to be a scalar sequence.", NodeName().c_str(), OperationName().c_str());

    SetDims(Input(INDEXDATA)->GetSampleLayout(), HasMBLayout());
}

template class PackedIndexNode<float>;
template class PackedIndexNode<double>;

// -----------------------------------------------------------------------
// GatherPackedNode(packedIndex, sourceData) -- gather operation
// -----------------------------------------------------------------------

template <class ElemType>
/*virtual*/ void GatherPackedNode<ElemType>::ForwardPropNonLooping() /*override*/
{
    InputRef(INDEXDATA).MaskMissingValueColumnsTo(FrameRange(InputRef(INDEXDATA).GetMBLayout()), -1); // indicates an invalid column to Gather/Scatter
    let&  index  = InputRef(INDEXDATA) .Value(); // column indices to copy from
    let&  source = InputRef(SOURCEDATA).Value(); // source data to copy

#ifdef _MSC_VER
    auto& outputValuePtrRef = ValuePtrRef();
#else
    auto& outputValuePtrRef = this->template ValuePtrRef();
#endif
    if ((source.GetMatrixType() == SPARSE) && (outputValuePtrRef->GetMatrixType() != SPARSE))
        outputValuePtrRef = std::make_shared<Matrix<ElemType>>(outputValuePtrRef->GetNumRows(),
                                                               outputValuePtrRef->GetNumCols(),
                                                               outputValuePtrRef->GetPreferredDeviceId(),
                                                               source.GetMatrixType(),
                                                               source.GetFormat());

    auto& output = Value(); // output goes here
    output.DoGatherColumnsOf(/*beta=*/0, index, source, /*alpha=*/1);
}

template <class ElemType>
/*virtual*/ void GatherPackedNode<ElemType>::BackpropToNonLooping(size_t inputIndex) /*override*/
{
    if (inputIndex == SOURCEDATA)
    {
        let&  index          = InputRef(INDEXDATA) .Value();    // column indices to copy from
        auto& sourceGradient = InputRef(SOURCEDATA).Gradient(); // source to propagate the gradient intpu
        auto& outputGradient =                      Gradient(); // output gradient to propagate
        sourceGradient.DoScatterColumnsOf(/*beta=*/1, index, outputGradient, /*alpha=*/1);
    }
}

template <class ElemType>
/*virtual*/ void GatherPackedNode<ElemType>::Validate(bool isFinalValidationPass) /*override*/
{
    ComputationNodeBase::Validate(isFinalValidationPass);

    // inherit MBLayout from indexData
    m_pMBLayout = Input(INDEXDATA)->GetMBLayout();
    if (isFinalValidationPass && (!Input(INDEXDATA)->HasMBLayout()))
        LogicError("%ls requires first argument (index data) to have a time dimension.", NodeDescription().c_str());

    bool sourceHasTimeDimension = Input(SOURCEDATA)->HasMBLayout();

    if (isFinalValidationPass && Input(INDEXDATA)->GetSampleLayout().GetNumElements() != 1)
        InvalidArgument("%ls requires the first argument (index data) to be a scalar time sequence.", NodeDescription().c_str());

    // inherit tensor dimension from sourceData, minus the last (column or time) dimension. TODO this needs to become simpler...
    if (sourceHasTimeDimension)
        SetDims(Input(SOURCEDATA)->GetSampleLayout(), HasMBLayout());
    else
    {
        SmallVector<size_t> layout = { 1 }; // Scalar
        if (Input(SOURCEDATA)->GetSampleLayout().GetRank() > 1)
        {
            auto srcLayout = Input(SOURCEDATA)->GetSampleLayout().GetDims();
            layout.assign(srcLayout.begin(), srcLayout.end() - 1);
        }
        SetDims(TensorShape(layout), HasMBLayout());
    }
}

template class GatherPackedNode<float>;
template class GatherPackedNode<double>;

// -----------------------------------------------------------------------
// ScatterPackedNode(layoutData, packedIndex, sourceData) -- scatter operation
// -----------------------------------------------------------------------

template <class ElemType>
/*virtual*/ void ScatterPackedNode<ElemType>::ForwardPropNonLooping() /*override*/
{
    if (*InputRef(INDEXDATA).GetMBLayout() != *InputRef(SOURCEDATA).GetMBLayout())
        InvalidArgument("%ls %ls operation requires the minibatch layout of index and source data to be the same.", NodeName().c_str(), OperationName().c_str());
    InputRef(INDEXDATA).MaskMissingValueColumnsTo(FrameRange(InputRef(INDEXDATA).GetMBLayout()), -1); // indicates an invalid column to Gather/Scatter
    let&  index  = InputRef(INDEXDATA) .Value(); // column indices to copy from
    let&  source = InputRef(SOURCEDATA).Value(); // source data to copy

#ifdef _MSC_VER
    auto& outputValuePtrRef = ValuePtrRef();
#else
    auto& outputValuePtrRef = this->template ValuePtrRef();
#endif
    if ((source.GetMatrixType() == SPARSE) && (outputValuePtrRef->GetMatrixType() != SPARSE))
        outputValuePtrRef = std::make_shared<Matrix<ElemType>>(outputValuePtrRef->GetNumRows(),
                                                               outputValuePtrRef->GetNumCols(),
                                                               outputValuePtrRef->GetPreferredDeviceId(),
                                                               source.GetMatrixType(),
                                                               source.GetFormat());

    auto& output =                      Value(); // output goes here
    output.DoScatterColumnsOf(/*beta=*/0, index, source, /*alpha=*/1);
}

template <class ElemType>
/*virtual*/ void ScatterPackedNode<ElemType>::BackpropToNonLooping(size_t inputIndex) /*override*/
{
    if (inputIndex == SOURCEDATA)
    {
        let&  index          = InputRef(INDEXDATA).Value();     // column indices to copy from
        auto& sourceGradient = Input(SOURCEDATA)->Gradient(); // source to propagate the gradient input
        auto& outputGradient =                      Gradient(); // output gradient to propagate
        sourceGradient.DoGatherColumnsOf(/*beta=*/1, index, outputGradient, /*alpha=*/1);
    }
}

template <class ElemType>
/*virtual*/ void ScatterPackedNode<ElemType>::Validate(bool isFinalValidationPass) /*override*/
{
    ComputationNodeBase::Validate(isFinalValidationPass);

    // inherit MBLayout from layoutData (that's the only thing we use it for)
    m_pMBLayout = Input(LAYOUTDATA)->GetMBLayout();
    if (isFinalValidationPass && (!Input(LAYOUTDATA)->HasMBLayout() || !Input(INDEXDATA)->HasMBLayout() || !Input(SOURCEDATA)->HasMBLayout()))
        LogicError("%ls %ls operation requires all inputs to be minibatch data (must have MBLayouts).", NodeName().c_str(), OperationName().c_str());

    if (isFinalValidationPass && Input(INDEXDATA)->GetSampleLayout().GetNumElements() != 1)
        InvalidArgument("%ls %ls operation requires the second argument (indexData) to be a scalar sequence.", NodeName().c_str(), OperationName().c_str());

    // TODO: We also know that indexData and sourceData must have the same MBLayout. But that is checked at runtime.

    // inherit tensor dimension from sourceData
    SetDims(Input(SOURCEDATA)->GetSampleLayout(), HasMBLayout());
}

template class ScatterPackedNode<float>;
template class ScatterPackedNode<double>;

// -----------------------------------------------------------------------
// CropNode -- crop operation, crops first input according to shape of second
//             input at offsets which are directly given or automatically calculated.
// -----------------------------------------------------------------------

template <class ElemType>
CropNode<ElemType>::CropNode(DEVICEID_TYPE deviceId, const wstring& name)
    : Base(deviceId, name), m_xOffset(numeric_limits<double>::max()), m_yOffset(numeric_limits<double>::max())
{
}

template <class ElemType>
CropNode<ElemType>::CropNode(size_t offsetX, size_t offsetY, DEVICEID_TYPE deviceId, const wstring& name)
    : CropNode(deviceId, name)
{
    m_xOffset = (double)(offsetX);
    m_yOffset = (double)(offsetY);
}

template <class ElemType>
CropNode<ElemType>::CropNode(const ScriptableObjects::IConfigRecordPtr configp)
    : CropNode(configp->Get(L"deviceId"), L"<placeholder>")
{
    // We may have 2 or 4 node inputs, check that and attach them.
    const auto inputs = GetInputsFromConfig(configp);
    if (inputs.size() != 2 && inputs.size() != 4)
        LogicError("Crop node must have 2 or 4 node inputs.");

    AttachInputs(inputs);

    // Here we have 3 possibilities:
    // 1. 2 input nodes -> auto crop calculation without equivalence nodes
    // 2. 2 input nodes + 2 parameters -> manual crop with given offsets
    // 3. 4 inputs -> auto crop calculation with equivalence nodes

    if (inputs.size() == 2)
    {
        // We have 2 input nodes related to cropping (no equivalence node inputs given). Check if we have offsets
        // directly given.
        if (configp->Exists(L"yOffset") && configp->Exists(L"xOffset"))
        {
            // We have manual crop with given offsets (option 2. above). Save given offsets.
            m_xOffset = configp->Get(L"xOffset");
            m_yOffset = configp->Get(L"yOffset");
        }
        // else: Offsets not given (option 1. above), we have automatic crop calculation without equivalence nodes.
    }
    // else: We have 4 node inputs (option 3. above), we have automatic crop calculation with equivalence nodes.
}

template <class ElemType>
void CropNode<ElemType>::Validate(bool isFinalValidationPass)
{
    Base::Validate(isFinalValidationPass);
    InferMBLayoutFromInputsForStandardCase(isFinalValidationPass);

    // Here we need to determine output dimensions which are same as dimensions of second input.
    TensorShape inputShape0 = Input(0)->GetSampleLayout();
    TensorShape inputShape1 = Input(1)->GetSampleLayout();

    SmallVector<size_t> inDims = inputShape0.GetDims();
    SmallVector<size_t> inDimsCropped = inputShape1.GetDims();

    // We assume we have at least two dimensions (first two are to be cropped).
    if (inDims.size() < 2 || inDimsCropped.size() < 2)
        RuntimeError("Crop input samples must have at least two dimensions.");

    // Output dimensions are equal to input dimensions with first two axis copied from cropped dimensions.
    SmallVector<size_t> outDims = inDims;
    outDims[0] = inDimsCropped[0];
    outDims[1] = inDimsCropped[1];

    // Set output dimensions.
    SetDims(TensorShape(outDims), HasMBLayout());

    if (isFinalValidationPass)
    {
        // In final validation pass we compute crop offsets if needed.
        ComputeCropOffsets();

        // Cropped input must be large enough to allow cropping at given offset.
        if (inDims[0] < outDims[0] + m_xOffset)
            RuntimeError("Input is small to be cropped along x dimension in crop node.");

        if (inDims[1] < outDims[1] + m_yOffset)
            RuntimeError("Input is small to be cropped along y dimension in crop node.");
    }
}

template <class ElemType>
void CropNode<ElemType>::ForwardProp(const FrameRange& /*fr*/)
{
    // Our offsets must be initialized here.
    if (m_xOffset == numeric_limits<double>::max() || m_yOffset == numeric_limits<double>::max())
        LogicError("Crop offsets not initialized in ForwardProp.");

    // Retrieve input and output views for the values. Input and output views are tensor views
    // that define parts of first input and output that we operate on (we copy input from input view
    // to output).
    CroppedIOViews ioViews = CreateIOViews(&ComputationNode<ElemType>::ValuePtr);

    // Copy values from cropped input to output.
    ioViews.outputView.AssignCopyOf(ioViews.inputViewCropped);
}

template <class ElemType>
void CropNode<ElemType>::BackpropTo(const size_t inputIndex, const FrameRange& /*fr*/)
{
    // We propagate gradients just to the cropped input.
    if (inputIndex == 0)
    {
        // Reset input gradients to ensure that non-cropped parts do not affect backprop.
        Input(0)->Gradient().SetValue(0);

        // Retrieve input and output views for the gradients. Input and output views are tensor views
        // that define parts of first input and output that we operate on (we copy gradients from output view
        // to input view).
        CroppedIOViews ioViews = CreateIOViews(&ComputationNode<ElemType>::GradientPtr);

        // Copy gradients from output to cropped input.
        ioViews.inputViewCropped.AddCopyOf(ioViews.outputView);
    }
}

template <class ElemType>
void CropNode<ElemType>::Save(File& fstream) const
{
    Base::Save(fstream);

    fstream << m_xOffset;
    fstream << m_yOffset;
}

template <class ElemType>
void CropNode<ElemType>::Load(File& fstream, size_t modelVersion)
{
    Base::Load(fstream, modelVersion);

    fstream >> m_xOffset;
    fstream >> m_yOffset;
}

template <class ElemType>
void CropNode<ElemType>::CopyTo(ComputationNodeBasePtr nodeP, const wstring& newName, const CopyNodeFlags flags) const
{
    Base::CopyTo(nodeP, newName, flags);
    if (flags & CopyNodeFlags::copyNodeValue)
    {
        auto node = dynamic_pointer_cast<CropNode<ElemType>>(nodeP);
        node->m_xOffset = m_xOffset;
        node->m_yOffset = m_yOffset;
    }
}

template <class ElemType>
typename CropNode<ElemType>::CroppedIOViews CropNode<ElemType>::CreateIOViews(MatrixGetter matrixGetter)
{
    // Get the shapes of the inputs.
    TensorShape inputShape0 = Input(0)->GetTensorShape(Input(0)->GetSampleLayout().GetRank());
    TensorShape inputShape1 = Input(1)->GetTensorShape(Input(1)->GetSampleLayout().GetRank());

    // Calculate cropped shape of the input.
    TensorShape inputShapeCropped = inputShape0;
    inputShapeCropped.NarrowTo(0, (size_t)(m_xOffset), (size_t)(m_xOffset) + inputShape1.GetDim(0));
    inputShapeCropped.NarrowTo(1, (size_t)(m_yOffset), (size_t)(m_yOffset) + inputShape1.GetDim(1));

    // Get output shape.
    TensorShape outputShape = GetTensorShape(GetSampleLayout().GetRank());
    // Cropped input and output dimensions must be same.
    if (inputShapeCropped.GetDims() != outputShape.GetDims())
        LogicError("Cropped input and output must have same rank.");

    // Create proper views using calculated shapes.
    return CroppedIOViews(this, matrixGetter, inputShapeCropped, outputShape);
}

// ComputeCropOffsets computes offsets to be used for cropping if manual offsets are absent. The offsets are computed
// by traversing the network graph and finding common ancestor of crop node inputs. Once ancestor is found affine transform
// is computed along the paths from first and second input to common ancestor. Complete transform from one input to other it
// finally calculated composing these two transforms. Translate components of final transform define crop offsets.
template <class ElemType>
void CropNode<ElemType>::ComputeCropOffsets()
{
    // Helper method for traversing the tree and calculating node transforms.
    // For currNode, calculates coordinate maps of its inputs based on known coordinate maps of its outputs.
    // nodeToTransformMap contains coordinate maps for all nodes traversed so far, and is updated by this function.
    // Traversal stack contains all nodes traversed so far. Inputs of currNode are pushed to traversal stack so that their
    // inputs can be processed later on.
    auto ProcessInputs = [](ComputationNodeBase* currNode, stack<ComputationNodeBase*>& traversalStack, unordered_map<ComputationNodeBase*, SpaceTransform>& nodeToTransformMap)
    {
        if (!currNode->Is<TransformerNode>())
            RuntimeError("Node does not support affine transform for cropping.");

        auto transformerNode = currNode->As<TransformerNode>();
        // Go over the nodes inputs.
        for (size_t i = 0; i < currNode->GetNumInputs(); i++)
        {
            // Check if input-output transform is supported on the node.
            if (transformerNode->SupportsTransformOnInput(i))
            {
                // Transform is supported, take the input.
                ComputationNodeBase* currInput = currNode->GetInputs()[i].get();
                // Take node transform from input to output.
                const SpaceTransform& nodeTransform = transformerNode->GetTransformForInput(i);
                // Calculate composite transform from node input to crop node.
                SpaceTransform nodeToCropTransform = nodeToTransformMap.find(currNode)->second.Compose(nodeTransform);

                // Check if we already visited this input node.
                auto it = nodeToTransformMap.find(currInput);
                if (it == nodeToTransformMap.end())
                {
                    // We have not visited this node before. Add it to the transform map and to traversal stack to continue
                    // traversing its children.
                    nodeToTransformMap.insert(make_pair(currInput, nodeToCropTransform));
                    traversalStack.push(currInput);
                }
                else
                {
                    // We have been here before, check that transforms along two different paths are same.
                    if (it->second != nodeToCropTransform)
                    {
                        // Different transforms along two different paths, should never happen.
                        RuntimeError("Different transforms along different paths in Crop node.");
                    }
                }
            }
        }
    };

    if (m_xOffset != numeric_limits<double>::max() && m_yOffset != numeric_limits<double>::max())
    {
        // Offsets are already available, skip compute.
        return;
    }

    // Used to keep nodes while traversing the network graph.
    stack<ComputationNodeBase*> traversalStack;
    // Maps node to transform between its output and crop node.
    unordered_map<ComputationNodeBase*, SpaceTransform> nodeToCropInput0TransformMap;
    unordered_map<ComputationNodeBase*, SpaceTransform> nodeToCropInput1TransformMap;
    // Take equivalence nodes if provided.
    ComputationNodeBase* equivalenceNode1 = nullptr;
    ComputationNodeBase* equivalenceNode2 = nullptr;
    if (GetInputs().size() == 4)
    {
        equivalenceNode1 = GetInputs()[2].get();
        equivalenceNode2 = GetInputs()[3].get();
    }

    // Push first input to traversal stack to start exploring paths starting from there.
    traversalStack.push(GetInputs()[0].get());
    // Push first input transform as identity to enable composing transforms.
    nodeToCropInput0TransformMap.insert(make_pair(GetInputs()[0].get(), SpaceTransform::Identity(2)));
    // Start traversing graph starting from the first input.
    while (!traversalStack.empty())
    {
        ComputationNodeBase* currNode = traversalStack.top();
        traversalStack.pop();
        ProcessInputs(currNode, traversalStack, nodeToCropInput0TransformMap);
    }

    // Now traverse from second input.
    traversalStack.push(GetInputs()[1].get());
    // Push second input transform as identity to enable composing transforms.
    nodeToCropInput1TransformMap.insert(make_pair(GetInputs()[1].get(), SpaceTransform::Identity(2)));
    // Once we meet node that is in nodeToCropInput0TransformMap or equivalence node we will compute offsets.
    double xOffset = numeric_limits<double>::max();
    double yOffset = numeric_limits<double>::max();
    while (!traversalStack.empty())
    {
        ComputationNodeBase* currNode = traversalStack.top();
        traversalStack.pop();
        // Check if node is in the map corresponding to the first input (path connected over common ancestor).
        auto it = nodeToCropInput0TransformMap.find(currNode);
        const SpaceTransform* firstInputTransform = nullptr;
        if (it != nodeToCropInput0TransformMap.end())
        {
            // We have closed the path between nodes, save the first input transform.
            firstInputTransform = &it->second;
        }
        // Check if node is equivalent to one from the first subtree (path connected over equivalence nodes).
        else if (currNode == equivalenceNode2)
        {
            // We have closed the path between nodes using equivalence nodes, save the first equivalence node transform.
            firstInputTransform = &nodeToCropInput0TransformMap.find(equivalenceNode1)->second;
        }

        if (firstInputTransform)
        {
            // Calculate final transform.
            SpaceTransform finalTransform = nodeToCropInput1TransformMap.find(currNode)->second.Compose(firstInputTransform->Inverse());
            for (size_t ia = 0; ia < finalTransform.m_axisTransforms.size(); ia++)
            {
                // In crop node we expect no scaling.
                if (finalTransform.m_axisTransforms[ia].scale != 1.0f)
                    RuntimeError("Composite transform has non 1 scale in crop node.");
                if (finalTransform.m_axisTransforms[ia].translate > 0)
                    RuntimeError("Composite transform has positive translate (negative offset) in crop node.");
            }
            // Crop offsets are defined with transform translations.
            xOffset = -finalTransform.m_axisTransforms[0].translate;
            yOffset = -finalTransform.m_axisTransforms[1].translate;
            // Finished.
            break;
        }
        // No connected path, keep searching.
        ProcessInputs(currNode, traversalStack, nodeToCropInput1TransformMap);
    }
    if (xOffset == numeric_limits<double>::max() || yOffset == numeric_limits<double>::max())
        LogicError("Connected path between crop inputs not found. Unable to compute crop offsets.");

    // Save computed offsets.
    m_xOffset = xOffset;
    m_yOffset = yOffset;
}

template <class ElemType>
void CropNode<ElemType>::ComputeTransforms()
{
    if (m_transforms[0].m_axisTransforms.empty())
    {
        m_transforms[0].m_axisTransforms.resize(2);
        m_transforms[0].m_axisTransforms[0].scale = 1;
        m_transforms[0].m_axisTransforms[0].translate = -m_xOffset;
        m_transforms[0].m_axisTransforms[1].scale = 1;
        m_transforms[0].m_axisTransforms[1].translate = -m_yOffset;
    }
    // else: already computed.
}

template <class ElemType>
bool CropNode<ElemType>::SupportsTransformOnInput(size_t inputIndex)
{
    // We support transform on cropped input.
    return (inputIndex == 0);
}

template class CropNode<float>;
template class CropNode<double>;

}}}<|MERGE_RESOLUTION|>--- conflicted
+++ resolved
@@ -288,13 +288,8 @@
         if (ReduceAllStaticAxes())
         {
             reducedDim = shape.GetNumElements();
-<<<<<<< HEAD
-            dims = { 1 };                       // entire sample is reduced to a scalar
-        } 
-=======
             dims = m_keepDimensions ? SmallVector<size_t>(shape.GetRank(), 1) : SmallVector<size_t>({ 1 }); // entire sample is reduced to a scalar
         }
->>>>>>> a6850117
         else if (m_axis - 1 >= 0 && m_axis - 1 < dims.size())
         {
             reducedDim = dims[m_axis - 1];
