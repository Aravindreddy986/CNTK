#pragma warning(push)
#pragma warning(disable : 4800 4610 4512 4510 4267 4127 4125 4100 4456)

#include <fstream>
#include <iostream>
#include <numeric>

#include "graph.h"
#include "op.h"
#include "utils.h"
#include <iostream>

using namespace LotusIR::Utils;

namespace LotusIR
{
    NodeArg::NodeArg(const std::string& p_name,
        const NodeArgInfo& p_nodeProtoInputOutput)
        : m_name(p_name),
        m_nodeArgTypeAndShape(p_nodeProtoInputOutput)
    {
        if (m_nodeArgTypeAndShape.has_type())
        {
            m_type = OpUtils::ToType(m_nodeArgTypeAndShape.type());
        }
    }

    NodeArg::NodeArg(const std::string& p_name,
        const TypeProto& p_type,
        const TensorShapeProto& p_shape)
        : m_name(p_name)
    {
        *(m_nodeArgTypeAndShape.mutable_type()) = p_type;
        *(m_nodeArgTypeAndShape.mutable_shape()) = p_shape;
        m_type = OpUtils::ToType(p_type);
    }

    const std::string& NodeArg::Name() const
    {
        return m_name;
    }

    const PTYPE& NodeArg::Type() const
    {
        return m_type;
    }

    const TensorShapeProto& NodeArg::Shape() const
    {
        return m_nodeArgTypeAndShape.shape();
    }

    const NodeArgInfo& NodeArg::ToProto() const
    {
        return m_nodeArgTypeAndShape;
    }

    void NodeArg::SetType(PTYPE p_type)
    {
        m_type = p_type;
        *(m_nodeArgTypeAndShape.mutable_type())
            = OpUtils::ToTypeProto(p_type);
    }

    Function::Function(Node* p_node,
        const FunctionDefProto& p_funcProto)
    {
        m_body.reset(new Graph(p_node, p_funcProto));
    }

    Graph* Function::Body()
    {
        return m_body.get();
    }

    const std::string& Function::Name()
    {
        return m_body->Name();
    }

    const FunctionDefProto& Function::ToProto()
    {
        return m_body->ToFuncProto();
    }

    Node::EdgeEnd::EdgeEnd(const Node& p_node, const NodeArg& p_nodeArg)
        : m_node(&p_node),
        m_nodeArg(&p_nodeArg)
    {
    }

    const Node* Node::EdgeEnd::GetNode() const
    {
        return m_node;
    }

    const NodeArg* Node::EdgeEnd::GetNodeArg() const
    {
        return m_nodeArg;
    }

    Node::NodeConstIterator::NodeConstIterator(
        std::set<const Node*>::const_iterator p_iter)
        : m_iter(p_iter)
    {
    }

    bool Node::NodeConstIterator::operator==(
        const NodeConstIterator& p_other) const
    {
        return m_iter == p_other.m_iter;
    }

    bool Node::NodeConstIterator::operator!=(
        const NodeConstIterator& p_other) const
    {
        return m_iter != p_other.m_iter;
    }

    void Node::NodeConstIterator::operator++()
    {
        ++m_iter;
    }

    const Node* Node::NodeConstIterator::operator*()
    {
        return *m_iter;
    }

    Node::Node(const Node& p_other)
    {
        m_name = p_other.m_name;
        m_opType = p_other.m_opType;
        m_inputDefs = p_other.m_inputDefs;
        m_inputs = p_other.m_inputs;
        m_inputNodes = p_other.m_inputNodes;
        m_controlInputs = p_other.m_controlInputs;
        m_outputDefs = p_other.m_outputDefs;
        m_outputNodes = p_other.m_outputNodes;
        m_device = p_other.m_device;
        m_attributes = p_other.m_attributes;
    }

    NODEINDEX Node::Index() const
    {
        return m_index;
    }

    const std::string& Node::Name() const
    {
        return m_name;
    }

    const std::string& Node::OpType() const
    {
        return m_opType;
    }

    const std::string& Node::Description() const
    {
        return m_description;
    }

    const std::vector<NodeArg>& Node::InputDefs() const
    {
        return m_inputDefs;
    }

    std::vector<NodeArg>& Node::Mutable_InputDefs()
    {
        m_graph->m_isGraphValid = false;
        return m_inputDefs;
    }

    const std::vector<int>& Node::InputArgCount() const
    {
        return m_inputArgCount;
    }

    std::vector<int>& Node::Mutable_InputArgCount()
    {
        m_graph->m_isGraphValid = false;
        return m_inputArgCount;
    }

    Node::NodeConstIterator Node::InputNodes_begin() const
    {
        return NodeConstIterator(m_inputNodes.begin());
    }

    Node::NodeConstIterator Node::InputNodes_end() const
    {
        return NodeConstIterator(m_inputNodes.end());
    }

    Node::NodeConstIterator Node::OutputNodes_begin() const
    {
        return NodeConstIterator(m_outputNodes.begin());
    }

    Node::NodeConstIterator Node::OutputNodes_end() const
    {
        return NodeConstIterator(m_outputNodes.end());
    }

    bool Node::InputEdgeSrcEnd(NodeArg* p_inputArg,
        /*out*/const EdgeEnd** p_inputEdgeSrcEnd)
    {
        if (nullptr == p_inputArg
            || nullptr == p_inputEdgeSrcEnd)
        {
            return false;
        }

        auto edgeEndIter = m_inputs.find(p_inputArg);
        if (m_inputs.end() == edgeEndIter)
        {
            // There's no input edge for the specified input argument.
            return false;
        }

        *p_inputEdgeSrcEnd = &(edgeEndIter->second);
        return true;
    }

    const std::vector<NodeArg>& Node::OutputDefs() const
    {
        return m_outputDefs;
    }

    std::vector<NodeArg>& Node::Mutable_OutputDefs()
    {
        m_graph->m_isGraphValid = false;
        return m_outputDefs;
    }

    const std::string& Node::Device() const
    {
        return m_device;
    }

    void Node::SetDevice(const std::string& p_device)
    {
        m_device = p_device;
    }

    void Node::ToProto(NodeProto& p_proto) const
    {
        // Set name.
        p_proto.set_name(m_name);
        // Set op type.
        p_proto.set_op_type(m_opType);
        // Set doc string.
        p_proto.set_doc_string(m_description);

        // Set control inputs.
        p_proto.clear_control_input();
        for (auto& control_input : m_controlInputs)
        {
            *p_proto.add_control_input() = control_input;
        }

        // Set attributes.
        p_proto.clear_attribute();
        for (auto attribute : m_attributes)
        {
            auto attr = p_proto.add_attribute();
            *attr = attribute.second;
        }

        // Set inputs' definitions.
        p_proto.clear_input();
        for (auto& inputDef : m_inputDefs)
        {
            auto input = p_proto.add_input();
            *input = inputDef.Name();
            auto inputInfo = p_proto.add_input_arg_info();
            *inputInfo = inputDef.ToProto();
        }

        // Set input arg count.
        p_proto.clear_input_arg_count();
        for (auto argCount : m_inputArgCount)
        {
            *(p_proto.mutable_input_arg_count()->Add()) = argCount;
        }

        // Set outputs' definitions.
        p_proto.clear_output();
        for (auto& outputDef : m_outputDefs)
        {
            auto output = p_proto.add_output();
            *output = outputDef.Name();
            auto outputInfo = p_proto.add_output_arg_info();
            *outputInfo = outputDef.ToProto();
        }
    }

    void Node::Init(const NodeProto& p_nodeProto)
    {
        m_name = p_nodeProto.name();
        m_opType = p_nodeProto.op_type();

        for (size_t i = 0; i < p_nodeProto.input().size(); ++i)
        {
            m_inputDefs.push_back(NodeArg(p_nodeProto.input(i), p_nodeProto.input_arg_info(i)));
        }

        for (auto argCount : p_nodeProto.input_arg_count())
        {
            m_inputArgCount.push_back(argCount);
        }

        for (size_t i = 0; i < p_nodeProto.output().size(); ++i)
        {
            m_inputDefs.push_back(NodeArg(p_nodeProto.output(i), p_nodeProto.output_arg_info(i)));
        }

        for (auto control_input : p_nodeProto.control_input())
        {
            m_controlInputs.insert(control_input);
        }

        for (int i = 0; i < p_nodeProto.attribute_size(); ++i)
        {
            auto& attr = p_nodeProto.attribute(i);
            m_attributes[attr.name()] = attr;
        }
    }

    void Node::Init(const std::string& p_name,
        const std::string& p_opType,
        const std::string& p_description,
        const std::vector<NodeArg>& p_inputArgs,
        const std::vector<NodeArg>& p_outputArgs)
    {
        m_name = p_name;
        m_opType = p_opType;
        m_description = p_description;
        m_inputDefs = p_inputArgs;
        // It's 1:1 mapping by default.
        m_inputArgCount.assign(m_inputDefs.size(), 1);
        m_outputDefs = p_outputArgs;
    }

    void Node::Init(const std::string& p_name,
        const std::string& p_opType,
        const std::string& p_description,
        const std::vector<NodeArg>& p_inputArgs,
        const std::vector<int>& p_inputArgCount,
        const std::vector<NodeArg>& p_outputArgs)
    {
        m_name = p_name;
        m_opType = p_opType;
        m_description = p_description;
        m_inputDefs = p_inputArgs;
        m_inputArgCount = p_inputArgCount;
        m_outputDefs = p_outputArgs;
    }

    void Node::Init(const std::string& p_name,
        const std::string& p_opType,
        const std::string& p_description,
        const std::vector<NodeArg>& p_outputArgs)
    {
        m_name = p_name;
        m_opType = p_opType;
        m_description = p_description;
        m_outputDefs = p_outputArgs;
    }

    bool Node::AddAttribute(const std::string& p_attrName, const AttributeProto& p_value)
    {
        auto it = m_attributes.find(p_attrName);
        if (it == m_attributes.end())
        {
            m_attributes.emplace(p_attrName, p_value);
            return true;
        }
        else
        {
            return false;
        }
    }

#define ADD_BASIC_ATTR_IMPL(type, field)                                         \
    bool Node::AddAttribute(const std::string& p_attrName, const type& p_value)  \
    {                                                                            \
        auto it = m_attributes.find(p_attrName);                                 \
        if (it == m_attributes.end())                                            \
        {                                                                        \
            AttributeProto a;                                                    \
            a.set_name(p_attrName);                                              \
            a.set_##field(p_value);                                              \
            m_attributes.emplace(p_attrName, a);                                 \
            return true;                                                         \
        }                                                                        \
        else                                                                     \
        {                                                                        \
            return false;                                                        \
        }                                                                        \
    };                                                                           \

#define ADD_ATTR_IMPL(type, field)                                               \
    bool Node::AddAttribute(const std::string& p_attrName, const type& p_value)  \
    {                                                                            \
        auto it = m_attributes.find(p_attrName);                                 \
        if (it == m_attributes.end())                                            \
        {                                                                        \
            AttributeProto a;                                                    \
            a.set_name(p_attrName);                                              \
            *(a.mutable_##field()) = p_value;                                    \
            m_attributes.emplace(p_attrName, a);                                 \
            return true;                                                         \
        }                                                                        \
        else                                                                     \
        {                                                                        \
            return false;                                                        \
        }                                                                        \
    };                                                                           \

#define ADD_LIST_ATTR_IMPL(type, field)                                          \
    bool Node::AddAttribute(const std::string& p_attrName,                       \
                            const std::vector<type>& p_values)                   \
    {                                                                            \
        auto it = m_attributes.find(p_attrName);                                 \
        if (it == m_attributes.end())                                            \
        {                                                                        \
            AttributeProto a;                                                    \
            a.set_name(p_attrName);                                              \
            for (const auto& val : p_values)                                     \
            {                                                                    \
                *(a.mutable_##field()->Add()) = val;                             \
            }                                                                    \
            m_attributes.emplace(p_attrName, a);                                 \
            return true;                                                         \
        }                                                                        \
        else                                                                     \
        {                                                                        \
            return false;                                                        \
        }                                                                        \
    };                                                                           \

    ADD_BASIC_ATTR_IMPL(float, f)
    ADD_BASIC_ATTR_IMPL(int64_t, i)
    ADD_BASIC_ATTR_IMPL(std::string, s)
    ADD_ATTR_IMPL(TensorProto, t)
    ADD_ATTR_IMPL(TensorShapeProto, shape)
    ADD_ATTR_IMPL(GraphProto, g)
    ADD_ATTR_IMPL(TypeProto, type)
    ADD_LIST_ATTR_IMPL(float, floats)
    ADD_LIST_ATTR_IMPL(int64_t, ints)
    ADD_LIST_ATTR_IMPL(std::string, strings)
    ADD_LIST_ATTR_IMPL(TensorProto, tensors)
    ADD_LIST_ATTR_IMPL(TensorShapeProto, shapes)
    ADD_LIST_ATTR_IMPL(GraphProto, graphs)
    ADD_LIST_ATTR_IMPL(TypeProto, types)

    bool Node::ClearAttribute(const std::string& p_attrName)
    {
        return m_attributes.erase(p_attrName) > 0;
    }

    const NodeAttributes& Node::GetAttributes() const
    {
        return m_attributes;
    }

    bool Graph::NodeIterator::operator==(
        const Graph::NodeIterator& p_other) const
    {
        return (m_graph == p_other.m_graph &&
            m_currentNodeIndex == p_other.m_currentNodeIndex);
    }

    bool Graph::NodeIterator::operator!=(
        const Graph::NodeIterator& p_other) const
    {
        return !(*this == p_other);
    }

    void Graph::NodeIterator::operator++()
    {
        while (true)
        {
            m_currentNodeIndex++;
            if (m_currentNodeIndex >= m_graph->MaxNodeIndex()
                || nullptr != m_graph->GetNode(m_currentNodeIndex))
            {
                return;
            }
        }
    }

    Node* Graph::NodeIterator::operator*()
    {
        return m_graph->GetNode(m_currentNodeIndex);
    }

    Graph::Graph(const GraphProto& p_graphProto)
        : m_graphProto(p_graphProto)
    {
        // This is a main graph.
        m_graphType |= Type::Main;

        // Copy function definitions to a map.
        for (auto funcDef : p_graphProto.function())
        {
            m_funcDefMap[funcDef.name()] = funcDef;
        }

        // Copy initial tensors to a map.
        for (auto tensor : p_graphProto.initializer())
        {
            m_nameToInitialTensor[tensor.name()] = tensor;
        }

        // Add nodes.
        AddSourceSinkNodes();
        for (auto nodeProto : p_graphProto.node())
        {
            AddNode(nodeProto);
        }
    }

    Graph::Graph(Node* p_node,
        const FunctionDefProto& p_functionProto)
    {
        // This is a function (subgraph).
        m_graphType |= Type::Sub;

        m_node = p_node;
        m_funcDefProto = p_functionProto;

        AddSourceSinkNodes();
        for (auto& nodeProto : p_functionProto.node())
        {
            AddNode(nodeProto);
        }
    }

    Graph::Graph(const std::string& p_name,
        GRAPH_VERSION p_irVersion,
        GRAPH_VERSION p_producerVersion,
        const std::string& p_producerTag)
    {
        m_graphProto.set_name(p_name);
        m_graphProto.set_ir_version(p_irVersion);
        m_graphProto.set_producer_version(p_producerVersion);
        m_graphProto.set_producer_tag(p_producerTag);
        m_graphType |= Type::Main;
        AddSourceSinkNodes();
    }

    Status Graph::VerifyNoDuplicateName(
        /*out*/ std::unordered_map<std::string, Node::EdgeEnd>& p_outputArgs)
    {
        p_outputArgs.clear();

        std::set<std::string> nodeNames;
        for (auto nodeIter = Nodes_begin();
            nodeIter != Nodes_end();
            ++nodeIter)
        {
            // Verify node name should be unique.
            std::string nodeName = (*nodeIter)->Name();
            if (nodeNames.end() != nodeNames.find(nodeName))
            {
                // Two nodes with same node name.
                Status status(false,
                    "Error: two nodes with same node name (" + nodeName + ").");
                return status;
            }
            nodeNames.insert(nodeName);

            // Verify node outputs' name should be unique.
            for (auto& outputDef : (*nodeIter)->OutputDefs())
            {
                std::string outputArgname = outputDef.Name();
                if (p_outputArgs.end() != p_outputArgs.find(outputArgname))
                {
                    // Two outputs with same name.
                    Status status(false,
                        "Error: two output args with same name ("
                        + outputArgname + ").");
                    return status;
                }
                p_outputArgs.insert(
                { outputArgname, Node::EdgeEnd(*(*nodeIter), outputDef) });
            }
        }
        return Status::OK();
    }

    void Graph::CleanFunctionDefMap(
        const std::set<std::string>& p_funcDefNames)
    {
        for (auto funcDef : m_funcDefMap)
        {
            if (p_funcDefNames.end() == p_funcDefNames.find(funcDef.first))
            {
                // The <funcDef> is NOT used any more, remove it.
                m_funcDefMap.erase(funcDef.first);
            }
        }
    }

    Status Graph::BuildConnections(
        const std::unordered_map<std::string, Node::EdgeEnd>& p_outputArgs)
    {
        std::unordered_set<Node*> innerNodes;
        for (auto nodeIter = Nodes_begin();
            nodeIter != Nodes_end();
            ++nodeIter)
        {
            if (IsSourceNode((*nodeIter)->Index())
                || IsSinkNode((*nodeIter)->Index()))
            {
                continue;
            }

            auto& inputArgs = (*nodeIter)->InputDefs();
            if (inputArgs.size() > 0)
            {
                // This node needs inputs.

                for (auto& inputArg : inputArgs)
                {
                    auto outputArgIter = p_outputArgs.find(inputArg.Name());
                    if (p_outputArgs.end()
                        == outputArgIter)
                    {
                        // No such outputArg matching this inputArg.
                        // This input arg should be fed when running evaluation.

                        // Add a control edge between <souce> node and this node.
                        AddControlEdge(m_sourceNodeIndex, (*nodeIter)->Index());
                        continue;
                    }

                    // Setup input/output relationship between <*nodeIter>
                    // and <outputArgIter>.
                    (*nodeIter)->m_inputNodes.insert(
                        outputArgIter->second.GetNode());
                    (*nodeIter)->m_inputs.insert({ &inputArg , outputArgIter->second });

                    NODEINDEX outputNodeIndex =
                        outputArgIter->second.GetNode()->Index();
                    m_nodes[outputNodeIndex]->m_outputNodes.insert((*nodeIter));

                    innerNodes.insert(m_nodes[outputNodeIndex].get());
                }
            }
            else
            {
                if ((*nodeIter)->OutputDefs().size() <= 0)
                {
                    // This is a useless node.
                    // It has no input/output.
                    RemoveNode((*nodeIter)->Index());
                }

                // This is a starting node.
                // Add a control edge between <souce> node and this node.
                AddControlEdge(m_sourceNodeIndex, (*nodeIter)->Index());
            }
        }

        for (auto nodeIter = Nodes_begin();
            nodeIter != Nodes_end();
            ++nodeIter)
        {
            if (IsSourceNode((*nodeIter)->Index())
                || IsSinkNode((*nodeIter)->Index()))
            {
                continue;
            }

            if (innerNodes.size() <= 0
                || innerNodes.end() == innerNodes.find((*nodeIter)))
            {
                // This is an ending node.
                // Add a control edge from this node to sink node.
                AddControlEdge((*nodeIter)->Index(), m_sinkNodeIndex);
            }
        }

        return Status::OK();
    }

    Status Graph::CheckIsAcyclic(
        std::vector<NODEINDEX>& p_nodesInToplogicalOrder)
    {
        std::unordered_set<NODEINDEX> visitedNodes;
        std::unordered_set<NODEINDEX> ancestorNodes;
        return DepthFirstAccess(ancestorNodes,
            m_sinkNodeIndex,
            visitedNodes,
            p_nodesInToplogicalOrder);
    }

    Status Graph::DepthFirstAccess(std::unordered_set<NODEINDEX> p_ancestors,
        NODEINDEX p_current,
        std::unordered_set<NODEINDEX>& p_visitedNodes,
        std::vector<NODEINDEX>& p_nodesInToplogicalOrder)
    {
        if (p_visitedNodes.end() != p_visitedNodes.find(p_current))
        {
            // The node has been visited before.
            return Status::OK();
        }

        p_ancestors.insert(p_current);
        for (auto iter = m_nodes[p_current]->InputNodes_begin();
            iter != m_nodes[p_current]->InputNodes_end();
            ++iter)
        {
            if (p_ancestors.end() != p_ancestors.find((*iter)->Index()))
            {
                Status status(false,
                    "Error: the graph is not acyclic.");
                return status;
            }

            RETURN_IF_ERROR(DepthFirstAccess(p_ancestors,
                (*iter)->Index(),
                p_visitedNodes,
                p_nodesInToplogicalOrder));
        }
        p_visitedNodes.insert(p_current);
        p_nodesInToplogicalOrder.push_back(p_current);

        return Status::OK();
    }

    Status Graph::InferAndVerifyTypeMatch(
        const std::vector<NODEINDEX>& p_nodesInToplogicalOrder,
        std::unordered_map<std::string, Node::EdgeEnd>& p_outputArgs,
        /*out*/ std::set<std::string>& p_funcDefNames)
    {
        m_graphProto.clear_input();
        m_graphProto.clear_input_arg_info();
        m_graphProto.clear_output();
        m_graphProto.clear_output_arg_info();

        // Init graph output args with all node output args.
        auto graphOutputArgs = p_outputArgs;

        for (auto nodeIndex : p_nodesInToplogicalOrder)
        {
            if (IsSourceNode(nodeIndex)
                || IsSinkNode(nodeIndex))
            {
                continue;
            }

            auto node = GetNode(nodeIndex);
            std::string nodeName = node->Name();
            std::string op_type = node->OpType();
            const OperatorSchema* op = nullptr;
            bool success
                = OperatorSchemaRegistry::Get()->TryGetOp(op_type, &op);
            if (success)
            {
                // The node refers to a primitive operator.

                // Verify size of node arg count is same as input number in
                // operator definition.
                if (op->GetInputs().size() != node->InputArgCount().size())
                {
                    // Number of inputs do not match.
                    Status status(false, "Error: node (" + nodeName
                        + ")'s number of inputs do not match its operator ("
                        + op_type + ") specification.");
                    return status;
                }

                // Infer and verify node input arg type information.
                int totalArgCount = std::accumulate(node->InputArgCount().begin(),
                    node->InputArgCount().end(), 0);
                if (totalArgCount != node->InputDefs().size())
                {
                    Status status(false,
                        "The sum of input arg count is not equal to size of"
                        "input defs in node (" + nodeName + ").");
                    return status;
                }

                // <k> index used to navigate node->InputDefs().
                int k = 0;
                std::unordered_map<std::string, PTYPE> typeParameterToTypeMap;
                for (size_t i = 0; i < node->InputArgCount().size(); ++i)
                {
                    // Number of inputs matching to the i-th argument.
                    int argCount = node->InputArgCount()[i];
                    // The i-th argument definition.
                    auto opFormalParameter = op->GetInputs()[i];

                    // Infer and verify all <arguCount> inputs (k-th input)
                    // matching operator definition (i-th argument).
                    for (int j = 0;j < argCount;++j, ++k)
                    {
                        auto& inputDef = node->Mutable_InputDefs()[k];

                        // For each input arg.
                        auto outputArgsIter = p_outputArgs.find(inputDef.Name());
                        if (p_outputArgs.end() == outputArgsIter)
                        {
                            // This input arg should either be fed by callers,
                            // or be in initializers.
                            // If it's fed by callers, it's needed to have type
                            // information defined well.
                            auto initialTensorIter
                                = m_nameToInitialTensor.find(inputDef.Name());
                            if (m_nameToInitialTensor.end()
                                == initialTensorIter)
                            {
                                // This input is fed by callers.
                                if (!inputDef.m_nodeArgTypeAndShape.has_type())
                                {
                                    Status status(false,
                                        "Node (" + nodeName + ") input arg ("
                                        + inputDef.Name()
                                        + ") does not have type information.");
                                    return status;
                                }
                                *(m_graphProto.mutable_input()->Add()) = inputDef.Name();
                                *(m_graphProto.mutable_input_arg_info()->Add()) = inputDef.ToProto();
                            }
                            else
                            {
                                // This input is fed by initializer.
                                TypeProto initialTensorType;
                                initialTensorType.mutable_tensor_type()->set_elem_type(
                                    initialTensorIter->second.data_type());

                                inputDef.SetType(OpUtils::ToType(initialTensorType));
                            }
                        }
                        else
                        {
                            // Infer its type by copying from its corresponding
                            // input node's output arg.
                            auto outputArgOfInputNode
                                = outputArgsIter->second.GetNodeArg();

                            inputDef.SetType(outputArgOfInputNode->Type());
                            graphOutputArgs.erase(inputDef.Name());
                        }

                        // Verify the input arg type complying with operator
                        // definition.

                        auto iter = opFormalParameter.GetTypes().find(inputDef.Type());
                        if (opFormalParameter.GetTypes().end() == iter)
                        {
                            Status status(false,
                                "Node (" + nodeName + ") input arg ("
                                + inputDef.Name() + ") type does not match operator ("
                                + op->GetName() + ") definition.");
                            return status;
                        }

                        auto paramToTypeIter = typeParameterToTypeMap.find(opFormalParameter.GetTypeStr());
                        if (typeParameterToTypeMap.end() != paramToTypeIter)
                        {
                            if (paramToTypeIter->second != inputDef.Type())
                            {
                                Status status(false,
                                    "Node (" + nodeName + ") has different input"
                                    " types (" + *(paramToTypeIter->second) + ","
                                    + *(inputDef.Type()) + ") matching to same "
                                    "type string (" + opFormalParameter.GetTypeStr()
                                    + ").");
                                return status;
                            }
                        }
                        else
                        {
                            typeParameterToTypeMap[opFormalParameter.GetTypeStr()]
                                = inputDef.Type();
                        }
                    }
                }

                // Verify node outputs have same size with operator definition.
                if (op->GetOutputs().size() != node->OutputDefs().size())
                {
                    // Number of outputs do not match.
                    Status status(false, "Error: node (" + nodeName
                        + ")'s number of outputs do not match its operator ("
                        + op_type + ") specification.");
                    return status;
                }

                // Infer and verify node output arg type information.
                int i = 0;
                for (auto& outputDef : node->Mutable_OutputDefs())
                {
                    // For each output arg.

                    auto opFormalParameter = op->GetOutputs()[i++];

                    // Infer output arg type per input arg type if they share
                    // the same type string. For example, type string is "T" 
                    // for both input arg and output arg.
                    auto inputTypesIter
                        = typeParameterToTypeMap.find(opFormalParameter.GetTypeStr());
                    if (typeParameterToTypeMap.end() != inputTypesIter)
                    {
                        outputDef.SetType(inputTypesIter->second);
                        continue;
                    }

                    if (typeParameterToTypeMap.empty())
                    {
                        // There's no input arg.

                        // The output should be read from an attribute named c_constantValue.
                        auto nodeAttributesIter
                            = node->GetAttributes().find(c_constantValue);
                        if (node->GetAttributes().end() == nodeAttributesIter)
                        {
                            Status status(false,
                                "Node (" + nodeName + ") output arg value should"
                                "be specified via node attribute '" + c_constantValue + "'.");
                            return status;
                        }

                        AttrType attrType;
                        RETURN_IF_ERROR(TypeUtils::GetType(nodeAttributesIter->second, attrType));
                        if (AttrType::TENSOR == attrType)
                        {
                            auto& tensor = nodeAttributesIter->second.t();
                            TypeProto typeProto;
                            typeProto.mutable_tensor_type()->set_elem_type(tensor.data_type());
                            outputDef.SetType(OpUtils::ToType(typeProto));
                        }
                        else
                        {
                            Status status(false,
                                "For attribute " + c_constantValue + " , only Tensor type"
                                "is allowed. The attribute type in this model is "
                                + LotusIR::c_attrTypeStr[(int)attrType] + ".");
                            return status;
                        }

                        continue;
                    }

                    // For case that input arg and output arg have different types.
                    if (outputDef.m_nodeArgTypeAndShape.has_type())
                    {
                        // The output arg has already had type information.
                        // Check whether it matches operator definition.
                        auto iter = opFormalParameter.GetTypes().find(outputDef.Type());
                        if (opFormalParameter.GetTypes().end() == iter)
                        {
                            Status status(false,
                                "Node (" + nodeName + ") output arg ("
                                + outputDef.Name() + ") type does not match operator ("
                                + op->GetName() + ") definition.");
                            return status;
                        }
                        continue;
                    }

                    // Output arg has no type information.
                    if (1 == opFormalParameter.GetTypes().size())
                    {
                        // Infer output arg type as the only one type defined
                        // in operator definition.
                        outputDef.SetType(*(opFormalParameter.GetTypes().begin()));
                        continue;
                    }

                    // Output arg has no type information, and there're
                    // multiple allowed types defined in operator definition.
                    // Type inference fails in this case.
                    Status status(false,
                        "Node (" + nodeName + ") output arg ("
                        + outputDef.Name() + ") type inference failed");
                    return status;
                }

                // Attribute verification and fill node attribute with
                // default value defined in operator definition if needed.
                auto attrParser = op->GetAttributeParser();
                if (nullptr != attrParser)
                {
                    // Attribute parser registered.
                    // Verifying attribute match by running attribute parser.
                    RETURN_IF_ERROR(attrParser(node->GetAttributes()));
                }
                else
                {
                    // No attribute parser registered.
                    auto nodeAttributes = node->GetAttributes();
                    for (auto attrDef : op->GetAttributes())
                    {
                        auto nodeAttrIter = nodeAttributes.find(attrDef.GetName());
                        if (nodeAttributes.end() == nodeAttrIter)
                        {
                            const AttributeProto* defaultValue = nullptr;
                            bool hasDefaultValue
                                = attrDef.HasDefaultValue(&defaultValue);
                            if (!hasDefaultValue)
                            {
                                Status status(false,
                                    "Error: the mandatory attribute ("
                                    + attrDef.GetName() + ") is not specified in Node ("
                                    + nodeName + ").");
                                return status;
                            }

                            node->AddAttribute(attrDef.GetName(), *defaultValue);
                        }
                        else
                        {
                            // Verify node attribute type matching type of
                            // attribute defined in operator definition.
                            AttrType nodeAttrType;
                            RETURN_IF_ERROR(TypeUtils::GetType(nodeAttrIter->second, nodeAttrType));
                            if (nodeAttrType != attrDef.GetType())
                            {
                                Status status(false,
                                    "Node (" + nodeName + ") attribute ("
                                    + nodeAttrIter->first + ") type does not match operator definition.");
                                return status;
                            }
                        }
                    }
                }
            }
            else
            {
                auto funcIter = m_funcDefMap.find(op_type);
                if (m_funcDefMap.end() == funcIter)
                {
                    // A op_type refers to nothing.
                    Status status(false,
                        "Error: the operator or function (" + op_type
                        + ") refered by node (" + nodeName
                        + ") does not exist.");
                    return status;
                }

                // The node refers to a function.
                p_funcDefNames.insert(op_type);

                // Verify node inputs have same size with function definition.
                if (funcIter->second.input_params_size()
                    != node->InputDefs().size())
                {
                    // Number of inputs do not match.
                    Status status(false, "Error: node (" + nodeName
                        + ")'s number of inputs do not match its function ("
                        + op_type + ") specification.");
                    return status;
                }

                // Verify node outputs have same size with function definition.
                if (funcIter->second.output_params_size()
                    != node->OutputDefs().size())
                {
                    // Number of outputs do not match.
                    Status status(false, "Error: node (" + nodeName
                        + ")'s number of outputs do not match its function ("
                        + op_type + ") specification.");
                    return status;
                }
            }
        }

        // Set graph outputs.
        for (auto& outputArg : graphOutputArgs)
        {
            *(m_graphProto.mutable_output()->Add()) = outputArg.first;
            *(m_graphProto.mutable_output_arg_info()->Add())
                = outputArg.second.GetNodeArg()->ToProto();
        }

        return Status::OK();
    }

    Status Graph::Resolve()
    {
        if (m_isGraphValid)
        {
            return Status::OK();
        }

        std::unordered_map<std::string, Node::EdgeEnd> outputArgs;
        RETURN_IF_ERROR(VerifyNoDuplicateName(outputArgs));
<<<<<<< HEAD
        // RETURN_IF_ERROR(VerifyNodeAndOpMatch(funcDefNames));
=======
>>>>>>> 5cc39c45
        RETURN_IF_ERROR(BuildConnections(outputArgs));

        std::vector<NODEINDEX> nodesInToplogicalOrder;
        RETURN_IF_ERROR(CheckIsAcyclic(nodesInToplogicalOrder));

        std::set<std::string> funcDefNames;
        RETURN_IF_ERROR(InferAndVerifyTypeMatch(nodesInToplogicalOrder,
            outputArgs,
            funcDefNames));
        CleanFunctionDefMap(funcDefNames);

        m_isGraphValid = true;
        return Status::OK();
    }

    void Graph::AddSourceSinkNodes()
    {
        std::vector<NodeArg> emptyArgs;
        m_sourceNodeIndex = AddNode("_Graph_Source",
            "NoOp",
            "Source node internally in a graph.",
            emptyArgs,
            emptyArgs)->Index();
        m_sinkNodeIndex = AddNode("_Graph_Sink",
            "NoOp",
            "Sink node internally in a graph.",
            emptyArgs,
            emptyArgs)->Index();
    }

    GRAPH_VERSION Graph::IrVersion() const
    {
        return m_graphProto.ir_version();
    }

    void Graph::SetIrVersion(GRAPH_VERSION p_irVersion)
    {
        m_graphProto.set_ir_version(p_irVersion);
    }

    GRAPH_VERSION Graph::ProducerVersion() const
    {
        return m_graphProto.producer_version();
    }

    void Graph::SetProducerVersion(GRAPH_VERSION p_producerVersion)
    {
        m_graphProto.set_producer_version(p_producerVersion);
    }

    const std::string& Graph::ProducerTag() const
    {
        return m_graphProto.producer_tag();
    }

    void Graph::SetProducerTag(const std::string& p_producerTag)
    {
        m_graphProto.set_producer_tag(p_producerTag);
    }

    const std::string& Graph::Name() const
    {
        return m_graphProto.name();
    }

    void Graph::SetName(const std::string& p_name)
    {
        m_graphProto.set_name(p_name);
    }

    void Graph::AddInitialTensor(const TensorProto& p_tensor)
    {
        m_nameToInitialTensor[p_tensor.name()] = p_tensor;
    }

    void Graph::RemoveInitialTensor(const std::string& p_tensorName)
    {
        m_nameToInitialTensor.erase(p_tensorName);
    }

    bool Graph::GetInitialTensor(const std::string& p_tensorName,
        TensorProto& p_value) const
    {
        auto iter = m_nameToInitialTensor.find(p_tensorName);
        if (m_nameToInitialTensor.end() == iter)
        {
            return false;
        }
        p_value = iter->second;
        return true;
    }

    bool Graph::AddFunctionDef(const FunctionDefProto& p_funcDef)
    {
        auto funcDefName = p_funcDef.name();
        if (m_funcDefMap.end() != m_funcDefMap.find(funcDefName))
        {
            // Same function definition exists.
            return false;
        }
        m_funcDefMap[funcDefName] = p_funcDef;
        return true;
    }

    void Graph::RemoveFunctionDef(const std::string& p_funcDefName)
    {
        m_funcDefMap.erase(p_funcDefName);
        // Set flag to indicates that the graph needs to be resolved.
        m_isGraphValid = false;
    }

    Node* Graph::GetNode(NODEINDEX p_nodeIndex)
    {
        if (MaxNodeIndex() <= p_nodeIndex)
        {
            return nullptr;
        }

        return m_nodes[p_nodeIndex].get();
    }

    Graph::NodeIterator Graph::Nodes_begin()
    {
        return Graph::NodeIterator(0, this);
    }

    Graph::NodeIterator Graph::Nodes_end()
    {
        return Graph::NodeIterator(MaxNodeIndex(), this);
    }

    NODEINDEX Graph::MaxNodeIndex() const
    {
        return m_nodes.size();
    }

    int Graph::NumberOfNodes()
    {
        return m_numOfNodes;
    }

    Node* Graph::AddNode(const NodeProto& p_nodeProto)
    {
        auto node = AllocateNode();
        node->Init(p_nodeProto);

        // Set flag to indicates that the graph needs to be resolved.
        m_isGraphValid = false;
        return node;
    }

    Node* Graph::AddNode(const std::string& p_name,
        const std::string& p_opType,
        const std::string& p_description,
        const std::vector<NodeArg>& p_inputArgs,
        const std::vector<NodeArg>& p_outputArgs)
    {
        auto node = AllocateNode();
<<<<<<< HEAD

        std::cout << ">>>>>>>>>>NodeName: " << p_name << "; opType: " << p_opType << std::endl;
        for (auto arg : p_inputArgs)
        {
            std::cout << "---- input ----" << "arg.Name: " << arg.Name() << std::endl;
        }

        for (auto arg : p_outputArgs)
        {
            std::cout << "---- output ----" << "arg.Name: " << arg.Name() << std::endl;
        }

        node->Init(p_name, p_opType, p_inputArgs, p_outputArgs);
=======
        node->Init(p_name, p_opType, p_description, p_inputArgs, p_outputArgs);
        // Set flag to indicates that the graph needs to be resolved.
        m_isGraphValid = false;
        return node;
    }

    Node* Graph::AddNode(const std::string& p_name,
        const std::string& p_opType,
        const std::string& p_description,
        const std::vector<NodeArg>& p_inputArgs,
        const std::vector<int>& p_inputArgCount,
        const std::vector<NodeArg>& p_outputArgs)
    {
        auto node = AllocateNode();
        node->Init(p_name,
            p_opType,
            p_description,
            p_inputArgs,
            p_inputArgCount,
            p_outputArgs);
        // Set flag to indicates that the graph needs to be resolved.
        m_isGraphValid = false;
        return node;
    }

    Node* Graph::AddNode(const std::string& p_name,
        const std::string& p_opType,
        const std::string& p_description,
        const std::vector<NodeArg>& p_outputArgs)
    {
        auto node = AllocateNode();
        node->Init(p_name,
            p_opType,
            p_description,
            p_outputArgs);
>>>>>>> 5cc39c45
        // Set flag to indicates that the graph needs to be resolved.
        m_isGraphValid = false;
        return node;
    }

    Node* Graph::AddNode(const Node& p_other)
    {
        auto node = AllocateNode();
        *node = p_other;
        // Set flag to indicates that the graph needs to be resolved.
        m_isGraphValid = false;
        return node;
    }

    bool Graph::RemoveNode(NODEINDEX p_index)
    {
        if (MaxNodeIndex() <= p_index || nullptr == m_nodes[p_index])
        {
            return false;
        }

        ReleaseNode(p_index);
        // Set flag to indicates that the graph needs to be resolved.
        m_isGraphValid = false;
        return true;
    }

    Node* Graph::AddConstantNode(const std::string& p_name,
        const std::string& p_description,
        const std::vector<NodeArg>& p_outputArgs,
        const TensorProto& p_tensor)
    {
        Node* node = AddNode(p_name, c_constantOp, p_description, p_outputArgs);
        node->AddAttribute(c_constantValue, p_tensor);
        return node;
    }

    bool Graph::AddControlEdge(NODEINDEX p_srcNodeIndex,
        NODEINDEX p_dstNodeIndex)
    {
        if (MaxNodeIndex() <= p_srcNodeIndex
            || MaxNodeIndex() <= p_dstNodeIndex
            || nullptr == m_nodes[p_srcNodeIndex]
            || nullptr == m_nodes[p_dstNodeIndex])
        {
            // Invalid node indexes specified.
            return false;
        }
        m_nodes[p_srcNodeIndex]->
            m_outputNodes.insert(m_nodes[p_dstNodeIndex].get());
        m_nodes[p_dstNodeIndex]->
            m_inputNodes.insert(m_nodes[p_srcNodeIndex].get());
        m_nodes[p_dstNodeIndex]->
            m_controlInputs.insert(m_nodes[p_srcNodeIndex]->Name());

        return true;
    }

    bool Graph::TryGetFunction(NODEINDEX p_index, /*out*/Function** p_function)
    {
        if (MaxNodeIndex() <= p_index || nullptr == p_function)
        {
            return false;
        }

        auto& funcDefName = m_nodes[p_index]->OpType();
        auto funcDefIter = m_funcDefMap.find(funcDefName);
        if (m_funcDefMap.end() == funcDefIter)
        {
            // There's no such function definition.
            return false;
        }

        auto funcIter = m_functionMap.find(funcDefName);
        if (m_functionMap.end() != funcIter)
        {
            // A function instantiation exists.
            *p_function = funcIter->second.get();
            return true;
        }

        m_functionMap[funcDefName] =
            std::unique_ptr<Function>(
                new Function(m_nodes[p_index].get(), funcDefIter->second));

        *p_function = m_functionMap[funcDefName].get();
        return true;
    }

    const GraphProto& Graph::ToGraphProto()
    {
        // Nodes.
        m_graphProto.clear_node();
        for (auto& node : m_nodes)
        {
            if (nullptr == node)
            {
                continue;
            }
            auto nodeProto = m_graphProto.add_node();
            node->ToProto(*nodeProto);
        }

        // Functions.
        m_graphProto.clear_function();
        for (auto& func : m_funcDefMap)
        {
            auto funcDef = m_graphProto.add_function();
            (*funcDef) = func.second;
        }

        // Initial tensors;
        m_graphProto.clear_initializer();
        for (auto item : m_nameToInitialTensor)
        {
            auto tensor = m_graphProto.add_initializer();
            *tensor = item.second;
        }

        return m_graphProto;
    }

    const FunctionDefProto& Graph::ToFuncProto()
    {
        return m_funcDefProto;
    }

    bool Graph::InlineAllFunctions(/*out*/Graph* p_graph) const
    {
        if (nullptr == p_graph)
        {
            return false;
        }

        // TODO: add implementation.
        return true;
    }

    bool Graph::IsSourceNode(NODEINDEX p_index) const
    {
        return m_sourceNodeIndex == p_index;
    }

    bool Graph::IsSinkNode(NODEINDEX p_index) const
    {
        return m_sinkNodeIndex == p_index;
    }

    const Node* Graph::SourceNode() const
    {
        return m_nodes[m_sourceNodeIndex].get();
    }

    const Node* Graph::SinkNode() const
    {
        return m_nodes[m_sinkNodeIndex].get();
    }

    Node* Graph::AllocateNode()
    {
        std::unique_ptr<Node> node(new Node(MaxNodeIndex(), this));
        m_nodes.push_back(std::move(node));
        m_numOfNodes++;
        return m_nodes.back().get();
    }

    void Graph::ReleaseNode(NODEINDEX p_nodeIndex)
    {
        m_nodes[p_nodeIndex] = nullptr;
        m_numOfNodes--;
    }

    bool Graph::Save(const GraphProto& p_graphProto, const std::string& p_filePath)
    {
        std::fstream outputFileStream(p_filePath, std::ios::out | std::ios::binary);
        bool result = p_graphProto.SerializeToOstream(&outputFileStream);
        outputFileStream.close();
        return result;
    }

    bool Graph::Load(const std::string& p_filePath, /*out*/ GraphProto* p_graphProto)
    {
        if (nullptr == p_graphProto)
        {
            return false;
        }

        std::fstream inputFileStream(p_filePath, std::ios::in | std::ios::binary);
        if (!inputFileStream)
        {
            return false;
        }

        bool result = p_graphProto->ParsePartialFromIstream(&inputFileStream);
        inputFileStream.close();

        return result;
    }
}

#pragma warning(pop)<|MERGE_RESOLUTION|>--- conflicted
+++ resolved
@@ -1092,10 +1092,6 @@
 
         std::unordered_map<std::string, Node::EdgeEnd> outputArgs;
         RETURN_IF_ERROR(VerifyNoDuplicateName(outputArgs));
-<<<<<<< HEAD
-        // RETURN_IF_ERROR(VerifyNodeAndOpMatch(funcDefNames));
-=======
->>>>>>> 5cc39c45
         RETURN_IF_ERROR(BuildConnections(outputArgs));
 
         std::vector<NODEINDEX> nodesInToplogicalOrder;
@@ -1254,21 +1250,6 @@
         const std::vector<NodeArg>& p_outputArgs)
     {
         auto node = AllocateNode();
-<<<<<<< HEAD
-
-        std::cout << ">>>>>>>>>>NodeName: " << p_name << "; opType: " << p_opType << std::endl;
-        for (auto arg : p_inputArgs)
-        {
-            std::cout << "---- input ----" << "arg.Name: " << arg.Name() << std::endl;
-        }
-
-        for (auto arg : p_outputArgs)
-        {
-            std::cout << "---- output ----" << "arg.Name: " << arg.Name() << std::endl;
-        }
-
-        node->Init(p_name, p_opType, p_inputArgs, p_outputArgs);
-=======
         node->Init(p_name, p_opType, p_description, p_inputArgs, p_outputArgs);
         // Set flag to indicates that the graph needs to be resolved.
         m_isGraphValid = false;
@@ -1304,7 +1285,6 @@
             p_opType,
             p_description,
             p_outputArgs);
->>>>>>> 5cc39c45
         // Set flag to indicates that the graph needs to be resolved.
         m_isGraphValid = false;
         return node;
