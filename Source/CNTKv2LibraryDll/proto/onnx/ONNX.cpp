//
// Copyright (c) Microsoft. All rights reserved.
// Licensed under the MIT license. See LICENSE.md file in the project root for full license information.
//

#include "ONNX.h"
#include "CNTKToONNX.h"
#include "./core/graph.h"
#include "Utils.h"

#include <iostream>

#include "ONNXToCNTK.h"

namespace CNTK
{
    static void PrintGraph(FunctionPtr function, int spaces)
    {
        if (function->Inputs().size() == 0)
        {
            cout << string(spaces, '.') + "(" + ToString(function->Name()) + ")" + ToString(function->AsString()) << std::endl;
            return;
        }

        for(auto input: function->Inputs())
        {
            cout << string(spaces, '.') + "(" + ToString(function->Name()) + ")" + "->" +
                "(" + ToString(input.Name()) + ")" + ToString(input.AsString()) << std::endl;
        }

        for(auto input: function->Inputs())
        {
            if (input.Owner() != NULL)
            {
                FunctionPtr f = input.Owner();
                PrintGraph(f, spaces + 4);
            }
        }
    }

void ONNX::Save(const FunctionPtr& src, const std::wstring& filepath)
{
    PrintGraph(src, 0);
    std::unique_ptr<LotusIR::Graph> graph = CNTKToONNX::CreateGraph(src);
<<<<<<< HEAD

    // Liqun: experiment Create CNTK function from ONNX graph
    graph->Resolve();
    FunctionPtr cntkFunction = ONNXToCNTK::CreateGraph(graph);

    PrintGraph(cntkFunction, 0);

    filepath;
=======
    graph->Save(graph->ToGraphProto(), ToString(filepath));
>>>>>>> 5cc39c45
}

FunctionPtr ONNX::Load(const std::wstring& filepath)
{
    filepath;
    return nullptr;
}

}<|MERGE_RESOLUTION|>--- conflicted
+++ resolved
@@ -42,7 +42,6 @@
 {
     PrintGraph(src, 0);
     std::unique_ptr<LotusIR::Graph> graph = CNTKToONNX::CreateGraph(src);
-<<<<<<< HEAD
 
     // Liqun: experiment Create CNTK function from ONNX graph
     graph->Resolve();
@@ -50,10 +49,7 @@
 
     PrintGraph(cntkFunction, 0);
 
-    filepath;
-=======
     graph->Save(graph->ToGraphProto(), ToString(filepath));
->>>>>>> 5cc39c45
 }
 
 FunctionPtr ONNX::Load(const std::wstring& filepath)
