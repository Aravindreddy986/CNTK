//
// Copyright (c) Microsoft. All rights reserved.
// Licensed under the MIT license. See LICENSE.md file in the project root for full license information.
//

#include "stdafx.h"
#include "PrimitiveFunction.h"
#include "ComputationNode.h"
#include "ReshapingNodes.h"
#include "EvaluationNodes.h"
#include "TrainingNodes.h"
#include "LinearAlgebraNodes.h"
#include "InputAndParamNodes.h"
#include "NonlinearityNodes.h"
#include "RecurrentNodes.h"
#include "Serialization.h"
#include "RNNNodes.h"
#include "BlockFunction.h"
#include "CompositeFunction.h"
#include "SpecialPurposeNodes.h"
#include "ConvolveGeometry.h"
#include "ConvolutionalNodes.h"
#include "Variable.h"
#include "UserFunctionFactory.h"

using namespace Microsoft::MSR::CNTK;

namespace CNTK
{
    // Names for the reduction operations as used by the CNTK ReduceElementsNode
    /*static*/ const std::wstring PrimitiveFunction::InternalSumReductionOpName = L"Sum";
    /*static*/ const std::wstring PrimitiveFunction::InternalLogSumReductionOpName = L"LogSum";
    /*static*/ const std::wstring PrimitiveFunction::InternalMeanReductionOpName = L"Mean";
    /*static*/ const std::wstring PrimitiveFunction::InternalMaxReductionOpName = L"Max";
    /*static*/ const std::wstring PrimitiveFunction::InternalMinReductionOpName = L"Min";
    /*static*/ const std::wstring PrimitiveFunction::InternalProdReductionOpName = L"Prod";
    /*static*/ const std::wstring PrimitiveFunction::InternalAllReductionOpName = L"All";
    /*static*/ const std::wstring PrimitiveFunction::InternalAnyReductionOpName = L"Any";
    /*static*/ const std::wstring PrimitiveFunction::InternalArgmaxReductionOpName = L"Argmax";
    /*static*/ const std::wstring PrimitiveFunction::InternalArgminReductionOpName = L"Argmin";

    // Names of the various attributes of CNTK primitive Functions
    /*static*/ const std::wstring PrimitiveFunction::AttributeNameAxis = L"axis";
    /*static*/ const std::wstring PrimitiveFunction::AttributeNameAxisVec = L"axisVec";
    /*static*/ const std::wstring PrimitiveFunction::AttributeNameAxis1 = L"axis1";
    /*static*/ const std::wstring PrimitiveFunction::AttributeNameAxis2 = L"axis2";
    /*static*/ const std::wstring PrimitiveFunction::AttributeNameAllowDuplicates = L"allowDuplicates";
    /*static*/ const std::wstring PrimitiveFunction::AttributeNameNumSamples = L"numSamples";
    /*static*/ const std::wstring PrimitiveFunction::AttributeNameDropoutRate = L"dropoutRate";
    /*static*/ const std::wstring PrimitiveFunction::AttributeNameNewShape = L"newShape";
    /*static*/ const std::wstring PrimitiveFunction::AttributeNameBeginAxis = L"beginAxis";
    /*static*/ const std::wstring PrimitiveFunction::AttributeNameEndAxis = L"endAxis";
    /*static*/ const std::wstring PrimitiveFunction::AttributeNameOutputRank = L"outputRank";
    /*static*/ const std::wstring PrimitiveFunction::AttributeNameInferInputRankToMap = L"inferInputRankToMap";
    /*static*/ const std::wstring PrimitiveFunction::AttributeNameOffset = L"offset";
    /*static*/ const std::wstring PrimitiveFunction::AttributeNameStrides = L"strides";
    /*static*/ const std::wstring PrimitiveFunction::AttributeNameSharing = L"sharing";
    /*static*/ const std::wstring PrimitiveFunction::AttributeNameAutoPadding = L"autoPadding";
    /*static*/ const std::wstring PrimitiveFunction::AttributeNameLowerPad = L"lowerPad";
    /*static*/ const std::wstring PrimitiveFunction::AttributeNameUpperPad = L"upperPad";
    /*static*/ const std::wstring PrimitiveFunction::AttributeNameCeilOutDim = L"ceilOutDim";
    /*static*/ const std::wstring PrimitiveFunction::AttributeNameIncludePad = L"includePad";
    /*static*/ const std::wstring PrimitiveFunction::AttributeNameTranspose = L"transpose";
    /*static*/ const std::wstring PrimitiveFunction::AttributeNameOutputShape = L"outputShape";
    /*static*/ const std::wstring PrimitiveFunction::AttributeNameMaxTempMemSizeInSamples = L"maxTempMemSizeInSamples";
    /*static*/ const std::wstring PrimitiveFunction::AttributeNameROIOutputShape = L"roiOutputShape";
    /*static*/ const std::wstring PrimitiveFunction::AttributeNamePoolingType = L"poolingType";
    /*static*/ const std::wstring PrimitiveFunction::AttributeNamePoolingWindowShape = L"poolingWindowShape";
    /*static*/ const std::wstring PrimitiveFunction::AttributeNameSpatial = L"spatial";
    /*static*/ const std::wstring PrimitiveFunction::AttributeNameNormalizationTimeConstant = L"normalizationTimeConstant";
    /*static*/ const std::wstring PrimitiveFunction::AttributeNameBlendTimeConstant = L"blendTimeConstant";
    /*static*/ const std::wstring PrimitiveFunction::AttributeNameEpsilon = L"epsilon";
    /*static*/ const std::wstring PrimitiveFunction::AttributeNameUseCuDNNEngine = L"useCuDNNEngine";
    /*static*/ const std::wstring PrimitiveFunction::AttributeNameNewDataType = L"newDataType";
    /*static*/ const std::wstring PrimitiveFunction::AttributeNameNewDynamicAxes = L"newDynamicAxes";
    /*static*/ const std::wstring PrimitiveFunction::AttributeNameNewSequenceAxisLengthScalingFactor = L"newSequenceAxisLengthScalingFactor";
    /*static*/ const std::wstring PrimitiveFunction::AttributeNameNewSequenceAxisLengthAdditiveFactor = L"newSequenceAxisLengthAdditiveFactor";
    /*static*/ const std::wstring PrimitiveFunction::AttributeNameBeginIndex = L"beginIndex";
    /*static*/ const std::wstring PrimitiveFunction::AttributeNameBeginIndexVec = L"beginIndexVec";
    /*static*/ const std::wstring PrimitiveFunction::AttributeNameEndIndex = L"endIndex";
    /*static*/ const std::wstring PrimitiveFunction::AttributeNameEndIndexVec = L"endIndexVec";
    /*static*/ const std::wstring PrimitiveFunction::AttributeNameReductionOpName = L"reductionOpName";
    /*static*/ const std::wstring PrimitiveFunction::AttributeNameReductionKeepDimensions = L"reductionKeepDimensions";
    /*static*/ const std::wstring PrimitiveFunction::AttributeNameBidirectional = L"bidirectional";
    /*static*/ const std::wstring PrimitiveFunction::AttributeNameNumLayers = L"numLayers";
    /*static*/ const std::wstring PrimitiveFunction::AttributeNameHiddenSize = L"hiddenSize";
    /*static*/ const std::wstring PrimitiveFunction::AttributeNameRecurrentOp = L"recurrentOp";
    /*static*/ const std::wstring PrimitiveFunction::AttributeNameRngSeed = L"rngSeed";
    /*static*/ const std::wstring PrimitiveFunction::AttributeNameRngOffset = L"rngOffset";
    /*static*/ const std::wstring PrimitiveFunction::AttributeNameUnpoolingWindowShape = L"unpoolingWindowShape";
    /*static*/ const std::wstring PrimitiveFunction::AttributeNameSubstitutionPenalty = L"SubstitutionPenalty";
    /*static*/ const std::wstring PrimitiveFunction::AttributeNameDeletionPenalty = L"DeletionPenalty";
    /*static*/ const std::wstring PrimitiveFunction::AttributeNameInsertionPenalty = L"InsertionPenalty";
    /*static*/ const std::wstring PrimitiveFunction::AttributeNameSquashInputs = L"SquashInputs";
    /*static*/ const std::wstring PrimitiveFunction::AttributeNameTokensToIgnore = L"TokensToIgnore";
    /*static*/ const std::wstring PrimitiveFunction::AttributeNameDelayConstraint = L"DelayConstraint";
    /*static*/ const std::wstring PrimitiveFunction::AttributeNameBlankTokenId = L"BlankTokenId";
    /*static*/ const std::wstring PrimitiveFunction::AttributeNameNumClass = L"numClass";
    /*static*/ const std::wstring PrimitiveFunction::AttributeNameOneHotOutputSparse = L"oneHotOutputSparse";
    /*static*/ const std::wstring PrimitiveFunction::AttributeNameOneHotAxis = L"onehotAxis";
    /*static*/ const std::wstring PrimitiveFunction::AttributeNameSequenceAxisNamePrefix = L"sequenceAxis";
    /*static*/ const std::wstring PrimitiveFunction::AttributeNameSequenceUnpackPaddingValue = L"sequenceUnpackPaddingValue";
    /*static*/ const std::wstring PrimitiveFunction::AttributeNameSequenceUnpackSuppressMaskOutput = L"sequenceUnpackSuppressMaskOutput";
    /*static*/ const std::wstring PrimitiveFunction::AttributeNameRandomDistributionType = L"randomDistributionType";
    /*static*/ const std::wstring PrimitiveFunction::AttributeNameRandomDistributionArgs = L"randomDistributionArgs";
    /*static*/ const std::wstring PrimitiveFunction::AttributeNameSpatialScale = L"spatialScale";
    /*static*/ const std::wstring PrimitiveFunction::AttributeNameSliceStrides = L"sliceStrides";
    /*static*/ const std::wstring PrimitiveFunction::AttributeNameSliceStridesVec = L"sliceStridesVec";

    /*static*/ DataType PrimitiveFunction::GetOutputDataType(PrimitiveOpType op, std::vector<Variable>& inputs, bool inferDimensions)
    {

        // We use the first non-constant input operand's DataType as the output DataType
        // In case there are no non-constant known DataTypes, we just pick the first known operand DataType
        // Also, all the known DataTypes of operands should match except for constants where coercion is allowed
        DataType firstKnownInputDataType = DataType::Unknown;
        DataType outputDataType = DataType::Unknown;
        size_t i = 0;
        while (i < inputs.size())
        {
            auto input = inputs[i++];
            auto inputDataType = input.GetDataType();
            if (inputDataType != DataType::Unknown)
            {
                if (firstKnownInputDataType == DataType::Unknown)
                    firstKnownInputDataType = inputDataType;

                if (outputDataType == DataType::Unknown)
                {
                    if (!input.IsConstant())
                        outputDataType = inputDataType;
                }
                else
                {
                    // The DataType of all operands should match except for Constants where we allow coercion
                    if ((inputDataType != DataType::Unknown) && (inputDataType != outputDataType) && !input.IsConstant())
                        InvalidArgument("Primitive op '%S' passed operands '%S' with different DataTypes '%s' and '%s'.",
                                        PrimitiveOpTypeName(op).c_str(), NamedListString(inputs).c_str(), DataTypeName(outputDataType), DataTypeName(inputDataType));
                }
            }
        }

        if (outputDataType == DataType::Unknown)
            outputDataType = firstKnownInputDataType;

        // Propagate the data type to any input Parameters/Constants with unknown data type
        if (inferDimensions && (outputDataType != DataType::Unknown))
        {
            for (auto& input : inputs)
            {
                if ((input.GetDataType() == DataType::Unknown) && (input.IsConstant() || input.IsParameter()))
                    input.m_dataFields->m_dataType = outputDataType;
            }
        }

        return outputDataType;
    }

    /*static*/ std::vector<Axis> PrimitiveFunction::GetOutputDynamicAxes(PrimitiveOpType op, std::vector<Variable>& inputs, PrimitiveFunction* owner, Dictionary& functionConfig)
    {
        auto reduceAxis = [](Axis reductionAxis, Variable input, std::vector<Axis>& outputDynamicAxes)
        {
            reductionAxis = NormalizeAxis(reductionAxis, input);
            for (const auto& inputDynamicAxis : input.DynamicAxes())
            {
                if (inputDynamicAxis != reductionAxis)
                    outputDynamicAxes.push_back(inputDynamicAxis);
            }
        };

        // We currently require that the inputs' dynamic axes, if any, match
        std::vector<Axis> outputDynamicAxes;
        if ((op == PrimitiveOpType::SumAll) ||
            (op == PrimitiveOpType::ReduceElements && functionConfig[PrimitiveFunction::AttributeNameAxis].Value<Axis>() == Axis::AllAxes()) ||
            (op == PrimitiveOpType::SquaredError) ||
            (op == PrimitiveOpType::CrossEntropyWithSoftmax) ||
            (op == PrimitiveOpType::EditDistanceError) ||
            (op == PrimitiveOpType::ClassificationError) ||
            (op == PrimitiveOpType::ForwardBackward) ||
            (op == PrimitiveOpType::Logistic) ||
            (op == PrimitiveOpType::LambdaRank) ||
            (op == PrimitiveOpType::NDCG) || 
            (op == PrimitiveOpType::RandomDistribution && inputs.empty()))
        {
            //outputDynamicAxes = std::vector<Axis>({});
        }
        else if ((op == PrimitiveOpType::ReduceElements) && functionConfig[PrimitiveFunction::AttributeNameAxis].Value<Axis>().IsDynamicAxis() && (inputs[0].DynamicAxes() != Axis::UnknownDynamicAxes()))
        {
            reduceAxis(functionConfig[PrimitiveFunction::AttributeNameAxis].Value<Axis>(), inputs[0], outputDynamicAxes);
        }
        else if ((op == PrimitiveOpType::Times) && (functionConfig[PrimitiveFunction::AttributeNameInferInputRankToMap].Value<int>() == TimesReduceSequenceAxisWithoutInferredInputRank))
        {
            reduceAxis(Axis::OperandSequenceAxis(), inputs[0], outputDynamicAxes);
        }
        else if (op == PrimitiveOpType::UnpackSequence)
        {
            reduceAxis(Axis::OperandSequenceAxis(), inputs[0], outputDynamicAxes);
        }
        else if ((op == PrimitiveOpType::Where) || (op == PrimitiveOpType::ToSequence))
        {
            if (functionConfig.Contains(PrimitiveFunction::AttributeNameNewDynamicAxes))
                outputDynamicAxes = AsVector<Axis>(functionConfig[PrimitiveFunction::AttributeNameNewDynamicAxes].Value<std::vector<DictionaryValue>>());
            else
            {
                if (inputs[0].DynamicAxes() == Axis::UnknownDynamicAxes())
                    outputDynamicAxes = Axis::UnknownDynamicAxes();
                else
                {
                    if ((op == PrimitiveOpType::Where) &&
                        (functionConfig.Contains(PrimitiveFunction::AttributeNameNewSequenceAxisLengthScalingFactor) &&
                        functionConfig.Contains(PrimitiveFunction::AttributeNameNewSequenceAxisLengthAdditiveFactor)))
                    {
                        size_t newSequenceAxisLengthScalingFactor = functionConfig[PrimitiveFunction::AttributeNameNewSequenceAxisLengthScalingFactor].Value<size_t>();
                        int newSequenceAxisLengthAdditiveFactor = functionConfig[PrimitiveFunction::AttributeNameNewSequenceAxisLengthAdditiveFactor].Value<int>();

                        auto derivedDynamicAxes = GetDerivedDynamicAxes(inputs[0].DynamicAxes()[0], newSequenceAxisLengthScalingFactor, newSequenceAxisLengthAdditiveFactor);
                        std::copy(derivedDynamicAxes.begin(), derivedDynamicAxes.end(), std::back_inserter(outputDynamicAxes));
                    }
                    else
                    {
                        std::wstring axisNamePrefix = (op == PrimitiveOpType::Where) ? L"whereNodeDynamicAxis_conditionVar_" : functionConfig[PrimitiveFunction::AttributeNameSequenceAxisNamePrefix].Value<std::wstring>();
                        auto sequenceAxis = Utils::NewDynamicAxisDerivedFromOperand(axisNamePrefix, inputs[0]);
                        outputDynamicAxes.push_back(sequenceAxis);
                    }

                    auto inputDynamicAxes = inputs[0].DynamicAxes();
                    if (op == PrimitiveOpType::Where)
                        outputDynamicAxes.insert(outputDynamicAxes.end(), ++inputDynamicAxes.begin(), inputDynamicAxes.end());
                    else
                        outputDynamicAxes.insert(outputDynamicAxes.end(), inputDynamicAxes.begin(), inputDynamicAxes.end());

                    functionConfig[PrimitiveFunction::AttributeNameNewDynamicAxes] = AsDictionaryValueVector(outputDynamicAxes);
                }
            }
        }
        else if (op == PrimitiveOpType::ScatterPacked)
            outputDynamicAxes = inputs[2].DynamicAxes();
        else if ((op == PrimitiveOpType::PackedIndex) || (op == PrimitiveOpType::GatherPacked))
            outputDynamicAxes = inputs[1].DynamicAxes();
        else if ((op == PrimitiveOpType::ReconcileDynamicAxis) || (op == PrimitiveOpType::ToSequenceLike))
            outputDynamicAxes = inputs[1].DynamicAxes();
        else if (op == PrimitiveOpType::PastValue || op == PrimitiveOpType::FutureValue)
            outputDynamicAxes = inputs[0].DynamicAxes(); // second arg (initial state) may have different dynamic axis
        else
        {
            auto allInputDynamicAxesEmpty = std::find_if(inputs.begin(), inputs.end(), [](const Variable& input) { return !input.DynamicAxes().empty(); }) == inputs.end();
            if (!allInputDynamicAxesEmpty)
            {
                outputDynamicAxes = Axis::UnknownDynamicAxes();
                for (auto inputVar : inputs)
                {
                    const auto& currentInputDynamicAxes = inputVar.DynamicAxes();
                    if (!currentInputDynamicAxes.empty() && (currentInputDynamicAxes != Axis::UnknownDynamicAxes()))
                    {
                        //if (outputDynamicAxes == Axis::UnknownDynamicAxes())
                        if (Axis::IsUnknownDynamicAxes(outputDynamicAxes))
                            outputDynamicAxes = currentInputDynamicAxes;
                        else
                        {
                            if (currentInputDynamicAxes != outputDynamicAxes)
                                LogicError("Operation '%S': Operand '%S' has dynamic axes, that do not match the dynamic axes '%S' of the other operands.",
                                            PrimitiveOpTypeName(op).c_str(), inputVar.AsString().c_str(), DynamicAxesAsString(outputDynamicAxes, Internal::IsReversingTensorShapesInErrorMessagesEnabled()).c_str());
                        }
                    }
                }
            }
        }

        return outputDynamicAxes;
    }

    void PrimitiveFunction::InferOutputs(std::vector<Variable>& outputs)
    {
        if (m_op == PrimitiveOpType::Combine)
            outputs.assign(m_inputs.begin(), m_inputs.end());
        else if (m_op == PrimitiveOpType::NoOp)
            outputs.push_back(OutputVariable(m_inputs[0].Shape(), m_inputs[0].GetDataType(), m_inputs[0].DynamicAxes(), m_inputs[0].NeedsGradient(), m_inputs[0].IsSparse(), Name()));
        else
        {
            DataType outputDataType = GetOutputDataType(m_op, m_inputs, true);
            std::vector<Axis> outputDynamicAxes = GetOutputDynamicAxes(m_op, m_inputs, this, m_attributes);
            bool needsGradient = std::any_of(m_inputs.begin(), m_inputs.end(), [](const Variable& input) { return input.NeedsGradient(); });
            // BUGBUG: This vv is a stop gap and needs to be done right (that is, use operation-specific propagation rules).
            bool isSparse = std::all_of(m_inputs.begin(), m_inputs.end(), [](const Variable& input) { return input.IsSparse(); });

<<<<<<< HEAD
            NDShape outputShape = NDShape::Unknown;
            bool anyInputShapesUnknown =                          (std::find_if(m_inputs.begin(), m_inputs.end(), [](const Variable& input) { return  input.Shape().IsUnknown(); }) != m_inputs.end());
            bool allInputShapesUnknown = anyInputShapesUnknown && (std::find_if(m_inputs.begin(), m_inputs.end(), [](const Variable& input) { return !input.Shape().IsUnknown(); }) == m_inputs.end());
=======
            NDShape outputShape = NDShape::Unknown();
            bool allInputShapesUnknown = (std::find_if(m_inputs.begin(), m_inputs.end(), [](const Variable& input) { return !input.Shape().IsUnknown(); }) == m_inputs.end());
            bool anyInputShapesUnknown = (std::find_if(m_inputs.begin(), m_inputs.end(), [](const Variable& input) { return input.Shape().IsUnknown(); }) != m_inputs.end());
>>>>>>> a17a59e2
            if (!anyInputShapesUnknown || (!allInputShapesUnknown && (outputDynamicAxes != Axis::UnknownDynamicAxes())))
            {
                switch (m_op)
                {
                    // Elementwise operators' shapes are a zip of inputs and can be determined even if some of the input shapes are unknown
                case PrimitiveOpType::Plus:
                case PrimitiveOpType::LogPlus:
                case PrimitiveOpType::Pow:
                case PrimitiveOpType::Minus:
                case PrimitiveOpType::ElementTimes:
                case PrimitiveOpType::Equal:
                case PrimitiveOpType::NotEqual:
                case PrimitiveOpType::Less:
                case PrimitiveOpType::LessEqual:
                case PrimitiveOpType::Greater:
                case PrimitiveOpType::GreaterEqual:
                case PrimitiveOpType::PastValue:
                case PrimitiveOpType::FutureValue:
                {
                    assert(m_inputs.size() == 2);
                    if ((m_op == PrimitiveOpType::PastValue) || (m_op == PrimitiveOpType::FutureValue))
                    {
                        const Variable& inputOperandVar = m_inputs[0];
                        //const Variable& initialStateVar = m_inputs[1];

                        // TODO: We currently only support input operand with 1 dynamic axis for PastValue/FutureValue
                        if ((inputOperandVar.DynamicAxes() != Axis::UnknownDynamicAxes()) && (inputOperandVar.DynamicAxes().size() != 2))
                            LogicError("PastValue/FutureValue Function '%S': Input operand '%S' with #dynamic axes != 2 (1 sequence axis and 1 batch axis) is not supported.", AsString().c_str(), inputOperandVar.AsString().c_str());
                    }

                    outputShape = BinaryElementwiseOpOutputShape(m_op, m_inputs[0], m_inputs[1], /*inferInputDimensions =*/ true);
                    break;
                }
                case PrimitiveOpType::Clip:
                    assert(m_inputs.size() == 3);
                    outputShape = NaryElementwiseOpOutputShape(m_op, m_inputs, /*inferInputDimensions =*/ true);
                    break;
                case PrimitiveOpType::Select:
                    assert(m_inputs.size() == 3);
                    outputShape = NaryElementwiseOpOutputShape(m_op, m_inputs, /*inferInputDimensions =*/ true);
                    break;
                default:
                    // For all other operations, shapes of all inputs must be known to determine the output shape
                    if (!anyInputShapesUnknown)
                    {
                        switch (m_op)
                        {
                        case PrimitiveOpType::RandomDistribution:
                        {
                            assert(m_inputs.size() == 0 || m_inputs.size() == 1);
                            if (m_inputs.size() == 1)
                                outputShape = UnaryElementwiseOpOutputShape(m_inputs[0].Shape());
                            else
                            {
                                outputShape = m_attributes[PrimitiveFunction::AttributeNameNewShape].Value<NDShape>();
                                if (outputShape.HasUnboundDimension()) //review: is unbound right or should this be Free or Inferred?
                                    InvalidArgument("RandomDistribution: Output shape '%ls' must not have an unbound dimension.", outputShape.AsString().c_str());
                                auto dataType = static_cast<DataType>(m_attributes[PrimitiveFunction::AttributeNameNewDataType].Value<int>());
                                if (dataType != DataType::Float && dataType != DataType::Double)
                                    InvalidArgument("RandomDistribution: data type must be one of float, double.");
                                outputDataType = dataType;
                            }
                            break;
                        }
                        case PrimitiveOpType::Negate:
                        case PrimitiveOpType::Sigmoid:
                        case PrimitiveOpType::Tanh:
                        case PrimitiveOpType::ReLU:
                        case PrimitiveOpType::Exp:
                        case PrimitiveOpType::Log:
                        case PrimitiveOpType::Sqrt:
                        case PrimitiveOpType::Floor:
                        case PrimitiveOpType::Abs:
                        case PrimitiveOpType::Reciprocal:
                        case PrimitiveOpType::Softmax:
                        case PrimitiveOpType::Hardmax:
                        case PrimitiveOpType::Dropout:
                        case PrimitiveOpType::LogSoftmax:
                        case PrimitiveOpType::Sin:
                        case PrimitiveOpType::Cos:
                        case PrimitiveOpType::Pass:
                        case PrimitiveOpType::LabelsToGraph:
                        case PrimitiveOpType::StopGradient: // BUGBUG: StopGradient should also set m_needsGradient
                        case PrimitiveOpType::ELU:
                        case PrimitiveOpType::StableSigmoid:
                            assert(m_inputs.size() == 1);
                            outputShape = UnaryElementwiseOpOutputShape(m_inputs[0].Shape());
                            break;
                        case PrimitiveOpType::Where:
                            assert(m_inputs.size() == 1);
                            outputShape = NDShape{}; // scalar
                            break;
                        case PrimitiveOpType::UnpackSequence:
                        {
                            assert(m_inputs.size() == 1);
                            if ((m_inputs[0].DynamicAxes() != Axis::UnknownDynamicAxes()) && (m_inputs[0].DynamicAxes().size() < 2))
                                InvalidArgument("UnpackSequence: Operand '%S' must have at least 2 dynamic axes.", m_inputs[0].AsString().c_str());

                            outputShape = m_inputs[0].Shape().AppendShape({ NDShape::FreeDimension });
                            break;
                        }
                        case PrimitiveOpType::ToSequence:
                        case PrimitiveOpType::ToSequenceLike:
                        {
                            assert(((m_op == PrimitiveOpType::ToSequence) && (m_inputs.size() == 1)) || (m_inputs.size() == 2));
                            if (m_inputs[0].DynamicAxes().empty())
                                InvalidArgument("Function '%S': Operand '%S' must have dynamic axes.", AsString().c_str(), m_inputs[0].AsString().c_str());

                            if ((m_inputs[0].DynamicAxes() != Axis::UnknownDynamicAxes()) && ((m_inputs[0].DynamicAxes().size() != 1) || (m_inputs[0].DynamicAxes()[0] != Axis::DefaultBatchAxis())))
                                InvalidArgument("Function '%S': Input operand '%S' with #dynamic axes != 1 (batch axis) is not supported.", AsString().c_str(), m_inputs[0].AsString().c_str());

                            if (m_inputs[0].Shape().Rank() < 1)
                                InvalidArgument("Function '%S': First input operand '%S' must be of rank >= 1.", AsString().c_str(), m_inputs[0].AsString().c_str());

                            if (m_op == PrimitiveOpType::ToSequence)
                            {
                                if ((m_inputs.size() == 2) &&
                                    (m_inputs[0].DynamicAxes() != Axis::UnknownDynamicAxes()) &&
                                    (m_inputs[1].DynamicAxes() != Axis::UnknownDynamicAxes()) &&
                                    (m_inputs[0].DynamicAxes() != m_inputs[1].DynamicAxes()))
                                    InvalidArgument("Function '%S': First input operand '%S' dynamic axes '%S' do not match second input operand '%S' dynamic axes '%S' .",
                                                    AsString().c_str(), m_inputs[0].AsString().c_str(), NamedListString(m_inputs[0].DynamicAxes()).c_str(), m_inputs[1].AsString().c_str(), NamedListString(m_inputs[1].DynamicAxes()).c_str());

                                if ((m_inputs.size() == 2) && (m_inputs[1].Shape().TotalSize() != 1))
                                    InvalidArgument("Function '%S': Second input operand '%S' must be a scalar.", AsString().c_str(), m_inputs[1].AsString().c_str());
                            }
                            else
                            {
                                if ((m_inputs[1].DynamicAxes() != Axis::UnknownDynamicAxes()) && (m_inputs[1].DynamicAxes().size() < 2))
                                    InvalidArgument("Function '%S': Operand(1) '%S' must be a sequence (have at least 2 dynamic axes).", AsString().c_str(), m_inputs[1].AsString().c_str());
                            }

                            auto operandShape = m_inputs[0].Shape();
                            outputShape = operandShape.SubShape(0, operandShape.Rank() - 1);
                            break;
                        }
                        case PrimitiveOpType::PackedIndex:
                            assert(m_inputs.size() == 2);
                            outputShape = UnaryElementwiseOpOutputShape(m_inputs[1].Shape());
                            break;
                        case PrimitiveOpType::Assign:
                            assert(m_inputs.size() == 2);
                            if (!m_inputs[0].DynamicAxes().empty() || !m_inputs[1].DynamicAxes().empty())
                                InvalidArgument("AssignNode: None of the operands '%S' can have dynamic axes.", NamedListString(m_inputs).c_str());
                            if (!(m_inputs[0].IsConstant() || m_inputs[0].IsParameter()))
                                InvalidArgument("AssignNode: Ref operand must be constant or parameter only.");
                            if (m_inputs[0].Shape() != m_inputs[1].Shape())
                                InvalidArgument("AssignNode: All inputs should have same sample layout.");

                            outputShape = UnaryElementwiseOpOutputShape(m_inputs[1].Shape());
                            break;
                        case PrimitiveOpType::ScatterPacked:
                        {
                            assert(m_inputs.size() == 3);
                            if (m_inputs[0].DynamicAxes().empty() || m_inputs[1].DynamicAxes().empty() || m_inputs[2].DynamicAxes().empty())
                                InvalidArgument("ScatterPacked: All operands '%S' must have dynamic axes.", NamedListString(m_inputs).c_str());

                            outputShape = UnaryElementwiseOpOutputShape(m_inputs[0].Shape());
                            break;
                        }
                        case PrimitiveOpType::TransposeAxes:
                        {
                            assert(m_inputs.size() == 1);

                            if (m_attributes.Contains(PrimitiveFunction::AttributeNameAxisVec))
                            {
                                auto perm = AsVector<Axis>(m_attributes[PrimitiveFunction::AttributeNameAxisVec].Value<std::vector<DictionaryValue>>());
                                auto shape = m_inputs[0].Shape();
                                for (auto& p : perm)
                                    p = NormalizeStaticAxis(p, shape);
                                outputShape = shape;
                                for (size_t i = 0; i < perm.size(); ++i)
                                    outputShape[i] = shape[perm[i].StaticAxisIndex()];
                            }
                            else
                            {
                                auto axis1 = NormalizeStaticAxis(m_attributes[PrimitiveFunction::AttributeNameAxis1].Value<Axis>(), m_inputs[0].Shape());
                                auto axis2 = NormalizeStaticAxis(m_attributes[PrimitiveFunction::AttributeNameAxis2].Value<Axis>(), m_inputs[0].Shape());

                                if (!axis1.IsStaticAxis() || !axis2.IsStaticAxis())
                                    LogicError("Function '%S': TransposeAxes operation currently does not support transposing dynamic axes.", AsString().c_str());

                                // We allow to transpose with an axes that exceeds the rank of the input.
                                // The output rank is the max of the input rank, and either of the axes being transposed.
                                auto outputRank = std::max(m_inputs[0].Shape().Rank(), (size_t)(std::max(axis1.StaticAxisIndex(), axis2.StaticAxisIndex()) + 1));
                                outputShape = m_inputs[0].Shape().AppendShape(NDShape(outputRank - m_inputs[0].Shape().Rank(), 1));
                                std::swap(outputShape[axis1.StaticAxisIndex()], outputShape[axis2.StaticAxisIndex()]);
                            }
                            break;
                        }
                        case PrimitiveOpType::Slice:
                        {
                            assert(m_inputs.size() == 1);

                            std::vector<Axis> axis;
                            std::vector<int> beginIndex, endIndex, strides; 
                            if (m_attributes.Contains(PrimitiveFunction::AttributeNameAxisVec) &&
                                m_attributes.Contains(PrimitiveFunction::AttributeNameBeginIndexVec) &&
                                m_attributes.Contains(PrimitiveFunction::AttributeNameEndIndexVec))
                            {
                                auto &axisDictionary = m_attributes[PrimitiveFunction::AttributeNameAxisVec].Value<std::vector<DictionaryValue>>();
                                for (auto& value : axisDictionary)
                                    axis.push_back(NormalizeStaticAxis(value.Value<Axis>(), m_inputs[0].Shape())); 

                                beginIndex = AsVector<int>(m_attributes[PrimitiveFunction::AttributeNameBeginIndexVec].Value<std::vector<DictionaryValue>>());
                                endIndex = AsVector<int>(m_attributes[PrimitiveFunction::AttributeNameEndIndexVec].Value<std::vector<DictionaryValue>>());
                                if (m_attributes.Contains(PrimitiveFunction::AttributeNameSliceStridesVec))
                                    strides = AsVector<int>(m_attributes[PrimitiveFunction::AttributeNameSliceStridesVec].Value<std::vector<DictionaryValue>>());
                                else
                                    strides.resize(axis.size(), 1);
                            }
                            else if (m_attributes.Contains(PrimitiveFunction::AttributeNameAxis) &&
                                m_attributes.Contains(PrimitiveFunction::AttributeNameBeginIndex) &&
                                m_attributes.Contains(PrimitiveFunction::AttributeNameEndIndex))
                            {
                                axis.push_back(NormalizeStaticAxis(m_attributes[PrimitiveFunction::AttributeNameAxis].Value<Axis>(), m_inputs[0].Shape()));
                                beginIndex.push_back(m_attributes[PrimitiveFunction::AttributeNameBeginIndex].Value<int>());
                                endIndex.push_back(m_attributes[PrimitiveFunction::AttributeNameEndIndex].Value<int>());
                                if (m_attributes.Contains(PrimitiveFunction::AttributeNameSliceStrides))
                                    strides.push_back(m_attributes[PrimitiveFunction::AttributeNameSliceStrides].Value<int>());
                                else
                                    strides.push_back(1);
                            }
                            else
                            {
                                RuntimeError("Function '%S': Slice operation with inconsistent attributes", AsString().c_str());
                            }

                            auto outputTensorShape = AsTensorShape(m_inputs[0].Shape()); // BUGBUG? why min 1D?
                            for (auto i = 0; i < axis.size(); i++)
                            {
                                auto& ax = axis[i];
                                if (!ax.IsStaticAxis())
                                    LogicError("Function '%S': Built-in Slice operation currently does not support slicing along dynamic axis.", AsString().c_str());
                                VerifyStaticAxis(ax, m_inputs[0].Shape());

                                size_t sliceAxisDim = m_inputs[0].Shape()[ax.StaticAxisIndex()];
                                int realBeginIndex = (beginIndex[i] >= 0) ? beginIndex[i] : beginIndex[i] + sliceAxisDim;
                                int realEndIndex = (endIndex[i] > 0) ? endIndex[i] : endIndex[i] + sliceAxisDim;
                                if ((sliceAxisDim < realEndIndex) || (realEndIndex < realBeginIndex) || (realBeginIndex < 0))
                                    RuntimeError("Function '%S': Slice operation index range [%d,%d), interpreted as [%d,%d), is invalid for input '%S' shape '%S'.",
                                        AsString().c_str(),
                                        beginIndex[i],
                                        endIndex[i],
                                        realBeginIndex,
                                        realEndIndex,
                                        m_inputs[0].AsString().c_str(),
                                        m_inputs[0].Shape().AsString().c_str());
                                // propagate as much as we can
                                // Note: If the sliceAxisDim is a free dimension and the slice size is relative to the sliceAxisDim then the 
                                // corresponding outputDim is also a free dimension
                                if ((((sliceAxisDim != NDShape::FreeDimension) && (sliceAxisDim != NDShape::InferredDimension)) || (((beginIndex[i] >= 0) && (endIndex[i] > 0)) || ((beginIndex[i] < 0) && (endIndex[i] <= 0)))) &&
                                    ((ax.StaticAxisIndex() < (int)outputTensorShape.GetRank()) && (0 <= realBeginIndex) && (realBeginIndex <= realEndIndex) && (realEndIndex <= sliceAxisDim)))
                                {
                                    outputTensorShape.NarrowTo(ax.StaticAxisIndex(), realBeginIndex, realEndIndex, strides[i]);
                                }
                            }
                            outputShape = AsNDShape(outputTensorShape, /*allowNonFlattenableTensorShapes = */ true);
                            break;
                        }
                        case PrimitiveOpType::Reshape:
                        {
                            auto replacementShape = m_attributes[PrimitiveFunction::AttributeNameNewShape].Value<NDShape>();

                            auto beginAxis = Axis(0);
                            auto endAxis = Axis((int)m_inputs[0].Shape().Rank());
                            if (m_attributes.Contains(PrimitiveFunction::AttributeNameBeginAxis))
                                beginAxis = NormalizeStaticAxis(m_attributes[PrimitiveFunction::AttributeNameBeginAxis].Value<Axis>(), m_inputs[0].Shape());

                            if (m_attributes.Contains(PrimitiveFunction::AttributeNameEndAxis))
                                endAxis = NormalizeStaticAxis(m_attributes[PrimitiveFunction::AttributeNameEndAxis].Value<Axis>(), m_inputs[0].Shape());

                            outputShape = ReshapeOutputShape(m_inputs[0].Shape(), replacementShape, beginAxis, endAxis, /*inferDimensions =*/ false);
                            break;
                        }
                        case PrimitiveOpType::ROIPooling:
                        {
                            assert(m_inputs.size() == 2);
                            auto convMapShape = m_inputs[0].Shape();
                            auto roisShape = m_inputs[1].Shape();
                            auto roiOutputShape = m_attributes[PrimitiveFunction::AttributeNameROIOutputShape].Value<NDShape>();

                            auto outW = roiOutputShape[0];
                            auto outH = roiOutputShape[1];
                            auto numChannels = convMapShape[2];
                            auto roisPerImage = roisShape[1];

                            if (roiOutputShape.Rank() != 2)
                                InvalidArgument("ROIPoolingNode: ROI shape '%S' must have rank 2 ([W x H]).", roiOutputShape.AsString().c_str());

                            if (!convMapShape.HasUnboundDimension())
                            {
                                if (convMapShape[0] < outW || convMapShape[1] < outH)
                                    InvalidArgument("ROIPoolingNode: input Width (%d) must be >= ROI window Width (%d) and input Height (%d) must be >= ROI window Height (%d).",
                                    (int)convMapShape[0], (int)outW, (int)convMapShape[1], (int)outH);

                                if (convMapShape[2] < 1)
                                    InvalidArgument("ROIPoolingNode: input '%S' must have at least one channel ([W x H x C]).", m_inputs[0].AsString().c_str());
                            }

                            if (roisShape[0] != 4)
                                InvalidArgument("ROIPoolingNode: ROI shape '%S' must be of the form: [4 x roisPerImage].", roisShape.AsString().c_str());

                            if (roisPerImage < 1)
                                InvalidArgument("ROIPoolingNode: ROI shape '%S' must contain at least one ROI ([4 x roisPerImage]).", roisShape.AsString().c_str());

                            outputShape = { outW, outH, numChannels, roisPerImage };
                            break;
                        }
                        case PrimitiveOpType::Pooling:
                        {
                            assert(m_inputs.size() == 1);
                            auto poolingWindowsShape = m_attributes[PrimitiveFunction::AttributeNamePoolingWindowShape].Value<NDShape>();
                            auto strides = m_attributes[PrimitiveFunction::AttributeNameStrides].Value<NDShape>();
                            auto lowerPad = m_attributes[PrimitiveFunction::AttributeNameLowerPad].Value<NDShape>();
                            auto upperPad = m_attributes[PrimitiveFunction::AttributeNameUpperPad].Value<NDShape>();
                            auto autoPadding = AsVector<bool>(m_attributes[PrimitiveFunction::AttributeNameAutoPadding].Value<std::vector<DictionaryValue>>());
                            bool ceilOutDim = false;
                            if (m_attributes.Contains(PrimitiveFunction::AttributeNameCeilOutDim))
                                ceilOutDim = m_attributes[PrimitiveFunction::AttributeNameCeilOutDim].Value<bool>();
                            NDShape outputMapCount = { 1 };
                            std::vector<bool> sharing = { true };
                            auto inputShape = m_inputs[0].Shape();

                            if (inputShape.HasFreeDimension())
                                LogicError("Function '%S': Currently pooling does not support operands with free static axes dimensions.", AsString().c_str());

                            // In case of pooling if the kernel shape is unknown, then treat it as global pooling.
                            if (poolingWindowsShape.IsUnknown() && !inputShape.SubShape(0, inputShape.Rank() - 1).HasUnboundDimension())
                            {
                                if ((std::find(autoPadding.begin(), autoPadding.end(), true) != autoPadding.end()) || (lowerPad.TotalSize() > 0) || (upperPad.TotalSize() > 0))
                                    RuntimeError("Padding isn't allowed for Unknown pooling window shape!");

                                poolingWindowsShape = inputShape.SubShape(0, inputShape.Rank() - 1);
                                m_attributes[PrimitiveFunction::AttributeNamePoolingWindowShape] = poolingWindowsShape;
                            }

                            outputShape = ConvolutionOpOutputShape(m_op, inputShape, poolingWindowsShape, outputMapCount, strides, sharing, autoPadding, lowerPad, upperPad, false, true, ceilOutDim);
                            break;
                        }
                        case PrimitiveOpType::Unpooling:
                        {
                            assert(m_inputs.size() == 2);

                            auto inputShape = m_inputs[0].Shape();
                            if (inputShape.HasFreeDimension())
                                LogicError("Function '%S': Currently unpooling does not support operands with free static axes dimensions.", AsString().c_str());

                            outputShape = m_inputs[1].Shape();
                            PoolingType unpoolingType = (PoolingType)(m_attributes[PrimitiveFunction::AttributeNamePoolingType].Value<size_t>());
                            if (unpoolingType != PoolingType::Max)
                                LogicError("Function '%S': Currently only max unpooling is supported.", AsString().c_str());

                            // Finding the shape of an unpooling operation from the input to be unpooled alone is ambiguous
                            // For example a 4x4 input with a 5x5 kernel a stride of 2x2
                            // and padding could have resulted from pooling a 7x7 or 8x8 image
                            // Therefore what needs to happen here is to check whether the
                            // outputShape can be pooled into the inputShape using the specified attributes
                            auto unpoolingWindowShape = m_attributes[PrimitiveFunction::AttributeNameUnpoolingWindowShape].Value<NDShape>();
                            auto strides = m_attributes[PrimitiveFunction::AttributeNameStrides].Value<NDShape>();
                            auto lowerPad = m_attributes[PrimitiveFunction::AttributeNameLowerPad].Value<NDShape>();
                            auto upperPad = m_attributes[PrimitiveFunction::AttributeNameUpperPad].Value<NDShape>();
                            auto autoPadding = AsVector<bool>(m_attributes[PrimitiveFunction::AttributeNameAutoPadding].Value<std::vector<DictionaryValue>>());
                            NDShape inputMapCount = { 1 };
                            std::vector<bool> sharing = { true };

                            NDShape inferredInputShape = ConvolutionOpOutputShape(PrimitiveOpType::Pooling, outputShape, unpoolingWindowShape, inputMapCount, strides, sharing, autoPadding, lowerPad, upperPad, false, true);
                            if (inferredInputShape != inputShape)
                                RuntimeError("Unpooling: The shape '%S' of the unpooling operand '%S' is different than the shape '%S from pooling the input argument '%S' using the provided options.", 
                                             inputShape.AsString().c_str(), m_inputs[0].AsString().c_str(), inferredInputShape.AsString().c_str(), m_inputs[1].AsString().c_str());

                            break;
                        }
                        case PrimitiveOpType::SumAll:
                            assert(m_inputs.size() == 1);
                            outputShape = {};
                            break;
                        case PrimitiveOpType::OneHot:
                        {
                            assert(m_inputs.size() == 1);
                            auto num_class = m_attributes[PrimitiveFunction::AttributeNameNumClass].Value<size_t>();

                            auto inputShape = m_inputs[0].Shape();
                            auto fakeShape = inputShape.AppendShape({num_class});
                            auto axis = NormalizeStaticAxis(m_attributes[PrimitiveFunction::AttributeNameOneHotAxis].Value<Axis>(), fakeShape);
                            if (!axis.IsStaticAxis())
                                LogicError("Function '%S': one hot operation currently does not support on dynamic axis", AsString().c_str());

                            size_t len = inputShape.Rank();
                            int axisIndex = axis.StaticAxisIndex();

                            outputShape = {};
                            if (axisIndex > 0)
                                outputShape = outputShape.AppendShape(inputShape.SubShape(0, axisIndex));
                            outputShape = outputShape.AppendShape({num_class});
                            if (axisIndex < len)
                                outputShape = outputShape.AppendShape(inputShape.SubShape(axisIndex, len));
                            break;
                        }
                        case PrimitiveOpType::Gather:
                        {
                            assert(m_inputs.size() == 2);
                            auto inputShape1 = m_inputs[0].Shape();
                            auto inputShape2 = m_inputs[1].Shape();
                            auto inputDim2 = inputShape2.Dimensions();
                            inputDim2.pop_back();
                            outputShape = NDShape(inputDim2);
                            outputShape = outputShape.AppendShape(inputShape1);
                            break;
                        }
                        case PrimitiveOpType::Times:
                        {
                            assert(m_inputs.size() == 2);
                            auto outputRank = m_attributes[PrimitiveFunction::AttributeNameOutputRank].Value<size_t>();
                            auto inferInputRankToMap = m_attributes[PrimitiveFunction::AttributeNameInferInputRankToMap].Value<int>();
                            outputShape = TimesOpOutputShape(m_inputs[0], m_inputs[1], outputRank, inferInputRankToMap, true);
                            break;
                        }
                        case PrimitiveOpType::TransposeTimes:
                        {
                            assert(m_inputs.size() == 2);

                            auto transposeShapeFunc = [](const NDShape& shape) {
                                NDShape transposedShape(std::max<size_t>(2, shape.Rank()), 1);
                                //NDShape transposedShape(shape.Rank());
                                for (size_t i = 0; i < shape.Rank(); ++i)
                                    transposedShape[transposedShape.Rank() - i - 1] = shape[i];

                                return transposedShape;
                            };

                            if (m_inputs[0].Shape().Rank() > 2)
                                LogicError("Function '%S': TransposeTimes operation currently requires the %s operand '%S' to be of rank 1 or 2", AsString().c_str(), Internal::IsReversingTensorShapesInErrorMessagesEnabled() ? "right" : "left", m_inputs[0].AsString().c_str());

                            NDShape transposedLeftOperandShape = transposeShapeFunc(m_inputs[0].Shape());
                            Variable dummyLeftOperand = PlaceholderVariable(transposedLeftOperandShape);
                            size_t outputRank = m_attributes[PrimitiveFunction::AttributeNameOutputRank].Value<size_t>();
                            outputShape = TimesOpOutputShape(dummyLeftOperand, m_inputs[1], outputRank, -1, true);
                            if (dummyLeftOperand.Shape() != transposedLeftOperandShape)
                                m_inputs[0].m_dataFields->m_shape = transposeShapeFunc(dummyLeftOperand.Shape());

                            break;
                        }
                        case PrimitiveOpType::Convolution:
                        {
                            assert(m_inputs.size() == 2);
                            auto& strides = m_attributes[PrimitiveFunction::AttributeNameStrides].Value<NDShape>();
                            auto& lowerPad = m_attributes[PrimitiveFunction::AttributeNameLowerPad].Value<NDShape>();
                            auto& upperPad = m_attributes[PrimitiveFunction::AttributeNameUpperPad].Value<NDShape>();
                            NDShape tmpShape = NDShape::Unknown();
                            if (m_attributes.Contains(PrimitiveFunction::AttributeNameOutputShape))
                                tmpShape = m_attributes[PrimitiveFunction::AttributeNameOutputShape].Value<NDShape>();
                            auto sharing = AsVector<bool>(m_attributes[PrimitiveFunction::AttributeNameSharing].Value<std::vector<DictionaryValue>>());
                            auto autoPadding = AsVector<bool>(m_attributes[PrimitiveFunction::AttributeNameAutoPadding].Value<std::vector<DictionaryValue>>());
                            bool transpose = m_attributes[PrimitiveFunction::AttributeNameTranspose].Value<bool>();
                            if (m_inputs[0].Shape().Rank() < m_inputs[1].Shape().Rank())
                                InvalidArgument("The convolution map operand '%S' rank (%d) should be >= rank (%d) of the shape of the input operand '%S'.",
                                                m_inputs[0].AsString().c_str(), (int)m_inputs[0].Shape().Rank(), (int)m_inputs[1].Shape().Rank(), m_inputs[1].AsString().c_str());

                            NDShape outputMapCount, kernelShape;
                            std::tie(outputMapCount, kernelShape) = GetConvolutionOutputMapCountAndKernelShape(m_inputs[0].Shape(), m_inputs[1].Shape(), transpose);
                            auto originalKernelShape = kernelShape;

                            auto inputShape = m_inputs[1].Shape();
                            if (inputShape.HasFreeDimension())
                                LogicError("Function '%S': Currently convolution does not support operands with free static axes dimensions.", AsString().c_str());

                            if (!transpose || tmpShape.IsUnknown() || tmpShape[0] == 0)
                                outputShape = ConvolutionOpOutputShape(m_op, inputShape, kernelShape, outputMapCount, strides, sharing, autoPadding, lowerPad, upperPad, transpose, true);
                            else
                            {
                                NDShape inferredInputShape = ConvolutionOpOutputShape(m_op, tmpShape, kernelShape, outputMapCount, strides, sharing, autoPadding, lowerPad, upperPad, false, true);
                                if (inferredInputShape != inputShape)
                                {
                                    RuntimeError("Convolution transpose: The shape '%S' of the convolution transpose operand '%S' is different than the resulting shape '%S' from convolving the "
                                                 "specified output shape '%S' using the provided options.",
                                                 inputShape.AsString().c_str(), m_inputs[1].AsString().c_str(), inferredInputShape.AsString().c_str(), tmpShape.AsString().c_str());
                                }
                                outputShape = tmpShape; 
                            }

                            auto kernelRank = kernelShape.Rank(); 
                            if (originalKernelShape != kernelShape)
                            {
                                for (size_t i2 = 0; i2 < kernelRank; ++i2)
                                    m_inputs[0].m_dataFields->m_shape[i2] = kernelShape[i2];
                            }
                            if (transpose && (m_inputs[0].Shape().Rank() > kernelRank) && (m_inputs[0].Shape()[kernelRank] == NDShape::InferredDimension))
                                m_inputs[0].m_dataFields->m_shape[kernelRank] = outputMapCount[outputMapCount.Rank()-1]; 

                            m_attributes[PrimitiveFunction::AttributeNameSharing] = AsDictionaryValueVector(sharing);
                            m_attributes[PrimitiveFunction::AttributeNameAutoPadding] = AsDictionaryValueVector(autoPadding);
                            break;
                        }
                        case PrimitiveOpType::CrossEntropyWithSoftmax:
                        case PrimitiveOpType::Logistic:
                        case PrimitiveOpType::LambdaRank:
                        case PrimitiveOpType::CosDistance:
                        case PrimitiveOpType::SquaredError:
                        case PrimitiveOpType::EditDistanceError:
                        case PrimitiveOpType::ClassificationError:
                        case PrimitiveOpType::NDCG:
                        {
                            if ((m_op == PrimitiveOpType::ClassificationError) || (m_op == PrimitiveOpType::Logistic))
                                assert(m_inputs.size() >= 2);
                            else if ((m_op == PrimitiveOpType::LambdaRank) || (m_op == PrimitiveOpType::NDCG))
                                assert(m_inputs.size() == 3);
                            else
                                assert(m_inputs.size() == 2);

                            // Validate that the first 2 operands are elementwise compatible and also infer operand shapes as needed
                            BinaryElementwiseOpOutputShape(m_op, m_inputs[0], m_inputs[1], /*inferInputDimensions =*/ true);

                            if (m_op == PrimitiveOpType::ClassificationError)
                            {
                                if ((m_inputs.size() == 3) && !IsConstantScalar(m_inputs[2]))
                                    InvalidArgument("ClassificationError: Input(2) '%S' correponds to topK input and must be a scalar constant.", m_inputs[2].AsString().c_str());
                            }
                            else if (m_op == PrimitiveOpType::Logistic)
                            {
                                if (m_inputs.size() == 3)
                                    BinaryElementwiseOpOutputShape(m_op, m_inputs[0], m_inputs[2], /*inferInputDimensions =*/ true);
                            }

                            outputShape = {};
                            break;
                        }
                        case PrimitiveOpType::ForwardBackward:
                        {
                            assert(m_inputs.size() == 2);
                            if (m_inputs[0].Shape().TotalSize() != m_inputs[1].Shape().TotalSize())
                                InvalidArgument("ForwardBackward: The shapes of operands '%S' and '%S' must have the same total size.", m_inputs[0].AsString().c_str(), m_inputs[1].AsString().c_str());

                            outputShape = {};
                            break;
                        }
                        case PrimitiveOpType::ReduceElements:
                        {
                            assert(m_inputs.size() == 1);
                            bool keepDimensions = true;
                            if (m_attributes.Contains(PrimitiveFunction::AttributeNameReductionKeepDimensions))
                                keepDimensions = m_attributes[PrimitiveFunction::AttributeNameReductionKeepDimensions].Value<bool>();

                            auto reductionAxis = NormalizeAxis(m_attributes[PrimitiveFunction::AttributeNameAxis].Value<Axis>(), m_inputs[0]);
                            if (reductionAxis == Axis::AllStaticAxes() || reductionAxis == Axis::AllAxes())
                                outputShape = keepDimensions ? NDShape(m_inputs[0].Shape().Rank(), 1) : NDShape({});
                            else if (reductionAxis == Axis::DefaultBatchAxis())
                            {
                                auto dynamicAxes = m_inputs[0].DynamicAxes();
                                if (dynamicAxes != Axis::UnknownDynamicAxes())
                                {
                                    if (std::find(dynamicAxes.begin(), dynamicAxes.end(), Axis::DefaultBatchAxis()) == dynamicAxes.end())
                                        LogicError("ReduceElements: operand %S; No batch axis found during reduction along the batch axis.", m_inputs[0].AsString().c_str());

                                    if (dynamicAxes.size() > 1)
                                        LogicError("ReduceElements: operand %S; Reduction along the batch axis on input sequence is currently unsupported.", m_inputs[0].AsString().c_str());
                                }

                                outputShape = m_inputs[0].Shape();
                            }
                            else if (reductionAxis.IsDynamicAxis())
                                outputShape = m_inputs[0].Shape();
                            else
                            {
                                std::vector<int> reductionAxes = { reductionAxis.StaticAxisIndex() };
                                outputShape = ReductionOpOutputShape(m_op, m_inputs[0].Shape(), reductionAxes, /*preserveReductionAxes =*/ keepDimensions);
                            }
                            break;
                        }
                        case PrimitiveOpType::BatchNormalization:
                        {
                            assert(m_inputs.size() == 6);
                            auto spatial = m_attributes[PrimitiveFunction::AttributeNameSpatial].Value<bool>();
                            outputShape = BatchNormalizationOutputShape(m_inputs, spatial, true);
                            break;
                        }
                        case PrimitiveOpType::GatherPacked:
                        {
                            bool sourceHasDynamicAxis = !m_inputs[0].DynamicAxes().empty();

                            // inherit tensor dimension from sourceData, minus the last (column or time) dimension. TODO this needs to become simpler...
                            if (sourceHasDynamicAxis)
                                outputShape = m_inputs[0].Shape();
                            else
                            {
                                if (m_inputs[0].Shape().Rank() > 1)
                                    outputShape = outputShape.SubShape(0, outputShape.Rank() - 1);
                                else
                                    outputShape = {};
                            }

                            break;
                        }
                        case PrimitiveOpType::Splice:
                        {
                            assert(m_inputs.size() >= 2);
                            auto maxInputRank = MaxInputRank(m_inputs);
                            auto spliceAxis = NormalizeStaticAxis(m_attributes[PrimitiveFunction::AttributeNameAxis].Value<Axis>(), NDShape(maxInputRank));

                            if (!spliceAxis.IsStaticAxis())
                                LogicError("Function '%S': Splice operation currently does not support splicing along dynamic axis", AsString().c_str());

                            if (spliceAxis.StaticAxisIndex() < 0)
                                InvalidArgument("Function '%S': Splice operation's axis index (%d) must be >= 0.", AsString().c_str(), spliceAxis.StaticAxisIndex());

                            outputShape = SpliceOutputShape(m_inputs, spliceAxis.StaticAxisIndex());
                            break;
                        }
                        case PrimitiveOpType::RandomSample:
                        case PrimitiveOpType::RandomSampleInclusionFrequency:
                        {
                            auto numSamples = m_attributes[PrimitiveFunction::AttributeNameNumSamples].Value<size_t>();
                            auto allowDuplicates = m_attributes[PrimitiveFunction::AttributeNameAllowDuplicates].Value<bool>();

                            if (numSamples == 0)
                                InvalidArgument("RandomSample/RandomSampleInclusionFrequency: Number of requested samples must be > 0.");

                            let& shape = m_inputs[0].Shape();
                            size_t numClasses = shape.Dimensions()[0];

                            if (numClasses != NDShape::InferredDimension && !allowDuplicates && numClasses <= numSamples)
                                InvalidArgument("RandomSample/RandomSampleInclusionFrequency: For sampling without duplicates the number of requested samples "
                                                "(%lu) must be less than the number of classes (%lu).", numSamples, numClasses);

                            // within this block we handle RandomSample and RandomSampleInclusionFrequency
                            if (m_op == PrimitiveOpType::RandomSampleInclusionFrequency)
                                outputShape = shape;
                            else
                            {
                                vector<size_t> dimensions{ numClasses, numSamples };
                                outputShape = NDShape(dimensions);
                            }

                            break;
                        }
                        case PrimitiveOpType::OptimizedRNNStack:
                        {
                            assert(m_inputs.size() == 2);
                            auto operand = m_inputs[0];
                            auto parameter = m_inputs[1];
                            if (operand.Shape().Rank() != 1)
                                InvalidArgument("OptimizedRNNStack: input '%S' must have rank 1; actual input rank is %lu.", operand.AsString().c_str(), operand.Shape().Rank());
                            if (operand.DynamicAxes().empty())
                                InvalidArgument("OptimizedRNNStack: input '%S' must have at least one dynamic axis.", operand.AsString().c_str());
                            auto numLayers = m_attributes[PrimitiveFunction::AttributeNameNumLayers].Value<size_t>();
                            if (numLayers == 0)
                                InvalidArgument("Number of layers (%d) in OptimizedRNNStack operation must be > 0.", (int)numLayers);
                            auto bidirectional = m_attributes[PrimitiveFunction::AttributeNameBidirectional].Value<bool>();
                            auto hiddenSize = m_attributes[PrimitiveFunction::AttributeNameHiddenSize].Value<size_t>();

                            if (operand.Shape().HasFreeDimension())
                                InvalidArgument("OptimizedRNNStack: Operand '%S' with free dimension is unsupported.", operand.AsString().c_str());

                            // output dims
                            outputShape = operand.Shape();
                            outputShape[0] = (bidirectional ? 2 : 1) * hiddenSize;
                            // infer input size
                            // Note: Output dim is second axis, so say initOutputRank=-1.
                            if (!operand.Shape().HasUnboundDimension() && (parameter.Shape().Rank() == 2))
                            {
                                const auto recurrentOp = m_attributes[PrimitiveFunction::AttributeNameRecurrentOp].Value<std::wstring>();
                                const auto attributes = RnnAttributes(bidirectional, numLayers, hiddenSize, recurrentOp, -1);
                                const auto numParameters = attributes.GetNumParameters(operand.Shape().TotalSize());
                                std::vector<std::pair<Variable, NDShape>> newOperandShapes = { { parameter, std::move(NDShape({ numParameters.first, numParameters.second })) } };
                                UpdateOperandShapes(newOperandShapes);
                            }
                            break;
                        }
                        case PrimitiveOpType::ReconcileDynamicAxis:
                        {
                            assert(m_inputs.size() == 2);
                            auto operand = m_inputs[0];
                            auto layout = m_inputs[1];
                            // data operand can be a constant or a param matrix
                            if (layout.DynamicAxes().empty())
                                InvalidArgument("ReconcileDynamicAxis: layout operand '%S' must have at least one dynamic axis.", layout.AsString().c_str());
                            outputShape = operand.Shape();
                            break;
                        }
                        case PrimitiveOpType::CosDistanceWithNegativeSamples:
                        {
                            assert(m_inputs.size() == 4);

                            auto shiftInput = m_inputs[2];
                            auto numNegativeSamplesInput = m_inputs[3];
                            if (!IsConstantScalar(shiftInput) || !IsConstantScalar(numNegativeSamplesInput))
                                InvalidArgument("CosDistanceWithNegativeSamples: Input(2) '%S' and Input(3) '%S' correpond to shift and numNegativeSamples inputs and must be scalar constants.",
                                                shiftInput.AsString().c_str(), numNegativeSamplesInput.AsString().c_str());

                            auto numNegativeSamples = (size_t)Constant(numNegativeSamplesInput).Value()->AsScalar<float>();
                            outputShape = NDShape({ numNegativeSamples + 1 });
                            break;
                        }
                        default:
                            LogicError("Specified Primitive Function op %S is not supported", PrimitiveOpTypeName(m_op).c_str());
                            break;
                        }
                    }
                }
            }

            auto primaryOutput = OutputVariable(outputShape, outputDataType, outputDynamicAxes, needsGradient, isSparse, Name());// .empty() ? L"" : Name());
            outputs.push_back(primaryOutput);
            if (m_op == PrimitiveOpType::UnpackSequence)
            {
                auto suppressMaskOutput = m_attributes[PrimitiveFunction::AttributeNameSequenceUnpackSuppressMaskOutput].Value<bool>();
                if (!suppressMaskOutput)
                {
                    auto maskOutput = OutputVariable({ NDShape::FreeDimension }, outputDataType, outputDynamicAxes, /*needsGradient =*/ false, /*isSparse =*/ false, Name().empty() ? Name() : Name() + L"_UnpackSequenceMask");
                    outputs.push_back(maskOutput);
                }
            }
        }
    }

    vector<DictionaryValue> GetInputUids(const Function& f)
    {
        auto inputs = f.Inputs();
        vector<DictionaryValue> inputUids;
        inputUids.reserve(inputs.size());
        for (auto& input : inputs)
        {
            inputUids.push_back(input.Uid());
        }
        return inputUids;
    }

    Dictionary SerializeCommonFunctionAttributes(const Function& f, size_t version, const wstring& functionType)
    {
        Dictionary dict;
        dict[versionKey] = version;
        dict[typeKey] = functionType;
        dict[uidKey] = f.Uid();
        if (!f.Name().empty())
            dict[nameKey] = f.Name();
        dict[inputsKey] = std::move(GetInputUids(f));
        return dict;
    }

    static const std::wstring s_primitiveFunctionTypeValue = L"PrimitiveFunction";

    /*virtual*/ Dictionary PrimitiveFunction::Serialize() const 
    {
        Dictionary dict = SerializeCommonFunctionAttributes(*this, CurrentVersion(), s_primitiveFunctionTypeValue);
        dict[opKey] = static_cast<size_t>(m_op);
        dict[attributesKey] = Attributes();

        if (m_op == PrimitiveOpType::Block)
        {
            auto blockFunction = dynamic_cast<const BlockFunction*>(this);
            auto blockCompositeFunc = dynamic_cast<const CompositeFunction*>(blockFunction->Composite().get());
            dict[blockFunctionCompositeKey] = blockCompositeFunc->SerializeBlockComposite();
            dict[blockFunctionOpNameKey] = OpName();

            const auto& blockArgumentsMap = BlockArgumentsMapping();
            std::vector<std::wstring> serializedArgumentsMapKeys;
            std::vector<std::wstring> serializedArgumentsMapValues;
            for (auto argumentMapping : blockArgumentsMap)
            {
                serializedArgumentsMapKeys.push_back(argumentMapping.first.Uid());
                serializedArgumentsMapValues.push_back(argumentMapping.second.Uid());
            }

            dict[blockFunctionCompositeArgumentsMapKeysKey] = AsDictionaryValueVector(serializedArgumentsMapKeys);
            dict[blockFunctionCompositeArgumentsMapValuesKey] = AsDictionaryValueVector(serializedArgumentsMapValues);
        }

        return dict;
    }

    std::vector<Variable> GetInputVariables(const Dictionary& dict, const std::unordered_map<std::wstring, Variable>& uidToVariableMap, size_t currentSerializationVersion)
    {
        const auto& inputUids = dict[inputsKey].Value<vector<DictionaryValue>>();

        vector<Variable> inputs;
        inputs.reserve(inputUids.size());

        for (const auto& dictionaryValue : inputUids)
        {
            const auto& inputUid = dictionaryValue.Value<std::wstring>();
            if (uidToVariableMap.find(inputUid) == uidToVariableMap.end())
            {
                auto version = dict[versionKey].Value<size_t>();
                CNTK::LogicError("There are no inputs corresponding to input uid = '%ls' (%s).",
                    inputUid.c_str(), GetVersionsString<PrimitiveFunction>(currentSerializationVersion, version).c_str());
            }
            inputs.push_back(uidToVariableMap.at(inputUid));
        }

        return inputs;
    }

    /*static*/ FunctionPtr PrimitiveFunction::Deserialize(const Dictionary& dict, 
                                                          const std::unordered_map<std::wstring, Variable>& uidToVariableMap,
                                                          const std::unordered_set<FunctionPtr>& allPrimitiveFunctions,
                                                          const std::unordered_map<Variable, Variable>& placeholderReplacements,
                                                          const CNTK::DeviceDescriptor& device)
    {
        static const vector<std::wstring> s_requiredDictionaryKeys = { typeKey, opKey, uidKey, attributesKey, inputsKey };
        size_t version = ValidateDictionary<PrimitiveFunction>(dict, s_requiredDictionaryKeys, s_primitiveFunctionTypeValue, s_serializationVersion);

        PrimitiveOpType op = PrimitiveOpType(dict[opKey].Value<std::size_t>());

        // The hard requirement that the serialization depends on is that
        // new op type values are only added to the end of the list.
        // This also applies to other enums (DataType, VariableKind, etc.)
        if (op >= PrimitiveOpType::UnknownOP)
        {
            CNTK::LogicError("Unexpected op '%ls':'%u' (%s).", 
                             opKey.c_str(), 
                             static_cast<std::underlying_type<CNTK::PrimitiveOpType>::type>(op),
                             GetVersionsString<PrimitiveFunction>(s_serializationVersion, version).c_str());
        }

        const auto& uid = dict[uidKey].Value<std::wstring>();
        std::wstring name = L"";
        if (dict.Contains(nameKey))
            name = dict[nameKey].Value<std::wstring>();
        auto attributes = dict[attributesKey].Value<Dictionary>();


        if (op == PrimitiveOpType::Block)
        {
            static const vector<std::wstring> s_requiredBlockFunctionDictionaryKeys = { blockFunctionCompositeKey, blockFunctionOpNameKey, blockFunctionCompositeArgumentsMapKeysKey, blockFunctionCompositeArgumentsMapValuesKey };
            ValidateDictionary<PrimitiveFunction>(dict, s_requiredBlockFunctionDictionaryKeys, s_primitiveFunctionTypeValue, s_serializationVersion);

            auto composite = CompositeFunction::DeserializeBlockComposite(dict[blockFunctionCompositeKey].Value<Dictionary>(), allPrimitiveFunctions, placeholderReplacements, device);

            auto compositeArguments = composite->Arguments();
            auto findCompositeArgumentByUid = [&compositeArguments](const std::wstring& uid) {
                return *std::find_if(compositeArguments.begin(), compositeArguments.end(), [&uid](const Variable& argument) {
                    return (argument.Uid() == uid);
                });
            };

            const auto& blockOpName = dict[blockFunctionOpNameKey].Value<std::wstring>();

            auto blockArgumentsMapKeys = AsVector<std::wstring>(dict[blockFunctionCompositeArgumentsMapKeysKey].Value<std::vector<DictionaryValue>>());
            auto blockArgumentsMapValues = AsVector<std::wstring>(dict[blockFunctionCompositeArgumentsMapValuesKey].Value<std::vector<DictionaryValue>>());
            if (blockArgumentsMapKeys.size() != blockArgumentsMapValues.size())
                RuntimeError("Invalid block function dictionary found during deserialization; Number (%d) of block argument map keys does not match "
                             "the number (%d) of map values.", (int)blockArgumentsMapKeys.size(), (int)blockArgumentsMapValues.size());

            std::vector<std::pair<Variable, Variable>> argumentsMap;
            for (size_t i = 0; i < blockArgumentsMapKeys.size(); ++i)
                argumentsMap.push_back({ findCompositeArgumentByUid(blockArgumentsMapKeys[i]), uidToVariableMap.at(blockArgumentsMapValues[i]) });

            return std::shared_ptr<BlockFunction>(new BlockFunction(std::move(composite), argumentsMap, blockOpName, std::move(attributes), name, uid),
                                                  [](BlockFunction* ptr) { delete ptr; });
        }

        auto inputs = GetInputVariables(dict, uidToVariableMap, s_serializationVersion);

        if (version < 4 && op == PrimitiveOpType::BatchNormalization)
        {
            if (GetTraceLevel() >= TraceLevel::Warning)
            {
                // TODO: all logging functionality should be refactored to live in a logging utility class. 
                fprintf(stderr, "WARNING: the dictionary (version=%zu) does not contain a required "
                    "BatchNormalization parameter for the running mean sample count. "
                    "Injected a new parameter with a value of '0'.", version);
            }

            // patch up old the model by adding an extra input
            auto runCount = Constant::Scalar(0.0f, device);
            // HACK: uid has to be changed (by adding some unique prefix to the auto-generated "Constant"+ID_counter) 
            // to avoid conflicts with uids recorded in the function graph, which we are deserializing.
            runCount.m_dataFields->m_uid = L"BatchNormSampleCount" + runCount.m_dataFields->Uid();
            inputs.push_back(runCount);
        }
        
        // TODO: why not MakeSharedObject()?
        return std::shared_ptr<PrimitiveFunction>(new PrimitiveFunction(op, inputs, std::move(attributes), name, uid), 
                                                  [](PrimitiveFunction* ptr) { delete ptr; });
    }

    static const vector<wstring> s_stateAttributes = { PrimitiveFunction::AttributeNameRngSeed, PrimitiveFunction::AttributeNameRngOffset };

    Dictionary PrimitiveFunction::GetState() const
    {
        if (!IsStateful())
            LogicError("Function '%S' is not stateful.", AsString().c_str());
     
        Dictionary state;
        for (auto& key : s_stateAttributes)
        {
            state[key] = m_attributes[key];
        }

        return state;
    }

    void PrimitiveFunction::SetState(const Dictionary& state)
    {
        if (!IsStateful())
            LogicError("Function '%S' is not stateful.", AsString().c_str());

        for (auto& key : s_stateAttributes)
        {
            m_attributes[key] = state[key];
        }
    }

    /*static*/ void PrimitiveFunction::FixNDShape(size_t filterRank, size_t inputRank, NDShape& shape, size_t deflt, const NDShape& from/* = NDShape()*/)
    {
        auto dims = shape.Dimensions();
        Microsoft::MSR::CNTK::ConvolutionNodeBase<float>::FixVectorShape(filterRank, inputRank, dims, deflt, from.Dimensions());
        shape = NDShape(dims);
        if (shape.HasFreeDimension())
            InvalidArgument("Convolution kernel or stride/padding attribute shape has an illegal FreeDimension after shape inference.");
    }

    /*static*/ NDShape PrimitiveFunction::ConvolutionOpOutputShape(PrimitiveOpType op, const NDShape& operandShape, NDShape& kernelShape, NDShape& outputMapCount, NDShape& strides,
        std::vector<bool>& sharing, std::vector<bool>& autoPad, NDShape& lowerPad, NDShape& upperPad,
        bool transpose, bool inferDimensions, bool ceilOutputDim/* = false*/)
    {
        if (inferDimensions)
        {
            size_t inputRank = operandShape.Rank();

            // Unknown kernel shape valid only for pooling, however, the shape should have expanded before
            // this call.
            if (kernelShape.IsUnknown())
                RuntimeError("Convolution: Kernel shape can't be Unknown.");

            // infer reduction dimensions if not given
            // If kernel has a lower rank than the input then the remaining dimensions are to be reduced over.
            size_t filterRank = kernelShape.Rank();

            // If the trailing axis dimensionality of the kernel shape is NDShape::InferredDimension, we reduce over it by 
            // picking the corresponding operand shape dimensionality
            // This is done by shrinking the filter rank and let the dimensions be inferred from the operand's shape
            // TODO: Should we do this for all of the axes in kernelShape that have a dimensionailty of NDShape::InferredDimension?
            if ((filterRank > 0) && (kernelShape[filterRank - 1] == NDShape::InferredDimension))
            {
                filterRank--;
                kernelShape = kernelShape.SubShape(0, filterRank);
            }

            NDShape fromShape;
            if (op == PrimitiveOpType::Convolution)
                fromShape = operandShape;

            size_t fillRank = (!transpose) ? filterRank : filterRank - 1;
            FixNDShape(fillRank, inputRank, kernelShape, 1, fromShape); // convolve over red dim; pool over 1
            FixNDShape(fillRank, inputRank, strides, 1, fromShape); // stride for reduction dims is red dim or 1
            FixNDShape(fillRank, inputRank, lowerPad, 0);
            FixNDShape(fillRank, inputRank, upperPad, 0);
            Microsoft::MSR::CNTK::ConvolutionNodeBase<float>::FixVectorShape(fillRank, inputRank, sharing, true);
            Microsoft::MSR::CNTK::ConvolutionNodeBase<float>::FixVectorShape(fillRank, inputRank, autoPad, false); // no padding for reduction dims
        }

        decltype(&Microsoft::MSR::CNTK::ConvolveGeometry::ComputeOutputShape) computeOutputShapeFunc;
        if (!transpose)
            computeOutputShapeFunc = &Microsoft::MSR::CNTK::ConvolveGeometry::ComputeOutputShape;
        else
            computeOutputShapeFunc = &Microsoft::MSR::CNTK::ConvolveGeometry::ComputeInputShape;

        // BUGBUG? Why -Min1D here?
        auto outputShape = AsNDShape(computeOutputShapeFunc(AsTensorShape(operandShape), AsTensorShape(kernelShape), AsTensorShape(outputMapCount), AsTensorShape(strides), sharing, autoPad, AsTensorShape(lowerPad), AsTensorShape(upperPad), ceilOutputDim));

        // Any input dimensions that are free/inferred pass through as free/inferred
        for (size_t i = 0; i < operandShape.Rank(); ++i)
        {
            if ((operandShape[i] == NDShape::FreeDimension) || (operandShape[i] == NDShape::InferredDimension))
                outputShape[i] = operandShape[i];
        }
        return outputShape;
    }

    /*static*/ bool PrimitiveFunction::UpdateOperandShapes(std::vector<std::pair<Variable, NDShape>>& newOperandShapes)
    {
        bool anyParameterOperandDimsInferred = false;
        auto updateOperandShapeFunc = [](Variable& operand, const NDShape& newOperandShape) {
            if ((operand.IsParameter() || operand.IsConstant()) && (operand.Shape() != newOperandShape))
            {
                operand.m_dataFields->m_shape = newOperandShape;
                return true;
            }

            return false;
        };

        for (auto& newOperandShapePair : newOperandShapes)
            anyParameterOperandDimsInferred = updateOperandShapeFunc(newOperandShapePair.first, newOperandShapePair.second) || anyParameterOperandDimsInferred;

        return anyParameterOperandDimsInferred;
    }

    /*static*/ NDShape PrimitiveFunction::NaryElementwiseOpOutputShape(PrimitiveOpType op, std::vector<Variable>& operands, bool inferInputDimensions)
    {
        assert(operands.size() > 1);

        // TODO: Is this logic of transitively constructing the output shape from the operands correct?
        Variable dummyOutputVariable = PlaceholderVariable(NDShape());
        for (auto& operand : operands)
            dummyOutputVariable.m_dataFields->m_shape = BinaryElementwiseOpOutputShape(op, dummyOutputVariable, operand, inferInputDimensions);

        return dummyOutputVariable.Shape();
    }

    void PrimitiveFunction::SetDropoutRate(double dropoutRate)
    {
        if (OpType() != PrimitiveOpType::Dropout)
            LogicError("Cannot set dropout rate on '%S' function.", OpName().c_str());

        m_attributes[AttributeNameDropoutRate] = dropoutRate;
        m_dirtyAttributes.insert(AttributeNameDropoutRate);
    }

    void PrimitiveFunction::SetRandomSeed(size_t seed)
    {
        if (!IsStateful())
            LogicError("Cannot set random seed on '%S' function.", OpName().c_str());

        m_attributes[AttributeNameRngSeed] = seed;
        m_dirtyAttributes.insert(AttributeNameRngSeed);
    }
}<|MERGE_RESOLUTION|>--- conflicted
+++ resolved
@@ -283,15 +283,9 @@
             // BUGBUG: This vv is a stop gap and needs to be done right (that is, use operation-specific propagation rules).
             bool isSparse = std::all_of(m_inputs.begin(), m_inputs.end(), [](const Variable& input) { return input.IsSparse(); });
 
-<<<<<<< HEAD
             NDShape outputShape = NDShape::Unknown;
             bool anyInputShapesUnknown =                          (std::find_if(m_inputs.begin(), m_inputs.end(), [](const Variable& input) { return  input.Shape().IsUnknown(); }) != m_inputs.end());
             bool allInputShapesUnknown = anyInputShapesUnknown && (std::find_if(m_inputs.begin(), m_inputs.end(), [](const Variable& input) { return !input.Shape().IsUnknown(); }) == m_inputs.end());
-=======
-            NDShape outputShape = NDShape::Unknown();
-            bool allInputShapesUnknown = (std::find_if(m_inputs.begin(), m_inputs.end(), [](const Variable& input) { return !input.Shape().IsUnknown(); }) == m_inputs.end());
-            bool anyInputShapesUnknown = (std::find_if(m_inputs.begin(), m_inputs.end(), [](const Variable& input) { return input.Shape().IsUnknown(); }) != m_inputs.end());
->>>>>>> a17a59e2
             if (!anyInputShapesUnknown || (!allInputShapesUnknown && (outputDynamicAxes != Axis::UnknownDynamicAxes())))
             {
                 switch (m_op)
