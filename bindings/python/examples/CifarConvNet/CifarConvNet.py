﻿# ==============================================================================
# Copyright (c) Microsoft. All rights reserved.
# Licensed under the MIT license. See LICENSE.md file in the project root
# for full license information.
# ==============================================================================

import os
import math
import numpy as np

from cntk.blocks import default_options
from cntk.layers import Convolution, MaxPooling, AveragePooling, Dropout, BatchNormalization, Dense
from cntk.models import Sequential, LayerStack
from cntk.utils import *
from cntk.io import MinibatchSource, ImageDeserializer, StreamDef, StreamDefs
from cntk.initializer import glorot_uniform
from cntk import Trainer
<<<<<<< HEAD
from cntk.learner import momentum_sgd, learning_rate_schedule
from cntk.ops import cross_entropy_with_softmax, classification_error, relu
from cntk.ops import input_variable, constant, parameter, element_times
=======
from cntk.learner import momentum_sgd, learning_rate_schedule, momentum_schedule, UnitType
from cntk.ops import cross_entropy_with_softmax, classification_error, relu, convolution, pooling, PoolingType_Max
>>>>>>> f7e82fc0

#
# Paths relative to current python file.
#
abs_path   = os.path.dirname(os.path.abspath(__file__))
cntk_path  = os.path.normpath(os.path.join(abs_path, "..", "..", "..", ".."))
data_path  = os.path.join(cntk_path, "Examples", "Image", "DataSets", "CIFAR-10")
model_path = os.path.join(abs_path, "Models")

# model dimensions
image_height = 32
image_width  = 32
num_channels = 3  # RGB
num_classes  = 10

#
# Define the reader for both training and evaluation action.
#
def create_reader(map_file, mean_file, train):
    if not os.path.exists(map_file) or not os.path.exists(mean_file):
        raise RuntimeError("File '%s' or '%s' does not exist. Please run install_cifar10.py from Examples/Image/DataSets/CIFAR-10 to fetch them" %
                           (map_file, mean_file))

    # transformation pipeline for the features has jitter/crop only when training
    transforms = []
    if train:
        transforms += [
            ImageDeserializer.crop(crop_type='Random', ratio=0.8, jitter_type='uniRatio') # train uses jitter
        ]
    transforms += [
        ImageDeserializer.scale(width=image_width, height=image_height, channels=num_channels, interpolations='linear'),
        ImageDeserializer.mean(mean_file)
    ]
    # deserializer
    return MinibatchSource(ImageDeserializer(map_file, StreamDefs(
        features = StreamDef(field='image', transforms=transforms), # first column in map file is referred to as 'image'
        labels   = StreamDef(field='label', shape=num_classes)      # and second as 'label'
    )))

#
# Define a VGG like network for Cifar dataset.
#
#       | VGG9          |
#       | ------------- |
#       | conv3-64      |
#       | conv3-64      |
#       | max3          |
#       |               |
#       | conv3-96      |
#       | conv3-96      |
#       | max3          |
#       |               |
#       | conv3-128     |
#       | conv3-128     |
#       | max3          |
#       |               |
#       | FC-1024       |
#       | FC-1024       |
#       |               |
#       | FC-10         |
#
def create_vgg9_model(input, num_classes):
    with default_options(activation=relu):
        model = Sequential([
            LayerStack(3, lambda i: [
                Convolution((3,3), [64,96,128][i], init=glorot_uniform(), pad=True),
                Convolution((3,3), [64,96,128][i], init=glorot_uniform(), pad=True),
                MaxPooling((3,3), strides=(2,2))
            ]),
            LayerStack(2, lambda : [
                Dense(1024, init=glorot_uniform())
            ]),
            Dense(num_classes, init=glorot_uniform(), activation=None)
        ])

    return model(input)

#
# Train and evaluate the network.
#
def train_and_evaluate(reader_train, reader_test, max_epochs):

    # Input variables denoting the features and label data
    input_var = input_variable((num_channels, image_height, image_width))
    label_var = input_variable((num_classes))

    # Normalize the input
    feature_scale = 1.0 / 256.0
    input_var_norm = element_times(feature_scale, input_var)
   
    # apply model to input
    z = create_vgg9_model(input_var_norm, 10)

    #
    # Training action
    #

    # loss and metric
    ce = cross_entropy_with_softmax(z, label_var)
    pe = classification_error(z, label_var)

    # training config
    epoch_size     = 50000
    minibatch_size = 64

<<<<<<< HEAD
    # learning parameters
    lr_per_sample             = [0.00015625]*10+[0.000046875]*10+[0.0000156]
    momentum_as_time_constant = minibatch_size / -math.log(0.9)
    l2_reg_weight             = 0.03

    # trainer object
    lr_schedule = learning_rate_schedule(lr_per_sample, units=epoch_size)
    learner     = momentum_sgd(z.parameters, 
                               lr_schedule, momentum_as_time_constant, 
=======
    # For basic model
    lr_per_minibatch       = learning_rate_schedule([0.01]*10 + [0.003]*10 + [0.001], epoch_size, UnitType.minibatch)
    momentum_per_minibatch = momentum_schedule(0.9, UnitType.minibatch)  # BUGBUG: why does this work? Should be as time const, no?
    l2_reg_weight          = 0.03

    # trainer object
    learner     = momentum_sgd(z.parameters, lr = lr_per_minibatch, 
                               momentum = momentum_per_minibatch, 
>>>>>>> f7e82fc0
                               l2_regularization_weight = l2_reg_weight)
    trainer     = Trainer(z, ce, pe, learner)

    # define mapping from reader streams to network inputs
    input_map = {
        input_var: reader_train.streams.features,
        label_var: reader_train.streams.labels
    }

    log_number_of_parameters(z) ; print()
    progress_printer = ProgressPrinter(tag='Training')

    # perform model training
    for epoch in range(max_epochs):       # loop over epochs
        sample_count = 0
        while sample_count < epoch_size:  # loop over minibatches in the epoch
            data = reader_train.next_minibatch(min(minibatch_size, epoch_size - sample_count), input_map=input_map) # fetch minibatch.
            trainer.train_minibatch(data)                                   # update model with it

            sample_count += data[label_var].num_samples                     # count samples processed so far
            progress_printer.update_with_trainer(trainer, with_metric=True) # log progress
        progress_printer.epoch_summary(with_metric=True)
    
    #
    # Evaluation action
    #
    epoch_size     = 10000
    minibatch_size = 16

    # process minibatches and evaluate the model
    metric_numer    = 0
    metric_denom    = 0
    sample_count    = 0
    minibatch_index = 0

    #progress_printer = ProgressPrinter(freq=100, first=10, tag='Eval')
    while sample_count < epoch_size:
        current_minibatch = min(minibatch_size, epoch_size - sample_count)

        # Fetch next test min batch.
        data = reader_test.next_minibatch(current_minibatch, input_map=input_map)

        # minibatch data to be trained with
        metric_numer += trainer.test_minibatch(data) * current_minibatch
        metric_denom += current_minibatch

        # Keep track of the number of samples processed so far.
        sample_count += data[label_var].num_samples
        minibatch_index += 1

    print("")
    print("Final Results: Minibatch[1-{}]: errs = {:0.1f}% * {}".format(minibatch_index+1, (metric_numer*100.0)/metric_denom, metric_denom))
    print("")

    # return evaluation error.
    return metric_numer/metric_denom

if __name__=='__main__':
    reader_train = create_reader(os.path.join(data_path, 'train_map.txt'), os.path.join(data_path, 'CIFAR-10_mean.xml'), True)
    reader_test  = create_reader(os.path.join(data_path, 'test_map.txt'), os.path.join(data_path, 'CIFAR-10_mean.xml'), False)

    train_and_evaluate(reader_train, reader_test, max_epochs=5)<|MERGE_RESOLUTION|>--- conflicted
+++ resolved
@@ -15,14 +15,9 @@
 from cntk.io import MinibatchSource, ImageDeserializer, StreamDef, StreamDefs
 from cntk.initializer import glorot_uniform
 from cntk import Trainer
-<<<<<<< HEAD
 from cntk.learner import momentum_sgd, learning_rate_schedule
 from cntk.ops import cross_entropy_with_softmax, classification_error, relu
 from cntk.ops import input_variable, constant, parameter, element_times
-=======
-from cntk.learner import momentum_sgd, learning_rate_schedule, momentum_schedule, UnitType
-from cntk.ops import cross_entropy_with_softmax, classification_error, relu, convolution, pooling, PoolingType_Max
->>>>>>> f7e82fc0
 
 #
 # Paths relative to current python file.
@@ -128,17 +123,6 @@
     epoch_size     = 50000
     minibatch_size = 64
 
-<<<<<<< HEAD
-    # learning parameters
-    lr_per_sample             = [0.00015625]*10+[0.000046875]*10+[0.0000156]
-    momentum_as_time_constant = minibatch_size / -math.log(0.9)
-    l2_reg_weight             = 0.03
-
-    # trainer object
-    lr_schedule = learning_rate_schedule(lr_per_sample, units=epoch_size)
-    learner     = momentum_sgd(z.parameters, 
-                               lr_schedule, momentum_as_time_constant, 
-=======
     # For basic model
     lr_per_minibatch       = learning_rate_schedule([0.01]*10 + [0.003]*10 + [0.001], epoch_size, UnitType.minibatch)
     momentum_per_minibatch = momentum_schedule(0.9, UnitType.minibatch)  # BUGBUG: why does this work? Should be as time const, no?
@@ -147,7 +131,6 @@
     # trainer object
     learner     = momentum_sgd(z.parameters, lr = lr_per_minibatch, 
                                momentum = momentum_per_minibatch, 
->>>>>>> f7e82fc0
                                l2_regularization_weight = l2_reg_weight)
     trainer     = Trainer(z, ce, pe, learner)
 
